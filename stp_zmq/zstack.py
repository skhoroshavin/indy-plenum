import inspect

from plenum.common.metrics_collector import NullMetricsCollector
from stp_core.common.config.util import getConfig
from stp_core.common.constants import CONNECTION_PREFIX, ZMQ_NETWORK_PROTOCOL

try:
    import ujson as json
except ImportError:
    import json

import os
import shutil
import sys
import time
from binascii import hexlify, unhexlify
from collections import deque
from typing import Mapping, Tuple, Any, Union, Optional

from common.exceptions import PlenumTypeError, PlenumValueError

# import stp_zmq.asyncio
import zmq.auth
from stp_core.crypto.nacl_wrappers import Signer, Verifier
from stp_core.crypto.util import isHex, ed25519PkToCurve25519
from stp_core.network.exceptions import PublicKeyNotFoundOnDisk, VerKeyNotFoundOnDisk
from stp_zmq.authenticator import MultiZapAuthenticator
from zmq.utils import z85
from zmq.utils.monitor import recv_monitor_message

import zmq
from stp_core.common.log import getlogger
from stp_core.network.network_interface import NetworkInterface
from stp_zmq.util import createEncAndSigKeys, \
    moveKeyFilesToCorrectLocations, createCertsFromKeys
from stp_zmq.remote import Remote, set_keepalive, set_zmq_internal_queue_size
from plenum.common.exceptions import InvalidMessageExceedingSizeException
from stp_core.validators.message_length_validator import MessageLenValidator

logger = getlogger()


# TODO: Use Async io
# TODO: There a number of methods related to keys management,
# they can be moved to some class like KeysManager
class ZStack(NetworkInterface):
    # Assuming only one listener per stack for now.

    PublicKeyDirName = 'public_keys'
    PrivateKeyDirName = 'private_keys'
    VerifKeyDirName = 'verif_keys'
    SigKeyDirName = 'sig_keys'

    sigLen = 64
    pingMessage = 'pi'
    pongMessage = 'po'
    healthMessages = {pingMessage.encode(), pongMessage.encode()}

    # TODO: This is not implemented, implement this
    messageTimeout = 3

    _RemoteClass = Remote

    def __init__(self, name, ha, basedirpath, msgHandler, restricted=True,
                 seed=None, onlyListener=False, config=None, msgRejectHandler=None, queue_size=0,
                 create_listener_monitor=False, metrics=NullMetricsCollector(),
                 mt_incoming_size=None, mt_outgoing_size=None):
        self._name = name
        self.ha = ha
        self.basedirpath = basedirpath
        self.msgHandler = msgHandler
        self.seed = seed
        self.queue_size = queue_size
        self.config = config or getConfig()
        self.msgRejectHandler = msgRejectHandler or self.__defaultMsgRejectHandler

        self.metrics = metrics
        self.mt_incoming_size = mt_incoming_size
        self.mt_outgoing_size = mt_outgoing_size

        self.listenerQuota = self.config.DEFAULT_LISTENER_QUOTA
        self.senderQuota = self.config.DEFAULT_SENDER_QUOTA
        self.msgLenVal = MessageLenValidator(self.config.MSG_LEN_LIMIT)

        self.homeDir = None
        # As of now there would be only one file in secretKeysDir and sigKeyDir
        self.publicKeysDir = None
        self.secretKeysDir = None
        self.verifKeyDir = None
        self.sigKeyDir = None

        self.signer = None
        self.verifiers = {}

        self.setupDirs()
        self.setupOwnKeysIfNeeded()
        self.setupSigning()

        # self.poller = test.asyncio.Poller()

        self.restricted = restricted

        self.ctx = None  # type: Context
        self.listener = None
        self.create_listener_monitor = create_listener_monitor
        self.listener_monitor = None
        self.auth = None

        # Each remote is identified uniquely by the name
        self._remotes = {}  # type: Dict[str, Remote]

        self.remotesByKeys = {}

        # Indicates if this stack will maintain any remotes or will
        # communicate simply to listeners. Used in ClientZStack
        self.onlyListener = onlyListener

        self._conns = set()  # type: Set[str]

        self.rxMsgs = deque()
        self._created = time.perf_counter()

        self.last_heartbeat_at = None

        self._stashed_to_disconnected = {}
        self._stashed_pongs = set()
        self._stashed_pings = set()
        self._received_pings = set()

    def __defaultMsgRejectHandler(self, reason: str, frm):
        pass

    @property
    def remotes(self):
        return self._remotes

    @property
    def created(self):
        return self._created

    @property
    def name(self):
        return self._name

    @staticmethod
    def isRemoteConnected(r) -> bool:
        return r.isConnected

    def removeRemote(self, remote: Remote, clear=True):
        """
        Currently not using clear
        """
        name = remote.name
        pkey = remote.publicKey
        vkey = remote.verKey
        if name in self.remotes:
            self.remotes.pop(name)
            self.remotesByKeys.pop(pkey, None)
            self.verifiers.pop(vkey, None)
        else:
            logger.info('No remote named {} present')

    @staticmethod
    def initLocalKeys(name, baseDir, sigseed, override=False):
        sDir = os.path.join(baseDir, '__sDir')
        eDir = os.path.join(baseDir, '__eDir')
        os.makedirs(sDir, exist_ok=True)
        os.makedirs(eDir, exist_ok=True)
        (public_key, secret_key), (verif_key, sig_key) = \
            createEncAndSigKeys(eDir, sDir, name, seed=sigseed)

        homeDir = ZStack.homeDirPath(baseDir, name)
        verifDirPath = ZStack.verifDirPath(homeDir)
        sigDirPath = ZStack.sigDirPath(homeDir)
        secretDirPath = ZStack.secretDirPath(homeDir)
        pubDirPath = ZStack.publicDirPath(homeDir)
        for d in (homeDir, verifDirPath, sigDirPath, secretDirPath, pubDirPath):
            os.makedirs(d, exist_ok=True)

        moveKeyFilesToCorrectLocations(sDir, verifDirPath, sigDirPath)
        moveKeyFilesToCorrectLocations(eDir, pubDirPath, secretDirPath)

        shutil.rmtree(sDir)
        shutil.rmtree(eDir)
        return hexlify(public_key).decode(), hexlify(verif_key).decode()

    @staticmethod
    def initRemoteKeys(name, remoteName, baseDir, verkey, override=False):
        homeDir = ZStack.homeDirPath(baseDir, name)
        verifDirPath = ZStack.verifDirPath(homeDir)
        pubDirPath = ZStack.publicDirPath(homeDir)
        for d in (homeDir, verifDirPath, pubDirPath):
            os.makedirs(d, exist_ok=True)

        if isHex(verkey):
            verkey = unhexlify(verkey)

        createCertsFromKeys(verifDirPath, remoteName, z85.encode(verkey))
        public_key = ed25519PkToCurve25519(verkey)
        createCertsFromKeys(pubDirPath, remoteName, z85.encode(public_key))

    def onHostAddressChanged(self):
        # we don't store remote data like ip, port, domain name, etc, so
        # nothing to do here
        pass

    @staticmethod
    def areKeysSetup(name, baseDir):
        homeDir = ZStack.homeDirPath(baseDir, name)
        verifDirPath = ZStack.verifDirPath(homeDir)
        pubDirPath = ZStack.publicDirPath(homeDir)
        sigDirPath = ZStack.sigDirPath(homeDir)
        secretDirPath = ZStack.secretDirPath(homeDir)
        for d in (verifDirPath, pubDirPath):
            if not os.path.isfile(os.path.join(d, '{}.key'.format(name))):
                return False
        for d in (sigDirPath, secretDirPath):
            if not os.path.isfile(os.path.join(d, '{}.key_secret'.format(name))):
                return False
        return True

    @staticmethod
    def keyDirNames():
        return ZStack.PublicKeyDirName, ZStack.PrivateKeyDirName, \
            ZStack.VerifKeyDirName, ZStack.SigKeyDirName

    @staticmethod
    def getHaFromLocal(name, basedirpath):
        return None

    def __repr__(self):
        return self.name

    @staticmethod
    def homeDirPath(baseDirPath, name):
        return os.path.join(os.path.expanduser(baseDirPath), name)

    @staticmethod
    def publicDirPath(homeDirPath):
        return os.path.join(homeDirPath, ZStack.PublicKeyDirName)

    @staticmethod
    def secretDirPath(homeDirPath):
        return os.path.join(homeDirPath, ZStack.PrivateKeyDirName)

    @staticmethod
    def verifDirPath(homeDirPath):
        return os.path.join(homeDirPath, ZStack.VerifKeyDirName)

    @staticmethod
    def sigDirPath(homeDirPath):
        return os.path.join(homeDirPath, ZStack.SigKeyDirName)

    @staticmethod
    def learnKeysFromOthers(baseDir, name, others):
        homeDir = ZStack.homeDirPath(baseDir, name)
        verifDirPath = ZStack.verifDirPath(homeDir)
        pubDirPath = ZStack.publicDirPath(homeDir)
        for d in (homeDir, verifDirPath, pubDirPath):
            os.makedirs(d, exist_ok=True)

        for other in others:
            createCertsFromKeys(verifDirPath, other.name, other.verKey)
            createCertsFromKeys(pubDirPath, other.name, other.publicKey)

    def tellKeysToOthers(self, others):
        for other in others:
            createCertsFromKeys(other.verifKeyDir, self.name, self.verKey)
            createCertsFromKeys(other.publicKeysDir, self.name, self.publicKey)

    def setupDirs(self):
        self.homeDir = self.homeDirPath(self.basedirpath, self.name)
        self.publicKeysDir = self.publicDirPath(self.homeDir)
        self.secretKeysDir = self.secretDirPath(self.homeDir)
        self.verifKeyDir = self.verifDirPath(self.homeDir)
        self.sigKeyDir = self.sigDirPath(self.homeDir)

        for d in (self.homeDir, self.publicKeysDir, self.secretKeysDir,
                  self.verifKeyDir, self.sigKeyDir):
            os.makedirs(d, exist_ok=True)

    def setupOwnKeysIfNeeded(self):
        if not os.listdir(self.sigKeyDir):
            # If signing keys are not present, secret (private keys) should
            # not be present since they should be converted keys.
            assert not os.listdir(self.secretKeysDir)
            # Seed should be present
            assert self.seed, 'Keys are not setup for {}'.format(self)
            logger.display("Signing and Encryption keys were not found for {}. Creating them now".
                           format(self), extra={"cli": False})
            tdirS = os.path.join(self.homeDir, '__skeys__')
            tdirE = os.path.join(self.homeDir, '__ekeys__')
            os.makedirs(tdirS, exist_ok=True)
            os.makedirs(tdirE, exist_ok=True)
            createEncAndSigKeys(tdirE, tdirS, self.name, self.seed)
            moveKeyFilesToCorrectLocations(tdirE, self.publicKeysDir,
                                           self.secretKeysDir)
            moveKeyFilesToCorrectLocations(tdirS, self.verifKeyDir,
                                           self.sigKeyDir)
            shutil.rmtree(tdirE)
            shutil.rmtree(tdirS)

    def setupAuth(self, restricted=True, force=False):
        if self.auth and not force:
            raise RuntimeError('Listener already setup')
        location = self.publicKeysDir if restricted else zmq.auth.CURVE_ALLOW_ANY
        # self.auth = AsyncioAuthenticator(self.ctx)
        self.auth = MultiZapAuthenticator(self.ctx)
        self.auth.start()
        self.auth.allow('0.0.0.0')
        self.auth.configure_curve(domain='*', location=location)

    def teardownAuth(self):
        if self.auth:
            self.auth.stop()

    def setupSigning(self):
        # Setup its signer from the signing key stored at disk and for all
        # verification keys stored at disk, add Verifier
        _, sk = self.selfSigKeys
        self.signer = Signer(z85.decode(sk))
        for vk in self.getAllVerKeys():
            self.addVerifier(vk)

    def addVerifier(self, verkey):
        self.verifiers[verkey] = Verifier(z85.decode(verkey))

    def start(self, restricted=None, reSetupAuth=True):
        # self.ctx = test.asyncio.Context.instance()
        self.ctx = zmq.Context.instance()
        if self.config.MAX_SOCKETS:
            self.ctx.MAX_SOCKETS = self.config.MAX_SOCKETS
        restricted = self.restricted if restricted is None else restricted
        logger.debug('{} starting with restricted as {} and reSetupAuth '
                     'as {}'.format(self, restricted, reSetupAuth),
                     extra={"cli": False, "demo": False})
        self.setupAuth(restricted, force=reSetupAuth)
        self.open()

    def stop(self):
        if self.opened:
            logger.display('stack {} closing its listener'.format(self), extra={"cli": False, "demo": False})
            self.close()
        self.teardownAuth()
        logger.display("stack {} stopped".format(self), extra={"cli": False, "demo": False})

    @property
    def opened(self):
        return self.listener is not None

    def open(self):
        # noinspection PyUnresolvedReferences
        self.listener = self.ctx.socket(zmq.ROUTER)
        if self.create_listener_monitor:
            self.listener_monitor = self.listener.get_monitor_socket()
        # noinspection PyUnresolvedReferences
        # self.poller.register(self.listener, test.POLLIN)
        public, secret = self.selfEncKeys
        self.listener.curve_secretkey = secret
        self.listener.curve_publickey = public
        self.listener.curve_server = True
        self.listener.identity = self.publicKey
        logger.debug(
            '{} will bind its listener at {}:{}'.format(self, self.ha[0], self.ha[1]))
        set_keepalive(self.listener, self.config)
        set_zmq_internal_queue_size(self.listener, self.queue_size)
        # Cycle to deal with "Address already in use" in case of immediate stack restart.
        bound = False
        bind_retries = 0
        while not bound:
            try:
                self.listener.bind(
                    '{protocol}://{ip}:{port}'.format(ip=self.ha[0], port=self.ha[1],
                                                      protocol=ZMQ_NETWORK_PROTOCOL)
                )
                bound = True
            except zmq.error.ZMQError as zmq_err:
                bind_retries += 1
                if bind_retries == 5:
                    raise zmq_err
                time.sleep(0.2)

    def close(self):
        if self.listener_monitor is not None:
            self.listener.disable_monitor()
            self.listener_monitor = None
        self.listener.unbind(self.listener.LAST_ENDPOINT)
        self.listener.close(linger=0)
        self.listener = None
        logger.debug('{} starting to disconnect remotes'.format(self))
        for r in self.remotes.values():
            r.disconnect()
            self.remotesByKeys.pop(r.publicKey, None)

        self._remotes = {}
        if self.remotesByKeys:
            logger.debug('{} found remotes that were only in remotesByKeys and '
                         'not in remotes. This is suspicious')
            for r in self.remotesByKeys.values():
                r.disconnect()
            self.remotesByKeys = {}
        self._conns = set()

    @property
    def selfEncKeys(self):
        serverSecretFile = os.path.join(self.secretKeysDir,
                                        "{}.key_secret".format(self.name))
        return zmq.auth.load_certificate(serverSecretFile)

    @property
    def selfSigKeys(self):
        serverSecretFile = os.path.join(self.sigKeyDir,
                                        "{}.key_secret".format(self.name))
        return zmq.auth.load_certificate(serverSecretFile)

    @property
    def isRestricted(self):
        return not self.auth.allow_any if self.auth is not None \
            else self.restricted

    @property
    def isKeySharing(self):
        # TODO: Change name after removing test
        return not self.isRestricted

    def hasPingFrom(self, frm):
        return frm in self._received_pings

    def hasPongFrom(self, frm):
        return self.hasRemote(frm) and self.getRemote(frm).isConnected

    def isConnectedTo(self, name: str = None, ha: Tuple = None):
        return not self.onlyListener and super().isConnectedTo(name, ha)

    def hasRemote(self, name):
        return not self.onlyListener and super().hasRemote(name)

    def removeRemoteByName(self, name: str):
        return not self.onlyListener and super().removeRemoteByName(name)

    def getHa(self, name):
        # Return HA as None when its a `peersWithoutRemote`
        if self.onlyListener:
            return None
        return super().getHa(name)

    async def service(self, limit=None) -> int:
        """
        Service `limit` number of received messages in this stack.

        :param limit: the maximum number of messages to be processed. If None,
        processes all of the messages in rxMsgs.
        :return: the number of messages processed.
        """
        if self.listener:
            await self._serviceStack(self.age)
        else:
            logger.info("{} is stopped".format(self))

        r = len(self.rxMsgs)
        if r > 0:
            pracLimit = limit if limit else sys.maxsize
            return self.processReceived(pracLimit)
        return 0

    def _verifyAndAppend(self, msg, ident):
        try:
            self.metrics.add_event(self.mt_incoming_size, len(msg))
            self.msgLenVal.validate(msg)
            decoded = msg.decode()
        except (UnicodeDecodeError, InvalidMessageExceedingSizeException) as ex:
            errstr = 'Message will be discarded due to {}'.format(ex)
            frm = self.remotesByKeys[ident].name if ident in self.remotesByKeys else ident
            logger.error("Got from {} {}".format(frm, errstr))
            self.msgRejectHandler(errstr, frm)
            return False
        self.rxMsgs.append((decoded, ident))
        return True

    def _receiveFromListener(self, quota) -> int:
        """
        Receives messages from listener
        :param quota: number of messages to receive
        :return: number of received messages
        """
        assert quota
        i = 0
        while i < quota:
            try:
                ident, msg = self.listener.recv_multipart(flags=zmq.NOBLOCK)
                if not msg:
                    # Router probing sends empty message on connection
                    continue
                i += 1
                self._verifyAndAppend(msg, ident)
            except zmq.Again:
                break
        if i > 0:
            logger.trace('{} got {} messages through listener'.
                         format(self, i))
        return i

    def _receiveFromRemotes(self, quotaPerRemote) -> int:
        """
        Receives messages from remotes
        :param quotaPerRemote: number of messages to receive from one remote
        :return: number of received messages
        """

        assert quotaPerRemote
        totalReceived = 0
        for ident, remote in self.remotesByKeys.items():
            if not remote.socket:
                continue
            i = 0
            sock = remote.socket
            while i < quotaPerRemote:
                try:
                    msg, = sock.recv_multipart(flags=zmq.NOBLOCK)
                    if not msg:
                        # Router probing sends empty message on connection
                        continue
                    i += 1
                    self._verifyAndAppend(msg, ident)
                except zmq.Again:
                    break
            if i > 0:
                logger.trace('{} got {} messages through remote {}'.
                             format(self, i, remote))
            totalReceived += i
        return totalReceived

    async def _serviceStack(self, age):
        # TODO: age is unused

        # These checks are kept here and not moved to a function since
        # `_serviceStack` is called very often and function call is an overhead
        if self.config.ENABLE_HEARTBEATS and (
            self.last_heartbeat_at is None or
            (time.perf_counter() - self.last_heartbeat_at) >=
                self.config.HEARTBEAT_FREQ):
            self.send_heartbeats()

        self._receiveFromListener(quota=self.listenerQuota)
        self._receiveFromRemotes(quotaPerRemote=self.senderQuota)
        return len(self.rxMsgs)

    def processReceived(self, limit):
        if limit <= 0:
            return 0
        num_processed = 0
        for num_processed in range(limit):
            if len(self.rxMsgs) == 0:
                return num_processed

            msg, ident = self.rxMsgs.popleft()
            frm = self.remotesByKeys[ident].name \
                if ident in self.remotesByKeys else ident

            if self.handlePingPong(msg, frm, ident):
                continue
            try:
                msg = self.deserializeMsg(msg)
            except Exception as e:
                logger.error('Error {} while converting message {} '
                             'to JSON from {}'.format(e, msg, ident))
                continue
            msg = self.doProcessReceived(msg, frm, ident)
            if msg:
                self.msgHandler((msg, frm))
        return num_processed + 1

    def doProcessReceived(self, msg, frm, ident):
        return msg

    def connect(self,
                name=None,
                remoteId=None,
                ha=None,
                verKeyRaw=None,
                publicKeyRaw=None):
        """
        Connect to the node specified by name.
        """
        if not name:
            raise ValueError('Remote name should be specified')

        publicKey = None
        if name in self.remotes:
            remote = self.remotes[name]
        else:
            publicKey = z85.encode(
                publicKeyRaw) if publicKeyRaw else self.getPublicKey(name)
            verKey = z85.encode(
                verKeyRaw) if verKeyRaw else self.getVerKey(name)
            if not ha or not publicKey or (self.isRestricted and not verKey):
                raise ValueError('{} doesnt have enough info to connect. '
                                 'Need ha, public key and verkey. {} {} {}'.
                                 format(name, ha, verKey, publicKey))
            remote = self.addRemote(name, ha, verKey, publicKey)

        public, secret = self.selfEncKeys
        remote.connect(self.ctx, public, secret)

        logger.info("{}{} looking for {} at {}:{}"
                    .format(CONNECTION_PREFIX, self,
                            name or remote.name, *remote.ha),
                    extra={"cli": "PLAIN", "tags": ["node-looking"]})

        # This should be scheduled as an async task

        self.sendPingPong(remote, is_ping=True)

        # re-send previously stashed pings/pongs from unknown remotes
        logger.trace("{} stashed pings: {}".format(self.name, str(self._stashed_pings)))
        logger.trace("{} stashed pongs: {}".format(self.name, str(self._stashed_pongs)))
        if publicKey in self._stashed_pings:
            logger.trace("{} sending stashed pings to {}".format(self.name, str(publicKey)))
            self._stashed_pings.discard(publicKey)
            self.sendPingPong(name, is_ping=True)
        if publicKey in self._stashed_pongs:
            logger.trace("{} sending stashed pongs to {}".format(self.name, str(publicKey)))
            self._stashed_pongs.discard(publicKey)
            self.sendPingPong(name, is_ping=False)

        return remote.uid

    def reconnectRemote(self, remote):
        """
        Disconnect remote and connect to it again

        :param remote: instance of Remote from self.remotes
        :param remoteName: name of remote
        :return:
        """
        if not isinstance(remote, Remote):
            raise PlenumTypeError('remote', remote, Remote)
        logger.info('{} reconnecting to {}'.format(self, remote))
        public, secret = self.selfEncKeys
        remote.disconnect()
        remote.connect(self.ctx, public, secret)
        self.sendPingPong(remote, is_ping=True)

    def reconnectRemoteWithName(self, remoteName):
        if remoteName not in self.remotes:
            raise PlenumValueError(
                'remoteName', remoteName,
                "one of {}".format(self.remotes)
            )
        self.reconnectRemote(self.remotes[remoteName])

    def disconnectByName(self, remoteName: str):
        if not remoteName:
            raise PlenumValueError(
                'remoteName', remoteName,
                "non-empty string"
            )
        remote = self.remotes.get(remoteName)
        if not remote:
            logger.debug('{} did not find any remote '
                         'by name {} to disconnect'
                         .format(self, remoteName))
            return None
        remote.disconnect()
        return remote

    def addRemote(self, name, ha, remoteVerkey, remotePublicKey):
        if not name:
            raise PlenumValueError('name', name, 'non-empty')
        remote = self._RemoteClass(name, ha, remoteVerkey, remotePublicKey, self.queue_size, self.ha[0])
        self.remotes[name] = remote
        # TODO: Use weakref to remote below instead
        self.remotesByKeys[remotePublicKey] = remote
        if remoteVerkey:
            self.addVerifier(remoteVerkey)
        else:
            logger.display('{} adding a remote {}({}) without a verkey'.format(self, name, ha))
        return remote

    def sendPingPong(self, remote: Union[str, Remote], is_ping=True):
        msg = self.pingMessage if is_ping else self.pongMessage
        action = 'ping' if is_ping else 'pong'
        name = remote if isinstance(remote, (str, bytes)) else remote.name
        r = self.send(msg, name)
        if r[0] is True:
            logger.debug('{} {}ed {}'.format(self.name, action, name))
        elif r[0] is False:
            logger.debug('{} failed to {} {} {}'
                         .format(self.name, action, name, r[1]),
                         extra={"cli": False})
            # try to re-send ping/pongs later
            if is_ping:
                self._stashed_pings.add(name)
            else:
                self._stashed_pongs.add(name)
        elif r[0] is None:
            logger.debug('{} will be sending in batch'.format(self))
        else:
            logger.error('{}{} got an unexpected return value {} while sending'.
                         format(CONNECTION_PREFIX, self, r))
        return r[0]

    def handlePingPong(self, msg, frm, ident):
        if msg in (self.pingMessage, self.pongMessage):
            if msg == self.pingMessage:
                logger.trace('{} got ping from {}'.format(self, frm, ident))
                self._received_pings.add(frm)
                self.sendPingPong(frm, is_ping=False)
                self._resend_to_disconnected(frm, ident)
            if msg == self.pongMessage:
                if ident in self.remotesByKeys:
                    self.remotesByKeys[ident].setConnected()
                    self._resend_to_disconnected(frm, ident)
                logger.trace('{} got pong from {}'.format(self, frm))
            return True
        return False

    def _can_resend_to_disconnected(self, to, ident):
        if to not in self._stashed_to_disconnected:
            return False
        if to not in self._received_pings:
            return False
        if ident not in self.remotesByKeys:
            return False
        if not self.remotesByKeys[ident].isConnected:
            return False
        return True

    def _resend_to_disconnected(self, to, ident):
        if not self._can_resend_to_disconnected(to, ident):
            return
        logger.trace('{} resending stashed messages to {}'.format(self, to))
        msgs = self._stashed_to_disconnected[to]
        while msgs:
            msg = msgs.popleft()
            self.send(msg, to)

    def send_heartbeats(self):
        # Sends heartbeat (ping) to all
        logger.debug('{} sending heartbeat to all remotes'.format(self))
        for remote in self.remotes:
            self.sendPingPong(remote)
        self.last_heartbeat_at = time.perf_counter()

    def send(self, msg: Any, remoteName: str = None, ha=None):
        if self.onlyListener:
            return self.transmitThroughListener(msg, remoteName)
        else:
            if remoteName is None:
                r = []
                e = []
                # Serializing beforehand since to avoid serializing for each
                # remote
                try:
                    msg = self.prepare_to_send(msg)
                except InvalidMessageExceedingSizeException as ex:
                    err_str = '{}Cannot send message. Error {}'.format(CONNECTION_PREFIX, ex)
                    logger.warning(err_str)
                    return False, err_str
                for uid in self.remotes:
                    res, err = self.transmit(msg, uid, serialized=True)
                    r.append(res)
                    e.append(err)
                e = list(filter(lambda x: x is not None, e))
                ret_err = None if len(e) == 0 else "\n".join(e)
                return all(r), ret_err
            else:
                return self.transmit(msg, remoteName)

    def transmit(self, msg, uid, timeout=None, serialized=False):
        remote = self.remotes.get(uid)
        err_str = None
        if not remote:
            logger.debug("Remote {} does not exist!".format(uid))
            return False, err_str
        socket = remote.socket
        if not socket:
            logger.debug('{} has uninitialised socket '
                         'for remote {}'.format(self, uid))
            return False, err_str
        try:
            if not serialized:
                msg = self.prepare_to_send(msg)
<<<<<<< HEAD
            logger.trace('{} transmitting message {} to {} by socket {} {}'
                         .format(self, msg, uid, socket.FD, socket.underlying))
            self.metrics.add_event(self.mt_outgoing_size, len(msg))
            socket.send(msg, flags=zmq.NOBLOCK)
            # socket.send(self.signedMsg(msg), flags=zmq.NOBLOCK)
            if not remote.isConnected:
                logger.warning('Remote {} is not connected - message will not be sent immediately.'
                               'If this problem does not resolve itself - check your firewall settings'.format(uid))
                self._stashed_to_disconnected\
                    .setdefault(uid, deque(maxlen=self.config.ZMQ_STASH_TO_NOT_CONNECTED_QUEUE_SIZE))\
                    .append(msg)
=======
            logger.trace('{} transmitting message {} to {}'.format(self, msg, uid))
            socket.send(msg, flags=zmq.NOBLOCK)
            # socket.send(self.signedMsg(msg), flags=zmq.NOBLOCK)
            if remote.isConnected:
                self.metrics.add_event(self.mt_outgoing_size, len(msg))
            if not remote.isConnected and msg not in self.healthMessages:
                logger.info('Remote {} is not connected - message will not be sent immediately.'
                            'If this problem does not resolve itself - check your firewall settings'.format(uid))
>>>>>>> 8ee407b8
            return True, err_str
        except zmq.Again:
            logger.warning('{} could not transmit message to {}'.format(self, uid))
        except InvalidMessageExceedingSizeException as ex:
            err_str = '{}Cannot transmit message. Error {}'.format(CONNECTION_PREFIX, ex)
            logger.warning(err_str)
        return False, err_str

    def transmitThroughListener(self, msg, ident) -> Tuple[bool, Optional[str]]:
        if isinstance(ident, str):
            ident = ident.encode()
        try:
            msg = self.prepare_to_send(msg)
            # noinspection PyUnresolvedReferences
            # self.listener.send_multipart([ident, self.signedMsg(msg)],
            #                              flags=zmq.NOBLOCK)
            logger.trace('{} transmitting {} to {} through listener socket'.
                         format(self, msg, ident))
            self.metrics.add_event(self.mt_outgoing_size, len(msg))
            self.listener.send_multipart([ident, msg], flags=zmq.NOBLOCK)
        except zmq.Again:
            return False, None
        except InvalidMessageExceedingSizeException as ex:
            err_str = '{}Cannot transmit message. Error {}'.format(CONNECTION_PREFIX, ex)
            logger.warning(err_str)
            return False, err_str
        except Exception as e:
            err_str = '{}{} got error {} while sending through listener to {}' \
                .format(CONNECTION_PREFIX, self, e, ident)
            logger.warning(err_str)
            return False, err_str
        return True, None

    @staticmethod
    def serializeMsg(msg):
        if isinstance(msg, Mapping):
            msg = json.dumps(msg)
        if isinstance(msg, str):
            msg = msg.encode()
        assert isinstance(msg, bytes)
        return msg

    @staticmethod
    def deserializeMsg(msg):
        if isinstance(msg, bytes):
            msg = msg.decode()
        msg = json.loads(msg)
        return msg

    def signedMsg(self, msg: bytes, signer: Signer = None):
        sig = self.signer.signature(msg)
        return msg + sig

    def verify(self, msg, by):
        if self.isKeySharing:
            return True
        if by not in self.remotesByKeys:
            return False
        verKey = self.remotesByKeys[by].verKey
        r = self.verifiers[verKey].verify(
            msg[-self.sigLen:], msg[:-self.sigLen])
        return r

    @staticmethod
    def loadPubKeyFromDisk(directory, name):
        filePath = os.path.join(directory,
                                "{}.key".format(name))
        try:
            public, _ = zmq.auth.load_certificate(filePath)
            return public
        except (ValueError, IOError) as ex:
            raise KeyError from ex

    @staticmethod
    def loadSecKeyFromDisk(directory, name):
        filePath = os.path.join(directory,
                                "{}.key_secret".format(name))
        try:
            _, secret = zmq.auth.load_certificate(filePath)
            return secret
        except (ValueError, IOError) as ex:
            raise KeyError from ex

    @property
    def publicKey(self):
        return self.getPublicKey(self.name)

    @property
    def publicKeyRaw(self):
        return z85.decode(self.publicKey)

    @property
    def pubhex(self):
        return hexlify(z85.decode(self.publicKey))

    def getPublicKey(self, name):
        try:
            return self.loadPubKeyFromDisk(self.publicKeysDir, name)
        except KeyError:
            raise PublicKeyNotFoundOnDisk(self.name, name)

    @property
    def verKey(self):
        return self.getVerKey(self.name)

    @property
    def verKeyRaw(self):
        if self.verKey:
            return z85.decode(self.verKey)
        return None

    @property
    def verhex(self):
        if self.verKey:
            return hexlify(z85.decode(self.verKey))
        return None

    def getVerKey(self, name):
        try:
            return self.loadPubKeyFromDisk(self.verifKeyDir, name)
        except KeyError:
            if self.isRestricted:
                raise VerKeyNotFoundOnDisk(self.name, name)
            return None

    @property
    def sigKey(self):
        return self.loadSecKeyFromDisk(self.sigKeyDir, self.name)

    # TODO: Change name to sighex after removing test
    @property
    def keyhex(self):
        return hexlify(z85.decode(self.sigKey))

    @property
    def priKey(self):
        return self.loadSecKeyFromDisk(self.secretKeysDir, self.name)

    @property
    def prihex(self):
        return hexlify(z85.decode(self.priKey))

    def getAllVerKeys(self):
        keys = []
        for key_file in os.listdir(self.verifKeyDir):
            if key_file.endswith(".key"):
                serverVerifFile = os.path.join(self.verifKeyDir,
                                               key_file)
                serverPublic, _ = zmq.auth.load_certificate(serverVerifFile)
                keys.append(serverPublic)
        return keys

    def setRestricted(self, restricted: bool):
        if self.isRestricted != restricted:
            logger.debug('{} setting restricted to {}'.
                         format(self, restricted))
            self.stop()

            # TODO: REMOVE, it will make code slow, only doing to allow the
            # socket to become available again
            time.sleep(1)

            self.start(restricted, reSetupAuth=True)

    def _safeRemove(self, filePath):
        try:
            os.remove(filePath)
        except Exception as ex:
            logger.info('{} could delete file {} due to {}'.format(self, filePath, ex))

    def clearLocalRoleKeep(self):
        for d in (self.secretKeysDir, self.sigKeyDir):
            filePath = os.path.join(d, "{}.key_secret".format(self.name))
            self._safeRemove(filePath)

        for d in (self.publicKeysDir, self.verifKeyDir):
            filePath = os.path.join(d, "{}.key".format(self.name))
            self._safeRemove(filePath)

    def clearRemoteRoleKeeps(self):
        for d in (self.secretKeysDir, self.sigKeyDir):
            for key_file in os.listdir(d):
                if key_file != '{}.key_secret'.format(self.name):
                    self._safeRemove(os.path.join(d, key_file))

        for d in (self.publicKeysDir, self.verifKeyDir):
            for key_file in os.listdir(d):
                if key_file != '{}.key'.format(self.name):
                    self._safeRemove(os.path.join(d, key_file))

    def clearAllDir(self):
        shutil.rmtree(self.homeDir)

    def prepare_to_send(self, msg: Any):
        msg_bytes = self.serializeMsg(msg)
        self.msgLenVal.validate(msg_bytes)
        return msg_bytes

    @staticmethod
    def get_monitor_events(monitor_socket, non_block=True):
        events = []
        # noinspection PyUnresolvedReferences
        flags = zmq.NOBLOCK if non_block else 0
        while True:
            try:
                # noinspection PyUnresolvedReferences
                message = recv_monitor_message(monitor_socket, flags)
                events.append(message)
            except zmq.Again:
                break
        return events


class DummyKeep:
    def __init__(self, stack, *args, **kwargs):
        self.stack = stack
        self._auto = 2 if stack.isKeySharing else 0

    @property
    def auto(self):
        logger.debug('{} proxy method used on {}'.
                     format(inspect.stack()[0][3], self))
        return self._auto

    @auto.setter
    def auto(self, mode):
        logger.debug('{} proxy method used on {}'.
                     format(inspect.stack()[0][3], self))
        # AutoMode.once whose value is 1 is not used os dont care
        if mode != self._auto:
            if mode == 2:
                self.stack.setRestricted(False)
            if mode == 0:
                self.stack.setRestricted(True)<|MERGE_RESOLUTION|>--- conflicted
+++ resolved
@@ -781,28 +781,18 @@
         try:
             if not serialized:
                 msg = self.prepare_to_send(msg)
-<<<<<<< HEAD
             logger.trace('{} transmitting message {} to {} by socket {} {}'
                          .format(self, msg, uid, socket.FD, socket.underlying))
-            self.metrics.add_event(self.mt_outgoing_size, len(msg))
             socket.send(msg, flags=zmq.NOBLOCK)
             # socket.send(self.signedMsg(msg), flags=zmq.NOBLOCK)
+            if remote.isConnected:
+                self.metrics.add_event(self.mt_outgoing_size, len(msg))
             if not remote.isConnected:
                 logger.warning('Remote {} is not connected - message will not be sent immediately.'
                                'If this problem does not resolve itself - check your firewall settings'.format(uid))
                 self._stashed_to_disconnected\
                     .setdefault(uid, deque(maxlen=self.config.ZMQ_STASH_TO_NOT_CONNECTED_QUEUE_SIZE))\
                     .append(msg)
-=======
-            logger.trace('{} transmitting message {} to {}'.format(self, msg, uid))
-            socket.send(msg, flags=zmq.NOBLOCK)
-            # socket.send(self.signedMsg(msg), flags=zmq.NOBLOCK)
-            if remote.isConnected:
-                self.metrics.add_event(self.mt_outgoing_size, len(msg))
-            if not remote.isConnected and msg not in self.healthMessages:
-                logger.info('Remote {} is not connected - message will not be sent immediately.'
-                            'If this problem does not resolve itself - check your firewall settings'.format(uid))
->>>>>>> 8ee407b8
             return True, err_str
         except zmq.Again:
             logger.warning('{} could not transmit message to {}'.format(self, uid))
