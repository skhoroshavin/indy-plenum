"""
This tutorial illustrates a client request round trip with a simple consensus
pool.
"""
from tempfile import TemporaryDirectory

from ioflo.base.consoling import getConsole

from plenum.client.client import Client
from plenum.client.wallet import Wallet
from plenum.common.looper import Looper
from plenum.common.script_helper import initKeep
from plenum.common.types import HA, NodeDetail
from plenum.common.util import randomString
from plenum.server.node import Node
from plenum.test.malicious_behaviors_node import faultyReply, makeNodeFaulty

console = getConsole()
console.reinit(verbosity=console.Wordage.terse)

"""
Nodes persist keys when bootstrapping to other nodes and reconnecting using an
ephemeral temporary directory when proving a concept is a nice way to keep
things tidy.
"""
with TemporaryDirectory() as tmpdir:

    """
    Looper runs an asynchronous message loop that services the nodes and client.
    It's also a context manager, so it cleans up after itself.
    """
    with Looper(debug=False) as looper:
        """
        The nodes need to have the their keys initialized
        """
        initKeep(tmpdir, 'Alpha', randomString(32), override=True)
        initKeep(tmpdir, 'AlphaC', randomString(32), override=True)
        initKeep(tmpdir, 'Beta', randomString(32), override=True)
        initKeep(tmpdir, 'BetaC', randomString(32), override=True)
        initKeep(tmpdir, 'Gamma', randomString(32), override=True)
        initKeep(tmpdir, 'GammaC', randomString(32), override=True)
        initKeep(tmpdir, 'Delta', randomString(32), override=True)
        initKeep(tmpdir, 'DeltaC', randomString(32), override=True)

        """
        A node registry is a dictionary of Node names and their IP addresses
        and port numbers.
        """
        nodeReg = {
            'Alpha': NodeDetail(HA('127.0.0.1', 7560), "AlphaC",
                                HA('127.0.0.1', 7561)),
            'Beta': NodeDetail(HA('127.0.0.1', 7562), "BetaC",
                               HA('127.0.0.1', 7563)),
            'Gamma': NodeDetail(HA('127.0.0.1', 7564), "GammaC",
                                HA('127.0.0.1', 7565)),
            'Delta': NodeDetail(HA('127.0.0.1', 7566), "DeltaC",
                                HA('127.0.0.1', 7567))
        }

        """
        Create a node called Alpha
        """
        alpha = Node('Alpha', nodeReg, basedirpath=tmpdir)

        """
        Add the Alpha node to the looper, so it can be serviced.
        """
        looper.add(alpha)

        """
        Start key sharing among nodes. Key sharing is a way to bootstrap a
        consensus pool when you don't want to manually construct keys
        beforehand. See the github wiki for more details on key sharing.
        """
        alpha.startKeySharing()

        """
        Do the same process for the other nodes. Ordinarily, we would never have
        more than one node on a machine, but this is for demonstration purposes.
        """
        beta = Node('Beta', nodeReg, basedirpath=tmpdir)
        looper.add(beta)
        beta.startKeySharing()

        gamma = Node('Gamma', nodeReg, basedirpath=tmpdir)
        looper.add(gamma)
        gamma.startKeySharing()

        delta = Node('Delta', nodeReg, basedirpath=tmpdir)
        looper.add(delta)
        delta.startKeySharing()

        """
        Give the nodes time to come up, find each other, share long-term keys,
        and establish connections.
        """
        looper.runFor(5)

        """
        The client has a slightly different node registry than the nodes. The
        Nodes have two network interfaces, one for other nodes, and one for
        client. This registry points to the nodes' client-facing interfaces.
        """
        cliNodeReg = {
            'AlphaC': ('127.0.0.1', 7561),
            'BetaC': ('127.0.0.1', 7563),
            'GammaC': ('127.0.0.1', 7565),
            'DeltaC': ('127.0.0.1', 7567)}

        """
        Create a wallet to the keys that the client will use to have a
        secure communication with the nodes.
        """
        wallet = Wallet("my_wallet")

        """
        Now the wallet needs to have one keypair, so lets add it.
        """
        wallet.addSigner()

        """
        A bi-directional connection is made from the client. This is the ip
        address and port for the client's interfact to the nodes.
        """
        client_addr = ("127.0.0.1", 8000)

        """
        Create a client.
        """
        clientName = "my_client_id"
        client = Client(name=clientName,
                        ha=client_addr,
                        nodeReg=cliNodeReg,
                        basedirpath=tmpdir)
        looper.add(client)

        """
        A client signs its requests. By default, a simple yet secure signing
        mechanism is created for a client.
        """
<<<<<<< HEAD
        idAndKey = client.getSigner().identifier, client.getSigner().verkey
=======
        idAndKey = wallet.defaultId, wallet.getVerKey(wallet.defaultId)
>>>>>>> 33ab75b1

        """
        A client's signature verification key must be bootstrapped out of band
        into the consensus pool. For demonstration, we'll add it directly to
        each node.
        """
        for node in alpha, beta, gamma, delta:
            node.clientAuthNr.addClient(*idAndKey)

        """
        We give the client a little time to connect
        """
        looper.runFor(3)

        """
        Create a simple message.
        """
        msg = {'life_answer': 42}

        """
        Before sending this message to the pool, the message needs to be signed
        first with a key from the wallet
        """
        request = wallet.signOp(msg, identifier=wallet.defaultId)

        """
        And submit the request to the pool.
        """
        client.submitReqs(request)

        """
        Allow some time for the request to be executed.
        """
        looper.runFor(3)

        """
        Let's get the reply.
        """
        reply, status = client.getReply(request.reqId)

        """
        Check the reply and see if consensus has been reached.
        """
        print("Reply: {}\n".format(reply))
        print("Status: {}\n".format(status))

        """
        See the reply details of a request.
        """
        client.showReplyDetails(request.reqId)

        """
        As we are using 4 nodes, we have an f-value of 1, which means that
        consensus can be still achieved with one faulty node. In this example,
        we're going to cause Beta to be malicious, altering a client's request
        before propagating to other nodes.
        """
        makeNodeFaulty(beta, faultyReply)

        """
        Create a new message.
        """
        msg = {"type": "sell", "amount": 101}

        """
        And now sign and submit it to the pool.
        """
        request2 = wallet.signOp(msg, identifier=wallet.defaultId)
        client.submitReqs(request2)

        """
        Allow time for the message to be executed.
        """
        looper.runFor(10)

        """
        Observe that consensus is still reached with one node replying with a different response.
        """
        reply, consensusReached = client.getReply(request2.reqId)
        print("Reply for the request: {}\n".format(reply))
        print("Consensus Reached?: {}\n".format(consensusReached))

        client.showReplyDetails(request2.reqId)<|MERGE_RESOLUTION|>--- conflicted
+++ resolved
@@ -138,11 +138,7 @@
         A client signs its requests. By default, a simple yet secure signing
         mechanism is created for a client.
         """
-<<<<<<< HEAD
-        idAndKey = client.getSigner().identifier, client.getSigner().verkey
-=======
         idAndKey = wallet.defaultId, wallet.getVerKey(wallet.defaultId)
->>>>>>> 33ab75b1
 
         """
         A client's signature verification key must be bootstrapped out of band
