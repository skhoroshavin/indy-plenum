--- conflicted
+++ resolved
@@ -8,11 +8,7 @@
 To install...
 
 ```
-<<<<<<< HEAD
-python -m plenum.cli
-=======
 pip install plenum
->>>>>>> 3bf2433c
 ```
 
 From here, you can play with the command-line interface:
