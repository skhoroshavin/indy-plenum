--- conflicted
+++ resolved
@@ -56,12 +56,7 @@
                       'ioflo==1.5.4', 'semver', 'base58', 'orderedset',
                       'sortedcontainers==1.5.7', 'psutil', 'pip',
                       'portalocker==0.5.7', 'pyzmq', 'raet',
-<<<<<<< HEAD
-                      'psutil', 'intervaltree', 'msgpack-python==0.4.6',
-                      'indy-crypto==0.1.6'],
-=======
                       'psutil', 'intervaltree', 'msgpack-python==0.4.6', 'indy-crypto==0.2.0'],
->>>>>>> b8aa0a5c
     setup_requires=['pytest-runner'],
     extras_require={
         'tests': tests_require,
