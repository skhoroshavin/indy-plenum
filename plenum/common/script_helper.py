--- conflicted
+++ resolved
@@ -169,58 +169,5 @@
         print('\n' + txn)
 
 
-<<<<<<< HEAD
-def __checkClientConnected(cli, ):
-    assert cli.hasSufficientConnections
-=======
-def submitNodeIpChange(client, stewardWallet, name: str, nym: str,
-                       nodeStackHa: HA, clientStackHa: HA):
-    (nodeIp, nodePort), (clientIp, clientPort) = nodeStackHa, clientStackHa
-    txn = {
-        TXN_TYPE: NODE,
-        TARGET_NYM: nym,
-        DATA: {
-            NODE_IP: nodeIp,
-            NODE_PORT: int(nodePort),
-            CLIENT_IP: clientIp,
-            CLIENT_PORT: int(clientPort),
-            ALIAS: name,
-            SERVICES: [VALIDATOR],
-        }
-    }
-    signedOp = stewardWallet.signOp(txn, stewardWallet.defaultId)
-    req, _ = client.submitReqs(signedOp)
-    return req[0]
-
-
 def _checkClientConnected(cli, ):
-    assert cli.hasSufficientConnections
-
-
-def changeHA(looper, config, nodeName, nodeSeed, newNodeHA,
-             stewardName, stewardsSeed, newClientHA=None, basedir=None):
-    if not newClientHA:
-        newClientHA = HA(newNodeHA.host, newNodeHA.port + 1)
-
-    assert basedir is not None
-
-    # prepare steward wallet
-    stewardSigner = DidSigner(seed=stewardsSeed)
-    stewardWallet = Wallet(stewardName)
-    stewardWallet.addIdentifier(signer=stewardSigner)
-
-    # prepare client to submit change ha request
-    _, randomClientPort = genHa()
-    client = Client(stewardName, ha=('0.0.0.0', randomClientPort), config=config, basedirpath=basedir)
-    looper.add(client)
-    timeout = waits.expectedClientToPoolConnectionTimeout(4)
-    looper.run(eventually(_checkClientConnected, client,
-                          retryWait=1, timeout=timeout))
-
-    nodeVerKey = SimpleSigner(seed=nodeSeed).verkey
-
-    # send request
-    req = submitNodeIpChange(client, stewardWallet, nodeName, nodeVerKey,
-                             newNodeHA, newClientHA)
-    return client, req
->>>>>>> a1ee6f3d
+    assert cli.hasSufficientConnections