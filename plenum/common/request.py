--- conflicted
+++ resolved
@@ -139,15 +139,4 @@
         ClientMessageValidator.__init__(self, operation_schema_is_strict=False,
                                         schema_is_strict=False)
         self.validate(kwargs)
-<<<<<<< HEAD
-        Request.__init__(self, **kwargs)
-
-    def validate(self, dct):
-        super().validate(dct)
-        if not (dct.get(f.IDENTIFIER.nm) or dct.get(f.SIGS.nm)):
-            raise TypeError('{} {}'.
-                            format(self.__error_msg_prefix,
-                                   'Missing both signatures and identifier'))
-=======
-        Request.__init__(self, **kwargs)
->>>>>>> aeb0efdc
+        Request.__init__(self, **kwargs)