--- conflicted
+++ resolved
@@ -90,46 +90,32 @@
         return data
 
 
-<<<<<<< HEAD
-class StashingRouter:
+class StashingRouter(Router):
     Handler = Callable[..., Optional[Tuple[int, str]]]
 
     def __init__(self, limit: int, replica_unstash: Callable=None):
-=======
-class StashingRouter(Router):
-    Handler = Callable[..., Optional[int]]
-
-    def __init__(self, limit: int):
         super().__init__()
->>>>>>> 8ba3d8a7
         self._limit = limit
         self._logger = getlogger()
         self._queues = {}  # type: Dict[int, StashingQueue]
-<<<<<<< HEAD
         # TODO: This call has been added to saving the old message order in the list.
         # This is a replica's method that moves the message to the inBox, rather than
         # calling the handler immediately, as the default router does.
         self._replica_unstash = replica_unstash
-=======
         self._subscriptions = Subscription()
->>>>>>> 8ba3d8a7
 
     def set_sorted_stasher(self, code: int, key: Callable):
         self._queues[code] = SortedStash(self._limit, key)
 
-<<<<<<< HEAD
-    def subscribe(self, message_type: Type, handler: Handler, allow_override=False):
-        if not allow_override and message_type in self._handlers:
-=======
-    def subscribe(self, message_type: Type, handler: Handler) -> Router.SubscriptionID:
-        if message_type in self.message_types:
->>>>>>> 8ba3d8a7
+    def subscribe(self, message_type: Type, handler: Handler, allow_override=False) -> Router.SubscriptionID:
+        if not allow_override and message_type in self.message_types:
             raise LogicError("Trying to assign handler {} for message type {}, "
                              "but another handler is already assigned {}".
                              format(handler, message_type, self.handlers(message_type)))
         return super().subscribe(message_type, handler)
 
     def subscribe_to(self, router: Router):
+        self.unsubscribe_from_all()
         for message_type in self.message_types:
             for handler in self.handlers(message_type):
                 self._subscriptions.subscribe(router,
@@ -203,15 +189,10 @@
         return False
 
     def _resolve_and_process(self, message: Any, *args) -> bool:
-<<<<<<< HEAD
-        handler = self._handlers[type(message)]
-        return self._unstash(handler, message, *args)
-=======
         handlers = self.handlers(type(message))
         if len(handlers) == 0:
-            raise LogicError("Message not found")
-        return self._process(handlers[0], message, *args)
->>>>>>> 8ba3d8a7
+            raise LogicError("Handler for message {} not found".format(message))
+        return self._unstash(handlers[0], message, *args)
 
     def _unstash(self, handler: Handler, message: Any, *args) -> bool:
         if self._replica_unstash is None:
