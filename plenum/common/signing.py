"""

<<REQUEST, o, rid, c> σc, c>~μc
o = requested operation
rid or s = request identifier/ sequence number, should be in strictly increasing order
c = client id
σc = signed by c
μp,r = MAC appropriate for principals p and r
~μc = MAC authenticator, appropriate for all nodes


Requests:

<<REQUEST, o, rid, c>σc, c>~µc

<PROPAGATE, <REQUEST, o, s, c>σc, i>~µi

On reception of a PROPAGATE
message coming from node j, node i first verifies the MAC
authenticator.

"""
from collections import Iterable
from typing import Mapping

from plenum.common.types import f
<<<<<<< HEAD
from plenum.common.util import error, getlogger
=======
from plenum.common.util import error
from plenum.common.log import getlogger
>>>>>>> 33ab75b1

logger = getlogger()

# by allowing only primitives, it ensures we're signing the whole message
acceptableTypes = (str, int, float, list, dict, type(None))


def serlize(obj, level=0, objname=None):
    """
    Create a string representation of the given object.

    Examples:
    ::
    >>> serlize("str")
    'str'
    >>> serlize([1,2,3,4,5])
    '1,2,3,4,5'
    >>> signing.serlize({1:'a', 2:'b'})
    '1:a|2:b'
    >>> signing.serlize({1:'a', 2:'b', 3:[1,{2:'k'}]})
    '1:a|2:b|3:1,2:k'

    :param obj: the object to serlize
    :param level: a parameter used internally for recursion to serialize nested data structures
    :return: a string representation of `obj`
    """
    if not isinstance(obj, acceptableTypes):
        error("invalid type found {}: {}".format(objname, obj))
    if isinstance(obj, str):
        return obj
    if isinstance(obj, dict):
        keys = [k for k in obj.keys() if level > 0 or k != f.SIG.nm]  # remove signature if top level
        keys.sort()
        strs = []
        for k in keys:
            onm = ".".join([objname, k]) if objname else k
            strs.append(str(k) + ":" + serlize(obj[k], level+1, onm))
        return "|".join(strs)
    if isinstance(obj, Iterable):
        strs = []
        for o in obj:
            strs.append(serlize(o, level+1, objname))
        return ",".join(strs)
    if obj is None:
        return ""
    else:
        return str(obj)


def serializeForSig(msg: Mapping):
    """
    Serialize a message for signing.

    :param msg: the message to sign
    :return: a uft-8 encoded version of `msg`
    """
    ser = serlize(msg)
    logger.trace("serialized for signing {} into {}".format(msg, ser))
    return ser.encode('utf-8')<|MERGE_RESOLUTION|>--- conflicted
+++ resolved
@@ -24,12 +24,8 @@
 from typing import Mapping
 
 from plenum.common.types import f
-<<<<<<< HEAD
-from plenum.common.util import error, getlogger
-=======
 from plenum.common.util import error
 from plenum.common.log import getlogger
->>>>>>> 33ab75b1
 
 logger = getlogger()
 
