--- conflicted
+++ resolved
@@ -25,10 +25,7 @@
 import psutil
 from libnacl import randombytes, randombytes_uniform
 from six import iteritems, string_types
-<<<<<<< HEAD
-=======
 from sortedcontainers import SortedDict as _SortedDict
->>>>>>> 56779bb5
 
 from ledger.util import F
 from plenum.cli.constants import WALLET_FILE_EXTENSION
@@ -557,9 +554,6 @@
 
 
 def max_3PC_key(keys) -> Tuple[int, int]:
-<<<<<<< HEAD
-    return max(keys, key=lambda k: (k[0], k[1]))
-=======
     return max(keys, key=lambda k: (k[0], k[1]))
 
 
@@ -580,5 +574,4 @@
 
             """
             key = self._list[index]
-            return key, self[key]
->>>>>>> 56779bb5
+            return key, self[key]