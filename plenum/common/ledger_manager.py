--- conflicted
+++ resolved
@@ -35,8 +35,6 @@
     def node_name(self) -> str:
         return self._node.name
 
-<<<<<<< HEAD
-=======
     def ledgers(self) -> List[int]:
         return self._node.ledger_ids
 
@@ -47,7 +45,6 @@
     def three_phase_key_for_txn_seq_no(self, ledger_id: int, seq_no: int) -> Tuple[int, int]:
         return self._node.three_phase_key_for_txn_seq_no(ledger_id, seq_no)
 
->>>>>>> 07a2632f
     def update_txn_with_extra_data(self, txn: dict) -> dict:
         return self._node.update_txn_with_extra_data(txn)
 
