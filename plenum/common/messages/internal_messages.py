from typing import NamedTuple, List, Any

from plenum.common.exceptions import SuspiciousNode

# TODO: should be removed
ValidatorsChanged = NamedTuple('ValidatorsChange',
                               [('names', List[str])])

# TODO: should be removed
ParticipatingStatus = NamedTuple('LedgerParticipatingStatus',
                                 [('is_participating', bool)])

HookMessage = NamedTuple('HookMessage',
                         [('hook', int),
                          ('args', tuple)])

OutboxMessage = NamedTuple('OutboxMessage',
                           [('msg', Any)])

RequestPropagates = NamedTuple('RequestPropagates',
                               [('bad_requests', List)])

PrimariesBatchNeeded = NamedTuple('PrimariesBatchNeeded',
                                  [('pbn', bool)])

CurrentPrimaries = NamedTuple('CurrentPrimaries',
                              [('primaries', list)])

BackupSetupLastOrdered = NamedTuple('BackupSetupLastOrdered',
                                    [('inst_id', int)])

NeedMasterCatchup = NamedTuple('NeedMasterCatchup', [])

NeedBackupCatchup = NamedTuple('NeedBackupCatchup',
                               [('inst_id', int),
                                ('caught_up_till_3pc', tuple)])

CheckpointStabilized = NamedTuple('CheckpointStabilized',
                                  [('inst_id', int),
                                   ('last_stable_3pc', tuple)])

RaisedSuspicion = NamedTuple('RaisedSuspicion',
                             [('inst_id', int),
                              ('ex', SuspiciousNode)])

<<<<<<< HEAD
# by default view_no for StartViewChange is None meaning that we move to the next view
NeedViewChange = NamedTuple('StartViewChange',
                            [('view_no', int)])
NeedViewChange.__new__.__defaults__ = (None,) * len(NeedViewChange._fields)

ViewChangeStarted = NamedTuple('ViewChangeStarted',
                               [('view_no', int)])
NewViewAccepted = NamedTuple('NewViewAccepted',
                             [('view_no', int),
                              ('view_changes', list),
                              ('checkpoint', object),
                              ('batches', list)])
NewViewCheckpointsApplied = NamedTuple('NewViewCheckpointsApplied',
                                       [('view_no', int),
                                        ('view_changes', list),
                                        ('checkpoint', object),
                                        ('batches', list)])
=======
PreSigVerification = NamedTuple('PreSigVerification',
                                [('cmsg', Any)])
>>>>>>> fc9c7de1
<|MERGE_RESOLUTION|>--- conflicted
+++ resolved
@@ -43,7 +43,9 @@
                              [('inst_id', int),
                               ('ex', SuspiciousNode)])
 
-<<<<<<< HEAD
+PreSigVerification = NamedTuple('PreSigVerification',
+                                [('cmsg', Any)])
+
 # by default view_no for StartViewChange is None meaning that we move to the next view
 NeedViewChange = NamedTuple('StartViewChange',
                             [('view_no', int)])
@@ -60,8 +62,4 @@
                                        [('view_no', int),
                                         ('view_changes', list),
                                         ('checkpoint', object),
-                                        ('batches', list)])
-=======
-PreSigVerification = NamedTuple('PreSigVerification',
-                                [('cmsg', Any)])
->>>>>>> fc9c7de1
+                                        ('batches', list)])