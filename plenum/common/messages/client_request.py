from plenum import PLUGIN_CLIENT_REQUEST_FIELDS
from plenum.common.constants import NODE_IP, NODE_PORT, CLIENT_IP, \
    CLIENT_PORT, ALIAS, SERVICES, TXN_TYPE, DATA, \
    TARGET_NYM, VERKEY, ROLE, NODE, NYM, GET_TXN, VALIDATOR, BLS_KEY, \
    OPERATION_SCHEMA_IS_STRICT, BLS_KEY_PROOF, TXN_AUTHOR_AGREEMENT, TXN_AUTHOR_AGREEMENT_TEXT, \
<<<<<<< HEAD
    TXN_AUTHOR_AGREEMENT_VERSION, TXN_AUTHOR_AGREEMENT_AML, AML, AML_CONTEXT, AML_VERSION
=======
    TXN_AUTHOR_AGREEMENT_VERSION, GET_TXN_AUTHOR_AGREEMENT, GET_TXN_AUTHOR_AGREEMENT_VERSION, \
    GET_TXN_AUTHOR_AGREEMENT_DIGEST
>>>>>>> ec5bdd74
from plenum.common.messages.fields import NetworkIpAddressField, \
    NetworkPortField, IterableField, \
    ChooseField, ConstantField, DestNodeField, VerkeyField, DestNymField, \
    RoleField, TxnSeqNoField, IdentifierField, \
    NonNegativeNumberField, SignatureField, MapField, LimitedLengthStringField, \
    ProtocolVersionField, LedgerIdField, Base58Field, \
<<<<<<< HEAD
    Sha256HexField, TimestampField, AnyMapField
=======
    Sha256HexField, TimestampField, NonEmptyStringField
>>>>>>> ec5bdd74
from plenum.common.messages.message_base import MessageValidator
from plenum.common.types import OPERATION, f
from plenum.config import ALIAS_FIELD_LIMIT, DIGEST_FIELD_LIMIT, \
    SIGNATURE_FIELD_LIMIT, TXN_AUTHOR_AGREEMENT_VERSION_SIZE_LIMIT, TXN_AUTHOR_AGREEMENT_TEXT_SIZE_LIMIT, \
    TAA_ACCEPTANCE_MECHANISM_FIELD_LIMIT, TXN_AUTHOR_AGREEMENT_AML_CONTEXT_LIMIT, \
    TXN_AUTHOR_AGREEMENT_AML_VERSION_SIZE_LIMIT


class ClientNodeOperationData(MessageValidator):
    schema = (
        (NODE_IP, NetworkIpAddressField(optional=True)),
        (NODE_PORT, NetworkPortField(optional=True)),
        (CLIENT_IP, NetworkIpAddressField(optional=True)),
        (CLIENT_PORT, NetworkPortField(optional=True)),
        (ALIAS, LimitedLengthStringField(max_length=ALIAS_FIELD_LIMIT)),
        (SERVICES, IterableField(ChooseField(values=(VALIDATOR,)), optional=True)),
        (BLS_KEY, Base58Field(byte_lengths=(128,), optional=True)),
        (BLS_KEY_PROOF, Base58Field(byte_lengths=(128,), optional=True)),
    )

    def _validate_message(self, dct):
        # TODO: make ha fields truly optional (needs changes in stackHaChanged)
        required_ha_fields = {NODE_IP, NODE_PORT, CLIENT_IP, CLIENT_PORT}
        ha_fields = {f for f in required_ha_fields if f in dct}
        if ha_fields and len(ha_fields) != len(required_ha_fields):
            self._raise_missed_fields(*list(required_ha_fields - ha_fields))


class ClientNodeOperation(MessageValidator):
    schema = (
        (TXN_TYPE, ConstantField(NODE)),
        (DATA, ClientNodeOperationData()),
        (TARGET_NYM, DestNodeField()),
        (VERKEY, VerkeyField(optional=True)),
    )


class ClientNYMOperation(MessageValidator):
    schema = (
        (TXN_TYPE, ConstantField(NYM)),
        (ALIAS, LimitedLengthStringField(max_length=ALIAS_FIELD_LIMIT, optional=True)),
        (VERKEY, VerkeyField(optional=True, nullable=True)),
        (TARGET_NYM, DestNymField()),
        (ROLE, RoleField(optional=True)),
        # TODO: validate role using ChooseField,
        # do roles list expandable form outer context
    )


class ClientGetTxnOperation(MessageValidator):
    schema = (
        (TXN_TYPE, ConstantField(GET_TXN)),
        (f.LEDGER_ID.nm, LedgerIdField(optional=True)),
        (DATA, TxnSeqNoField()),
    )


class ClientTxnAuthorAgreementOperation(MessageValidator):
    schema = (
        (TXN_TYPE, ConstantField(TXN_AUTHOR_AGREEMENT)),
        (TXN_AUTHOR_AGREEMENT_TEXT, LimitedLengthStringField(max_length=TXN_AUTHOR_AGREEMENT_TEXT_SIZE_LIMIT)),
        (TXN_AUTHOR_AGREEMENT_VERSION, LimitedLengthStringField(max_length=TXN_AUTHOR_AGREEMENT_VERSION_SIZE_LIMIT))
    )


<<<<<<< HEAD
class ClientTxnAuthorAgreementOperationAML(MessageValidator):
    schema = (
        (TXN_TYPE, ConstantField(TXN_AUTHOR_AGREEMENT_AML)),
        (AML_VERSION, LimitedLengthStringField(max_length=TXN_AUTHOR_AGREEMENT_AML_VERSION_SIZE_LIMIT)),
        (AML, AnyMapField()),
        (AML_CONTEXT, LimitedLengthStringField(max_length=TXN_AUTHOR_AGREEMENT_AML_CONTEXT_LIMIT))
=======
# TODO: Add more fields along with implementation
class ClientGetTxnAuthorAgreementOperation(MessageValidator):
    schema = (
        (TXN_TYPE, ConstantField(GET_TXN_AUTHOR_AGREEMENT)),
        (GET_TXN_AUTHOR_AGREEMENT_VERSION, NonEmptyStringField(optional=True)),
        (GET_TXN_AUTHOR_AGREEMENT_DIGEST, NonEmptyStringField(optional=True))
>>>>>>> ec5bdd74
    )


class ClientOperationField(MessageValidator):

    def __init__(self, *args, **kwargs):
        strict = kwargs.get("schema_is_strict", OPERATION_SCHEMA_IS_STRICT)
        self.operations = {
            NODE: ClientNodeOperation(schema_is_strict=strict),
            NYM: ClientNYMOperation(schema_is_strict=strict),
            GET_TXN: ClientGetTxnOperation(schema_is_strict=strict),
            TXN_AUTHOR_AGREEMENT: ClientTxnAuthorAgreementOperation(schema_is_strict=strict),
<<<<<<< HEAD
            TXN_AUTHOR_AGREEMENT_AML: ClientTxnAuthorAgreementOperationAML(schema_is_strict=strict)
=======
            GET_TXN_AUTHOR_AGREEMENT: ClientGetTxnAuthorAgreementOperation(schema_is_strict=strict)
>>>>>>> ec5bdd74
        }
        super().__init__(*args, **kwargs)

    def validate(self, dct):
        """
        Choose a schema for client request operation and validate
        the operation field. If the schema is not found skips validation.
        :param dct: an operation field from client request
        :return: raises exception if invalid request
        """
        if not isinstance(dct, dict):
            # TODO this check should be in side of the validator not here
            self._raise_invalid_fields('', dct, 'wrong type')
        txn_type = dct.get(TXN_TYPE)
        if txn_type is None:
            self._raise_missed_fields(TXN_TYPE)
        if txn_type in self.operations:
            # check only if the schema is defined
            op = self.operations[txn_type]
            op.validate(dct)


class ClientTAAAcceptance(MessageValidator):
    """ Transaction Author Agreement metadata. """
    schema = (
        (f.TAA_ACCEPTANCE_DIGEST.nm, Sha256HexField()),
        (f.TAA_ACCEPTANCE_MECHANISM.nm,
         LimitedLengthStringField(
             max_length=TAA_ACCEPTANCE_MECHANISM_FIELD_LIMIT)),
        (f.TAA_ACCEPTANCE_TIME.nm, TimestampField()),
    )


class ClientMessageValidator(MessageValidator):
    schema = (
        (f.IDENTIFIER.nm, IdentifierField(optional=True, nullable=True)),
        (f.REQ_ID.nm, NonNegativeNumberField()),
        (OPERATION, ClientOperationField()),
        (f.SIG.nm, SignatureField(max_length=SIGNATURE_FIELD_LIMIT,
                                  optional=True)),
        (f.DIGEST.nm, LimitedLengthStringField(max_length=DIGEST_FIELD_LIMIT,
                                               optional=True)),
        (f.PROTOCOL_VERSION.nm, ProtocolVersionField()),
        (f.TAA_ACCEPTANCE.nm, ClientTAAAcceptance(optional=True)),
        (f.SIGS.nm, MapField(IdentifierField(),
                             SignatureField(max_length=SIGNATURE_FIELD_LIMIT),
                             optional=True, nullable=True)),
    )

    def __init__(self, operation_schema_is_strict, *args, **kwargs):
        super().__init__(*args, **kwargs)
        # Following code is for support of non-strict schema
        # TODO: refactor this
        # TODO: this (and all related functionality) can be removed when
        # when fixed problem with transaction serialization (INDY-338)
        # Adding fields from enabled plugins to schema.
        self.schema = self.schema + tuple(PLUGIN_CLIENT_REQUEST_FIELDS.items())
        if operation_schema_is_strict:
            operation_field_index = 2
            op = ClientOperationField(schema_is_strict=operation_schema_is_strict)
            schema = list(self.schema)
            schema[operation_field_index] = (OPERATION, op)
            self.schema = tuple(schema)

    def validate(self, dct):
        super().validate(dct)
        identifier = dct.get(f.IDENTIFIER.nm, None)
        signatures = dct.get(f.SIGS.nm, None)
        signature = dct.get(f.SIG.nm, None)
        if signatures and signature:
            self._raise_invalid_message(
                'Request must not contains both fields "signatures" and "signature"')
        if identifier and signatures and identifier not in signatures:
            self._raise_invalid_message(
                'The identifier is not contained in signatures')
        if not (identifier or signatures):
            self._raise_invalid_message(
                'Missing both signatures and identifier')<|MERGE_RESOLUTION|>--- conflicted
+++ resolved
@@ -3,23 +3,16 @@
     CLIENT_PORT, ALIAS, SERVICES, TXN_TYPE, DATA, \
     TARGET_NYM, VERKEY, ROLE, NODE, NYM, GET_TXN, VALIDATOR, BLS_KEY, \
     OPERATION_SCHEMA_IS_STRICT, BLS_KEY_PROOF, TXN_AUTHOR_AGREEMENT, TXN_AUTHOR_AGREEMENT_TEXT, \
-<<<<<<< HEAD
-    TXN_AUTHOR_AGREEMENT_VERSION, TXN_AUTHOR_AGREEMENT_AML, AML, AML_CONTEXT, AML_VERSION
-=======
+    TXN_AUTHOR_AGREEMENT_AML, AML, AML_CONTEXT, AML_VERSION, \
     TXN_AUTHOR_AGREEMENT_VERSION, GET_TXN_AUTHOR_AGREEMENT, GET_TXN_AUTHOR_AGREEMENT_VERSION, \
     GET_TXN_AUTHOR_AGREEMENT_DIGEST
->>>>>>> ec5bdd74
 from plenum.common.messages.fields import NetworkIpAddressField, \
     NetworkPortField, IterableField, \
     ChooseField, ConstantField, DestNodeField, VerkeyField, DestNymField, \
     RoleField, TxnSeqNoField, IdentifierField, \
     NonNegativeNumberField, SignatureField, MapField, LimitedLengthStringField, \
     ProtocolVersionField, LedgerIdField, Base58Field, \
-<<<<<<< HEAD
-    Sha256HexField, TimestampField, AnyMapField
-=======
-    Sha256HexField, TimestampField, NonEmptyStringField
->>>>>>> ec5bdd74
+    Sha256HexField, TimestampField, AnyMapField, NonEmptyStringField
 from plenum.common.messages.message_base import MessageValidator
 from plenum.common.types import OPERATION, f
 from plenum.config import ALIAS_FIELD_LIMIT, DIGEST_FIELD_LIMIT, \
@@ -85,21 +78,21 @@
     )
 
 
-<<<<<<< HEAD
 class ClientTxnAuthorAgreementOperationAML(MessageValidator):
     schema = (
         (TXN_TYPE, ConstantField(TXN_AUTHOR_AGREEMENT_AML)),
         (AML_VERSION, LimitedLengthStringField(max_length=TXN_AUTHOR_AGREEMENT_AML_VERSION_SIZE_LIMIT)),
         (AML, AnyMapField()),
         (AML_CONTEXT, LimitedLengthStringField(max_length=TXN_AUTHOR_AGREEMENT_AML_CONTEXT_LIMIT))
-=======
+    )
+
+
 # TODO: Add more fields along with implementation
 class ClientGetTxnAuthorAgreementOperation(MessageValidator):
     schema = (
         (TXN_TYPE, ConstantField(GET_TXN_AUTHOR_AGREEMENT)),
         (GET_TXN_AUTHOR_AGREEMENT_VERSION, NonEmptyStringField(optional=True)),
         (GET_TXN_AUTHOR_AGREEMENT_DIGEST, NonEmptyStringField(optional=True))
->>>>>>> ec5bdd74
     )
 
 
@@ -112,11 +105,8 @@
             NYM: ClientNYMOperation(schema_is_strict=strict),
             GET_TXN: ClientGetTxnOperation(schema_is_strict=strict),
             TXN_AUTHOR_AGREEMENT: ClientTxnAuthorAgreementOperation(schema_is_strict=strict),
-<<<<<<< HEAD
-            TXN_AUTHOR_AGREEMENT_AML: ClientTxnAuthorAgreementOperationAML(schema_is_strict=strict)
-=======
+            TXN_AUTHOR_AGREEMENT_AML: ClientTxnAuthorAgreementOperationAML(schema_is_strict=strict),
             GET_TXN_AUTHOR_AGREEMENT: ClientGetTxnAuthorAgreementOperation(schema_is_strict=strict)
->>>>>>> ec5bdd74
         }
         super().__init__(*args, **kwargs)
 
