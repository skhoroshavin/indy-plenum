--- conflicted
+++ resolved
@@ -5,12 +5,8 @@
     NetworkPortField, NonEmptyStringField, IterableField, \
     ChooseField, ConstantField, DestNodeField, VerkeyField, DestNymField, \
     RoleField, TxnSeqNoField, IdentifierField, \
-<<<<<<< HEAD
-    NonNegativeNumberField, SignatureField, MapField, LimitedLengthStringField, ProtocolVersionField
-=======
     NonNegativeNumberField, SignatureField, MapField, LimitedLengthStringField, \
     ProtocolVersionField, LedgerIdField
->>>>>>> aeb0efdc
 from plenum.common.messages.message_base import MessageValidator
 from plenum.common.types import OPERATION, f
 from plenum.config import ALIAS_FIELD_LIMIT, DIGEST_FIELD_LIMIT, SIGNATURE_FIELD_LIMIT, BLS_KEY_LIMIT
@@ -114,7 +110,7 @@
         super().__init__(*args, **kwargs)
         # Following code is for support of non-strict schema
         # TODO: refactor this
-        # TODO: this (and all related functionality) can be removed
+        # TODO: this (and all related functionality) can be removed when
         # when fixed problem with transaction serialization (INDY-338)
         strict = operation_schema_is_strict
         # Adding fields from enabled plugins to schema.
@@ -126,24 +122,8 @@
             schema[operation_field_index] = (OPERATION, op)
             self.schema = tuple(schema)
 
-<<<<<<< HEAD
-    schema = (
-        (f.IDENTIFIER.nm, IdentifierField(nullable=True)),
-        (f.REQ_ID.nm, NonNegativeNumberField()),
-        (OPERATION, ClientOperationField()),
-        (f.SIG.nm, SignatureField(max_length=SIGNATURE_FIELD_LIMIT,
-                                  optional=True)),
-        (f.DIGEST.nm, LimitedLengthStringField(max_length=DIGEST_FIELD_LIMIT,
-                                               optional=True)),
-        (f.PROTOCOL_VERSION.nm, ProtocolVersionField(optional=True)),
-        (f.SIGS.nm, MapField(IdentifierField(),
-                             SignatureField(max_length=SIGNATURE_FIELD_LIMIT),
-                             optional=True, nullable=True)),
-    )
-=======
     def validate(self, dct):
         super().validate(dct)
         if not (dct.get(f.IDENTIFIER.nm) or dct.get(f.SIGS.nm)):
             self._raise_invalid_message(
-                'Missing both signatures and identifier')
->>>>>>> aeb0efdc
+                'Missing both signatures and identifier')