from stp_core.common.log import getlogger

SPLIT_STEPS_LIMIT = 8

logger = getlogger()


def split_messages_on_batches(msgs, make_batch_func, is_batch_len_under_limit,
                              step_num=0):

    def split(rec_depth):
<<<<<<< HEAD
        l = len(msgs) // 2
        left_batch = split_messages_on_batches(msgs[:l], make_batch_func,
                                               is_batch_len_under_limit,
                                               rec_depth)
        right_batch = split_messages_on_batches(msgs[l:], make_batch_func,
                                                is_batch_len_under_limit,
                                                rec_depth)
=======
        len_2 = len(msgs) // 2
        left_batch = split_messages_on_batches(msgs[:len_2], make_batch_func, is_batch_len_under_limit, rec_depth)
        right_batch = split_messages_on_batches(msgs[len_2:], make_batch_func, is_batch_len_under_limit, rec_depth)
>>>>>>> 81acfe77
        return left_batch + right_batch if left_batch and right_batch else None

    if step_num > SPLIT_STEPS_LIMIT:
        logger.warning('Too many split steps '
                       'were done {}. Batches were not created'.format(step_num))
        return None

    # precondition for case when total length is greater than limit
    # helps skip extra serialization step
    tt_len = sum(len(m) for m in msgs)
    if not is_batch_len_under_limit(tt_len):
        for m in msgs:
            if not is_batch_len_under_limit(len(m)):
                logger.warning('The message {} is to long ({}). '
                               'Batches were not created'.format(m, len(m)))
                return
        step_num += 1
        return split(step_num)

    # make a batch and check its length
    batch = make_batch_func(msgs)
    if is_batch_len_under_limit(len(batch)):
        return [batch]  # success split
    else:
        if len(msgs) == 1:
            # a batch with this message greater than limit so split fails
            logger.warning('The message {} is less than limit '
                           'but the batch which contains only this '
                           'message is greater than limit'.format(msgs))
            return None
        step_num += 1
        return split(step_num)<|MERGE_RESOLUTION|>--- conflicted
+++ resolved
@@ -9,19 +9,9 @@
                               step_num=0):
 
     def split(rec_depth):
-<<<<<<< HEAD
-        l = len(msgs) // 2
-        left_batch = split_messages_on_batches(msgs[:l], make_batch_func,
-                                               is_batch_len_under_limit,
-                                               rec_depth)
-        right_batch = split_messages_on_batches(msgs[l:], make_batch_func,
-                                                is_batch_len_under_limit,
-                                                rec_depth)
-=======
         len_2 = len(msgs) // 2
         left_batch = split_messages_on_batches(msgs[:len_2], make_batch_func, is_batch_len_under_limit, rec_depth)
         right_batch = split_messages_on_batches(msgs[len_2:], make_batch_func, is_batch_len_under_limit, rec_depth)
->>>>>>> 81acfe77
         return left_batch + right_batch if left_batch and right_batch else None
 
     if step_num > SPLIT_STEPS_LIMIT:
