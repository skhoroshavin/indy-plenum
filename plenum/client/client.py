--- conflicted
+++ resolved
@@ -370,15 +370,8 @@
                 self._got_expected(msg, frm)
             elif msg[OP_FIELD_NAME] == REPLY:
                 result = msg[f.RESULT.nm]
-<<<<<<< HEAD
-                digest = msg[f.RESULT.nm][f.DIGEST.nm]
+                digest = get_digest(result)
                 numReplies = self.reqRepStore.addReply(digest,
-=======
-                identifier = get_reply_itentifier(result)
-                reqId = get_reply_reqId(result)
-                numReplies = self.reqRepStore.addReply(identifier,
-                                                       reqId,
->>>>>>> 6a3b6193
                                                        frm,
                                                        result)
 
@@ -458,13 +451,8 @@
         :return: list of request results from all nodes
         """
         return {frm: msg for msg, frm in self.inBox
-<<<<<<< HEAD
                 if msg[OP_FIELD_NAME] == REPLY and
-                msg[f.RESULT.nm][f.DIGEST.nm] == key}
-=======
-                if msg[OP_FIELD_NAME] == REPLY and get_reply_reqId(msg[f.RESULT.nm]) == reqId and
-                get_reply_itentifier(msg[f.RESULT.nm]) == identifier}
->>>>>>> 6a3b6193
+                get_reply_digest(msg[f.RESULT.nm]) == key}
 
     def hasConsensus(self, key: str) -> Optional[Reply]:
         """
@@ -710,13 +698,7 @@
 
     def _got_expected(self, msg, sender):
 
-<<<<<<< HEAD
-        def drop(req, register):
-            key = req.get(f.DIGEST.nm)
-=======
-        def drop(identifier, reqId, register):
-            key = (identifier, reqId)
->>>>>>> 6a3b6193
+        def drop(key, register):
             if key in register:
                 received = register[key][0]
                 if sender in received:
@@ -725,13 +707,13 @@
                     register.pop(key)
 
         if msg[OP_FIELD_NAME] == REQACK:
-            drop(get_reply_itentifier(msg), get_reply_reqId(msg), self.expectingAcksFor)
+            drop(get_reply_digest(msg), self.expectingAcksFor)
         elif msg[OP_FIELD_NAME] == REPLY:
-            drop(get_reply_itentifier(msg[f.RESULT.nm]), get_reply_reqId(msg[f.RESULT.nm]), self.expectingAcksFor)
-            drop(get_reply_itentifier(msg[f.RESULT.nm]), get_reply_reqId(msg[f.RESULT.nm]), self.expectingRepliesFor)
+            drop(get_reply_digest(msg[f.RESULT.nm]), self.expectingAcksFor)
+            drop(get_reply_digest(msg[f.RESULT.nm]), self.expectingRepliesFor)
         elif msg[OP_FIELD_NAME] in (REQNACK, REJECT):
-            drop(get_reply_itentifier(msg), get_reply_reqId(msg), self.expectingAcksFor)
-            drop(get_reply_itentifier(msg), get_reply_reqId(msg), self.expectingRepliesFor)
+            drop(get_reply_digest(msg), self.expectingAcksFor)
+            drop(get_reply_digest(msg), self.expectingRepliesFor)
         else:
             raise RuntimeError("{} cannot retry {}".format(self, msg))
 
