import types

import pytest

<<<<<<< HEAD
from plenum.test.node_catchup.helper import ensure_all_nodes_have_same_data
from stp_core.loop.eventually import eventually
=======
>>>>>>> 746398f7
from plenum.server.node import Node
from plenum.test.delayers import delayNonPrimaries, \
    reset_delays_and_process_delayeds
from plenum.test.helper import waitForViewChange, \
    sendReqsToNodesAndVerifySuffReplies
<<<<<<< HEAD
from plenum.test.test_node import getPrimaryReplica, get_master_primary_node, \
    ensureElectionsDone, checkProtocolInstanceSetup
from plenum.test.test_node import getPrimaryReplica, ensureElectionsDone
from plenum.test.delayers import icDelay
from plenum.test.view_change.helper import ensure_view_change
=======
from plenum.test.test_node import get_master_primary_node, getPrimaryReplica, \
    ensureElectionsDone
>>>>>>> 746398f7

nodeCount = 7


@pytest.fixture()
<<<<<<< HEAD
def viewChangeDone(nodeSet, looper, up, wallet1, client1, viewNo):
    m_primary_node = get_master_primary_node(list(nodeSet.nodes.values()))
    # Delay processing of PRE-PREPARE from all non primary replicas of master
    # so master's performance falls and view changes
    npr = delayNonPrimaries(nodeSet, 0, 10)

    sendReqsToNodesAndVerifySuffReplies(looper, wallet1, client1, 4)
    waitForViewChange(looper, nodeSet, expectedViewNo=viewNo+1)
    reset_delays_and_process_delayeds([r.node for r in npr])

    ensure_all_nodes_have_same_data(looper, nodeSet)
    # ensureElectionsDone(looper=looper, nodes=nodeSet)
    checkProtocolInstanceSetup(looper, nodeSet)
    new_m_primary_node = get_master_primary_node(list(nodeSet.nodes.values()))
    assert m_primary_node.name != new_m_primary_node.name
=======
def viewChangeDone(simulate_slow_master):
    primary_node = simulate_slow_master()
    assert primary_node.old.name != primary_node.new.name
>>>>>>> 746398f7


# noinspection PyIncorrectDocstring
def testViewChange(viewChangeDone):
    """
    Test that a view change is done when the performance of master goes down
    Send multiple requests from the client and delay some requests by master
    instance so that there is a view change. All nodes will agree that master
    performance degraded
    """
    pass


def testViewChangeCase1(nodeSet, looper, up, wallet1, client1, viewNo):
    """
    Node will change view even though it does not find the master to be degraded
    when a quorum of nodes agree that master performance degraded
    """

    m_primary_node = get_master_primary_node(list(nodeSet.nodes.values()))

    # Delay processing of PRE-PREPARE from all non primary replicas of master
    # so master's performance falls and view changes
    delayNonPrimaries(nodeSet, 0, 10)

    pr = getPrimaryReplica(nodeSet, 0)
    relucatantNode = pr.node

    # Count sent instance changes of all nodes
    sentInstChanges = {}
    instChngMethodName = Node.sendInstanceChange.__name__
    for n in nodeSet:
        sentInstChanges[n.name] = n.spylog.count(instChngMethodName)

    # Node reluctant to change view, never says master is degraded
    relucatantNode.monitor.isMasterDegraded = types.MethodType(
        lambda x: False, relucatantNode.monitor)

    sendReqsToNodesAndVerifySuffReplies(looper, wallet1, client1, 4)

    # Check that view change happened for all nodes
    waitForViewChange(looper, nodeSet, expectedViewNo=viewNo+1)

    # All nodes except the reluctant node should have sent a view change and
    # thus must have called `sendInstanceChange`
    for n in nodeSet:
        if n.name != relucatantNode.name:
            assert n.spylog.count(instChngMethodName) > \
                   sentInstChanges.get(n.name, 0)
        else:
            assert n.spylog.count(instChngMethodName) == \
                   sentInstChanges.get(n.name, 0)

    ensureElectionsDone(looper=looper, nodes=nodeSet)
    new_m_primary_node = get_master_primary_node(list(nodeSet.nodes.values()))
    assert m_primary_node.name != new_m_primary_node.name


def test_view_change_timeout(nodeSet, looper, up, wallet1, client1, viewNo):
    """
    Check view change restarted if it is not completed in time     
    """

    m_primary_node = get_master_primary_node(list(nodeSet.nodes.values()))

    # Setting view change timeout to low value to make test pass quicker
    for node in nodeSet:
        node._view_change_timeout = 5

    # Delaying view change messages to make first view change fail
    # due to timeout
    for node in nodeSet:
        node.nodeIbStasher.delay(icDelay(delay=5))

    # Delaying preprepae messages from nodes and
    # sending request to force view change
    for i in range(3):
        delayNonPrimaries(nodeSet, instId=i, delay=10)
    sendReqsToNodesAndVerifySuffReplies(looper, wallet1, client1, 4)

    # First view change should fail, because of delayed
    # instance change messages.
    # This then leads to new view change that we need.
    try:
        ensure_view_change(looper, nodeSet)
        ensureElectionsDone(looper=looper, nodes=nodeSet)
    except AssertionError:
        pass

    # Resetting delays to let second view change go well
    reset_delays_and_process_delayeds(nodeSet)

    # This view change should be completed with no problems
    ensure_view_change(looper, nodeSet)
    ensureElectionsDone(looper=looper, nodes=nodeSet)

    new_m_primary_node = get_master_primary_node(list(nodeSet.nodes.values()))
    assert m_primary_node.name != new_m_primary_node.name
    for node in nodeSet:
        assert node.spylog.count('_check_view_change_completed') > 0
    for node in nodeSet:
        assert node.viewNo == (viewNo + 2)


def test_node_notified_about_primary_election_result(nodeSet, looper, up, wallet1, client1, viewNo):
    delayNonPrimaries(nodeSet, 0, 10)
    sendReqsToNodesAndVerifySuffReplies(looper, wallet1, client1, 4)
    waitForViewChange(looper, nodeSet, expectedViewNo=viewNo + 1)
    ensureElectionsDone(looper=looper, nodes=nodeSet)
    for node in nodeSet:
        assert node.spylog.count('primary_found') > 0<|MERGE_RESOLUTION|>--- conflicted
+++ resolved
@@ -2,52 +2,21 @@
 
 import pytest
 
-<<<<<<< HEAD
-from plenum.test.node_catchup.helper import ensure_all_nodes_have_same_data
-from stp_core.loop.eventually import eventually
-=======
->>>>>>> 746398f7
 from plenum.server.node import Node
 from plenum.test.delayers import delayNonPrimaries, \
     reset_delays_and_process_delayeds
 from plenum.test.helper import waitForViewChange, \
     sendReqsToNodesAndVerifySuffReplies
-<<<<<<< HEAD
-from plenum.test.test_node import getPrimaryReplica, get_master_primary_node, \
-    ensureElectionsDone, checkProtocolInstanceSetup
-from plenum.test.test_node import getPrimaryReplica, ensureElectionsDone
-from plenum.test.delayers import icDelay
-from plenum.test.view_change.helper import ensure_view_change
-=======
 from plenum.test.test_node import get_master_primary_node, getPrimaryReplica, \
     ensureElectionsDone
->>>>>>> 746398f7
 
 nodeCount = 7
 
 
 @pytest.fixture()
-<<<<<<< HEAD
-def viewChangeDone(nodeSet, looper, up, wallet1, client1, viewNo):
-    m_primary_node = get_master_primary_node(list(nodeSet.nodes.values()))
-    # Delay processing of PRE-PREPARE from all non primary replicas of master
-    # so master's performance falls and view changes
-    npr = delayNonPrimaries(nodeSet, 0, 10)
-
-    sendReqsToNodesAndVerifySuffReplies(looper, wallet1, client1, 4)
-    waitForViewChange(looper, nodeSet, expectedViewNo=viewNo+1)
-    reset_delays_and_process_delayeds([r.node for r in npr])
-
-    ensure_all_nodes_have_same_data(looper, nodeSet)
-    # ensureElectionsDone(looper=looper, nodes=nodeSet)
-    checkProtocolInstanceSetup(looper, nodeSet)
-    new_m_primary_node = get_master_primary_node(list(nodeSet.nodes.values()))
-    assert m_primary_node.name != new_m_primary_node.name
-=======
 def viewChangeDone(simulate_slow_master):
     primary_node = simulate_slow_master()
     assert primary_node.old.name != primary_node.new.name
->>>>>>> 746398f7
 
 
 # noinspection PyIncorrectDocstring
@@ -108,7 +77,7 @@
 
 def test_view_change_timeout(nodeSet, looper, up, wallet1, client1, viewNo):
     """
-    Check view change restarted if it is not completed in time     
+    Check view change restarted if it is not completed in time
     """
 
     m_primary_node = get_master_primary_node(list(nodeSet.nodes.values()))
