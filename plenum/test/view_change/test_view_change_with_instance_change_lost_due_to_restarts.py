import pytest

from plenum.test.helper import freshness, waitForViewChange
from plenum.test.node_request.helper import sdk_ensure_pool_functional
from plenum.test.restart.helper import restart_nodes
from plenum.test.test_node import ensureElectionsDone
from stp_core.loop.eventually import eventually

FRESHNESS_TIMEOUT = 20


@pytest.fixture(scope="module")
def tconf(tconf):
    with freshness(tconf, enabled=True, timeout=FRESHNESS_TIMEOUT):
        yield tconf


def test_view_change_with_instance_change_lost_due_to_restarts(looper, txnPoolNodeSet,
                                                               sdk_pool_handle,
                                                               sdk_wallet_client,
                                                               tconf, tdir, allPluginsPath):
    """
    1. some_nodes (Beta and Gamma) send InstanceChange for all nodes.
    2. Restart other_nodes (Gamma and Delta)
    3. last_node (Delta) send InstanceChange for all nodes.
    4. Ensure elections done and pool is functional
    """
    current_view_no = txnPoolNodeSet[0].viewNo
    some_nodes = txnPoolNodeSet[1:3]
    other_nodes = txnPoolNodeSet[2:4]

    for n in some_nodes:
        n.view_changer.on_master_degradation()

    def check_ic_delivery():
        for node in txnPoolNodeSet:
<<<<<<< HEAD
            assert node.view_changer.instanceChanges._votes_count(current_view_no + 1) == 2

=======
            assert all(node.view_changer.instance_changes.
                       has_inst_chng_from(current_view_no + 1, sender.name)
                       for sender in some_nodes)
>>>>>>> b9a94b5d
    looper.run(eventually(check_ic_delivery))

    restart_nodes(looper, txnPoolNodeSet,
                  other_nodes, tconf, tdir, allPluginsPath,
                  start_one_by_one=False)

    last_node = txnPoolNodeSet[-1]
    last_node.view_changer.on_master_degradation()
    waitForViewChange(looper, txnPoolNodeSet, current_view_no + 1, customTimeout=3 * FRESHNESS_TIMEOUT)

    ensureElectionsDone(looper, txnPoolNodeSet)
    sdk_ensure_pool_functional(looper, txnPoolNodeSet, sdk_wallet_client, sdk_pool_handle)<|MERGE_RESOLUTION|>--- conflicted
+++ resolved
@@ -34,14 +34,9 @@
 
     def check_ic_delivery():
         for node in txnPoolNodeSet:
-<<<<<<< HEAD
-            assert node.view_changer.instanceChanges._votes_count(current_view_no + 1) == 2
-
-=======
             assert all(node.view_changer.instance_changes.
                        has_inst_chng_from(current_view_no + 1, sender.name)
                        for sender in some_nodes)
->>>>>>> b9a94b5d
     looper.run(eventually(check_ic_delivery))
 
     restart_nodes(looper, txnPoolNodeSet,
