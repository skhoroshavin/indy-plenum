--- conflicted
+++ resolved
@@ -36,44 +36,6 @@
     do_not_tell_clients_about_newly_joined_node(txnPoolNodeSet)
 
     logger.debug('Catchup request processor of {} patched'.format(bad_node))
-
-<<<<<<< HEAD
-    def sendIncorrectTxns(self, req, frm):
-        ledgerId = getattr(req, f.LEDGER_ID.nm)
-        if ledgerId == DOMAIN_LEDGER_ID:
-            logger.info("{} being malicious and sending incorrect transactions"
-                        " for catchup request {} from {}".
-                        format(self, req, frm))
-            start, end = getattr(req, f.SEQ_NO_START.nm), \
-                getattr(req, f.SEQ_NO_END.nm)
-            ledger = self.getLedgerForMsg(req)
-            txns = ledger.getAllTxn(start, end)
-            for seqNo in txns.keys():
-                # Since the type of random request is `buy`
-                if txns[seqNo].get(TXN_TYPE) == "buy":
-                    txns[seqNo][TXN_TYPE] = "randomtype"
-            consProof = [Ledger.hashToStr(p) for p in
-                         ledger.tree.consistency_proof(end, ledger.size)]
-            # Transform flattened transaction to request-like format
-            txns = {index : txnToReq(txn) for index, txn in txns.items()}
-
-            self.sendTo(msg=CatchupRep(getattr(req, f.LEDGER_ID.nm), txns,
-                                       consProof), to=frm)
-        else:
-            self.processCatchupReq(req, frm)
-
-    # One of the node sends incorrect txns in catchup reply.
-    npr = getNonPrimaryReplicas(txnPoolNodeSet, 0)
-    badReplica = npr[0]
-    badNode = badReplica.node
-    badNode.nodeMsgRouter.routes[CatchupReq] = types.MethodType(
-        sendIncorrectTxns, badNode.ledgerManager)
-    logger.debug(
-        'Catchup request processor of {} patched'.format(badNode))
-
-    sendRandomRequests(wallet, client, 10)
-=======
->>>>>>> 813930e6
     looper.run(checkNodesConnected(txnPoolNodeSet))
 
     # catchup #1 -> CatchupTransactionsTimeout -> catchup #2
@@ -118,7 +80,8 @@
         logger.info("{} being malicious and sending incorrect transactions"
                     " for catchup request {} from {}".
                     format(self, req, frm))
-        start, end = getattr(req, f.SEQ_NO_START.nm), \
+        start, end = \
+            getattr(req, f.SEQ_NO_START.nm), \
             getattr(req, f.SEQ_NO_END.nm)
         ledger = self.getLedgerForMsg(req)
         txns = ledger.getAllTxn(start, end)
@@ -128,7 +91,9 @@
                 txns[seqNo][TXN_TYPE] = "randomtype"
         consProof = [Ledger.hashToStr(p) for p in
                      ledger.tree.consistency_proof(end, ledger.size)]
-        self.sendTo(msg=CatchupRep(getattr(req, f.LEDGER_ID.nm), txns,
+        txns = {index : txnToReq(txn) for index, txn in txns.items()}
+        self.sendTo(msg=CatchupRep(getattr(req, f.LEDGER_ID.nm),
+                                   txns,
                                    consProof), to=frm)
     else:
         self.processCatchupReq(req, frm)