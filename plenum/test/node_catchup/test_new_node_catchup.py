import pytest

from stp_core.loop.eventually import eventually
from plenum.common.types import HA
from stp_core.common.log import getlogger
from plenum.test.helper import sendReqsToNodesAndVerifySuffReplies
from plenum.test.node_catchup.helper import waitNodeLedgersEquality
from plenum.test.pool_transactions.helper import ensureNodeDisconnectedFromPool
from plenum.test.test_ledger_manager import TestLedgerManager
from plenum.test.test_node import checkNodesConnected, ensureElectionsDone, \
    TestNode
from plenum.test import waits

# Do not remove the next import
from plenum.test.node_catchup.conftest import whitelist

logger = getlogger()
txnCount = 5


def testNewNodeCatchup(newNodeCaughtUp):
    """
    A new node that joins after some transactions should eventually get
    those transactions.
    TODO: Test correct statuses are exchanged
    TODO: Test correct consistency proofs are generated
    :return:
    """
    pass


def testPoolLegerCatchupBeforeDomainLedgerCatchup(txnPoolNodeSet,
                                                  newNodeCaughtUp):
    """
    For new node, this should be the sequence of events:
     1. Pool ledger starts catching up.
     2. Pool ledger completes catching up.
     3. Domain ledger starts catching up
     4. Domain ledger completes catching up
    Every node's pool ledger starts catching up before it
    """
    newNode = newNodeCaughtUp
    starts = newNode.ledgerManager.spylog.getAll(
        TestLedgerManager.startCatchUpProcess.__name__)
    completes = newNode.ledgerManager.spylog.getAll(
        TestLedgerManager.catchupCompleted.__name__)
    startTimes = {}
    completionTimes = {}
    for start in starts:
        startTimes[start.params.get('ledgerId')] = start.endtime
    for comp in completes:
        completionTimes[comp.params.get('ledgerId')] = comp.endtime
    assert startTimes[0] < completionTimes[0] < \
           startTimes[1] < completionTimes[1]


@pytest.mark.skip(reason="SOV-554. "
                         "Test implementation pending, although bug fixed")
def testDelayedLedgerStatusNotChangingState():
    """
    Scenario: When a domain `LedgerStatus` arrives when the node is in
    `participating` mode, the mode should not change to `discovered` if found
    the arriving `LedgerStatus` to be ok.
    """
    pass


# TODO: This test passes but it is observed that PREPAREs are not received at
# newly added node. If the stop and start steps are omitted then PREPAREs are
# received. Conclusion is that due to node restart, RAET is losing messages
# but its weird since prepares and commits are received which are sent before
# and after prepares, respectively. Here is the pivotal link
# https://www.pivotaltracker.com/story/show/127897273
<<<<<<< HEAD
def testNodeCatchupAfterRestart(newNodeCaughtUp, txnPoolNodeSet, tconf,
=======
def testNodeCatchupAfterRestart(newNodeCaughtUp, txnPoolNodeSet,
>>>>>>> dd4ed28f
                                nodeSetWithNodeAddedAfterSomeTxns,
                                tdirWithPoolTxns, allPluginsPath):
    """
    A node that restarts after some transactions should eventually get the
    transactions which happened while it was down
    :return:
    """
    looper, newNode, client, wallet, _, _ = nodeSetWithNodeAddedAfterSomeTxns
    logger.debug("Stopping node {} with pool ledger size {}".
                 format(newNode, newNode.poolManager.txnSeqNo))
    ensureNodeDisconnectedFromPool(looper, txnPoolNodeSet, newNode)
    looper.removeProdable(newNode)
    # for n in txnPoolNodeSet[:4]:
    #     for r in n.nodestack.remotes.values():
    #         if r.name == newNode.name:
    #             r.removeStaleCorrespondents()
    # looper.run(eventually(checkNodeDisconnectedFrom, newNode.name,
    #                       txnPoolNodeSet[:4], retryWait=1, timeout=5))
    # TODO: Check if the node has really stopped processing requests?
    logger.debug("Sending requests")
    sendReqsToNodesAndVerifySuffReplies(looper, wallet, client, 5)
    logger.debug("Starting the stopped node, {}".format(newNode))
    nodeHa, nodeCHa = HA(*newNode.nodestack.ha), HA(*newNode.clientstack.ha)
    newNode = TestNode(newNode.name, basedirpath=tdirWithPoolTxns, config=tconf,
                       ha=nodeHa, cliha=nodeCHa, pluginPaths=allPluginsPath)
    looper.add(newNode)
    txnPoolNodeSet[-1] = newNode
    looper.run(checkNodesConnected(txnPoolNodeSet))
    waitNodeLedgersEquality(looper, newNode, *txnPoolNodeSet[:4])


def testNodeDoesNotParticipateUntilCaughtUp(txnPoolNodeSet,
                                            nodeSetWithNodeAddedAfterSomeTxns):
    """
    A new node that joins after some transactions should stash new transactions
    until it has caught up
    :return:
    """
    looper, newNode, client, wallet, _, _ = nodeSetWithNodeAddedAfterSomeTxns
    sendReqsToNodesAndVerifySuffReplies(looper, wallet, client, 5)

    for node in txnPoolNodeSet[:4]:
        for replica in node.replicas:
            for commit in replica.commits.values():
                assert newNode.name not in commit.voters
            for prepare in replica.prepares.values():
                assert newNode.name not in prepare.voters<|MERGE_RESOLUTION|>--- conflicted
+++ resolved
@@ -71,11 +71,7 @@
 # but its weird since prepares and commits are received which are sent before
 # and after prepares, respectively. Here is the pivotal link
 # https://www.pivotaltracker.com/story/show/127897273
-<<<<<<< HEAD
-def testNodeCatchupAfterRestart(newNodeCaughtUp, txnPoolNodeSet, tconf,
-=======
 def testNodeCatchupAfterRestart(newNodeCaughtUp, txnPoolNodeSet,
->>>>>>> dd4ed28f
                                 nodeSetWithNodeAddedAfterSomeTxns,
                                 tdirWithPoolTxns, allPluginsPath):
     """
