--- conflicted
+++ resolved
@@ -38,32 +38,21 @@
         else:
             logger.debug("Excluding check_last_ordered_3pc check")
 
-<<<<<<< HEAD
-        check_seqno_db_equality(node.seqNoDB, n.seqNoDB)
-
-        chk_ledger_and_state(node, n, DOMAIN_LEDGER_ID)
-        chk_ledger_and_state(node, n, CONFIG_LEDGER_ID)
-=======
         if exclude_from_check and 'check_seqno_db' not in exclude_from_check:
             check_seqno_db_equality(node.seqNoDB, n.seqNoDB)
         else:
             logger.debug("Excluding check_seqno_db_equality check")
 
-        checkLedgerEquality(node.domainLedger, n.domainLedger)
-        checkStateEquality(node.getState(DOMAIN_LEDGER_ID),
-                           n.getState(DOMAIN_LEDGER_ID))
->>>>>>> 900fa194
+        chk_ledger_and_state(node, n, DOMAIN_LEDGER_ID)
+        chk_ledger_and_state(node, n, CONFIG_LEDGER_ID)
+
         if n.poolLedger:
             chk_ledger_and_state(node, n, POOL_LEDGER_ID)
 
 
 def checkNodeDataForInequality(node: TestNode,
-<<<<<<< HEAD
-                               *otherNodes: TestNode):
-=======
-                               *otherNodes: Iterable[TestNode],
+                               *otherNodes: TestNode,
                                exclude_from_check=None):
->>>>>>> 900fa194
     # Checks for node's ledgers and state's to be unequal
     with pytest.raises(AssertionError):
         checkNodeDataForEquality(node, *otherNodes, exclude_from_check=exclude_from_check)
