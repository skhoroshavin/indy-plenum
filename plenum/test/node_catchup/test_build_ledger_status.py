--- conflicted
+++ resolved
@@ -60,20 +60,9 @@
     ensure_all_nodes_have_same_data(looper, txnPoolNodeSet + [new_node],
                                     exclude_from_check=['check_last_ordered_3pc_backup'])
 
-    last_ordered_3pc = txnPoolNodeSet[0].master_last_ordered_3PC
-    pool_last_ordered_3pc = last_ordered_3pc  # since last txn is NODE
-    domain_last_ordered_3pc = (last_ordered_3pc[0], last_ordered_3pc[1] - 1)
-
     # Ledger Status for Pool ledger should return not None 3PC key as
     # a new Node txn was ordered
     check_ledger_statuses(txnPoolNodeSet)
 
     # check Ledger Status on a new Node (it should contain the same last ordered 3PC as on others)
-<<<<<<< HEAD
-    check_ledger_statuses_on_node(new_node)
-=======
-    check_ledger_statuses_on_node(new_node,
-                                  pool_last_ordered_3pc=last_ordered_3pc,
-                                  domain_last_ordered_3pc=last_ordered_3pc,
-                                  config_last_ordered_3pc=(None, None))
->>>>>>> eaef6423
+    check_ledger_statuses_on_node(new_node)