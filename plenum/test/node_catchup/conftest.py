--- conflicted
+++ resolved
@@ -30,13 +30,8 @@
 
 
 @pytest.yield_fixture("module")
-<<<<<<< HEAD
 def nodeCreatedAfterSomeTxns(looper, testNodeClass, txnPoolNodeSet,
-                             tdirWithPoolTxns, poolTxnStewardData, tconf,
-=======
-def nodeCreatedAfterSomeTxns(looper, txnPoolNodeSet,
                              tdir, tdirWithClientPoolTxns, poolTxnStewardData, tconf,
->>>>>>> 1a870801
                              allPluginsPath, request):
     client, wallet = buildPoolClientAndWallet(poolTxnStewardData,
                                               tdirWithClientPoolTxns,
@@ -51,14 +46,8 @@
     newStewardName = randomString()
     newNodeName = "Epsilon"
     newStewardClient, newStewardWallet, newNode = addNewStewardAndNode(
-<<<<<<< HEAD
-        looper, client, wallet, newStewardName, newNodeName, tdirWithPoolTxns,
-        tconf, nodeClass=testNodeClass, allPluginsPath=allPluginsPath,
-        autoStart=True)
-=======
         looper, client, wallet, newStewardName, newNodeName,
-        tdir, tdirWithClientPoolTxns, tconf, allPluginsPath=allPluginsPath, autoStart=True)
->>>>>>> 1a870801
+        tdir, tdirWithClientPoolTxns, tconf, nodeClass=testNodeClass, allPluginsPath=allPluginsPath, autoStart=True)
     yield looper, newNode, client, wallet, newStewardClient, \
         newStewardWallet
 
