--- conflicted
+++ resolved
@@ -1,22 +1,16 @@
 from logging import getLogger
 
-<<<<<<< HEAD
 from plenum.common.constants import DOMAIN_LEDGER_ID
 from plenum.common.util import getMaxFailures
-=======
->>>>>>> 3c94ae23
 from plenum.server.replica import Replica
 
 from plenum.test.checkpoints.conftest import tconf, chkFreqPatched, \
     reqs_for_checkpoint
 from plenum.test.helper import send_reqs_batches_and_get_suff_replies, assertExp
 from plenum.test.node_catchup.helper import waitNodeDataInequality, waitNodeDataEquality, \
-<<<<<<< HEAD
     repair_broken_node
 from stp_core.loop.eventually import eventually
-=======
     repair_broken_node, get_number_of_completed_catchups
->>>>>>> 3c94ae23
 
 logger = getLogger()
 
