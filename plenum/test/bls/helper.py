<<<<<<< HEAD
from contextlib import contextmanager

import base58
import os

=======
>>>>>>> a8bc46b4
from crypto.bls.bls_crypto import BlsCryptoVerifier
from plenum.bls.bls_crypto_factory import create_default_bls_crypto_factory
from plenum.common.request import Request
from plenum.common.txn_util import get_type, reqToTxn
from plenum.server.quorums import Quorums
from crypto.bls.bls_multi_signature import MultiSignatureValue
from state.pruning_state import PruningState
from common.serializers.serialization import state_roots_serializer, proof_nodes_serializer
from plenum.common.constants import DOMAIN_LEDGER_ID, STATE_PROOF, MULTI_SIGNATURE, \
    MULTI_SIGNATURE_PARTICIPANTS, MULTI_SIGNATURE_SIGNATURE, MULTI_SIGNATURE_VALUE
from plenum.common.keygen_utils import init_bls_keys
from plenum.common.util import hexToFriendly
from plenum.test.helper import sdk_send_random_and_check, create_commit_bls_sig
from plenum.test.node_request.helper import sdk_ensure_pool_functional
from plenum.test.node_catchup.helper import waitNodeDataEquality
from plenum.test.pool_transactions.helper import sdk_send_update_node, \
    sdk_pool_refresh
from stp_core.common.log import getlogger

logger = getlogger()


<<<<<<< HEAD
@contextmanager
def update_validate_bls_signature_without_key_proof(txnPoolNodeSet, value):
    default_param = {}
    for n in txnPoolNodeSet:
        config = n.bls_bft.bls_key_register._pool_manager.config
        default_param[n.name] = config.VALIDATE_BLS_SIGNATURE_WITHOUT_KEY_PROOF
        config.VALIDATE_BLS_SIGNATURE_WITHOUT_KEY_PROOF = value
    yield value
    for n in txnPoolNodeSet:
        n.bls_bft.bls_key_register._pool_manager. \
            config.VALIDATE_BLS_SIGNATURE_WITHOUT_KEY_PROOF = default_param[n.name]


def generate_state_root():
    return base58.b58encode(os.urandom(32)).decode("utf-8")


=======
>>>>>>> a8bc46b4
def sdk_check_bls_multi_sig_after_send(looper, txnPoolNodeSet,
                                       sdk_pool_handle, sdk_wallet_handle,
                                       saved_multi_sigs_count):
    # at least two because first request could have no
    # signature since state can be clear
    number_of_requests = 3

    # 1. send requests
    # Using loop to avoid 3pc batching
    state_roots = []
    for i in range(number_of_requests):
        sdk_send_random_and_check(looper, txnPoolNodeSet, sdk_pool_handle,
                                  sdk_wallet_handle, 1)
        waitNodeDataEquality(looper, txnPoolNodeSet[0], *txnPoolNodeSet[:-1])
        state_roots.append(
            state_roots_serializer.serialize(
                bytes(txnPoolNodeSet[0].getState(DOMAIN_LEDGER_ID).committedHeadHash)))

    # 2. get all saved multi-sigs
    multi_sigs_for_batch = []
    for state_root in state_roots:
        multi_sigs = []
        for node in txnPoolNodeSet:
            multi_sig = node.bls_bft.bls_store.get(state_root)
            if multi_sig:
                multi_sigs.append(multi_sig)
        multi_sigs_for_batch.append(multi_sigs)

    # 3. check how many multi-sigs are saved
    for multi_sigs in multi_sigs_for_batch:
        assert len(multi_sigs) == saved_multi_sigs_count, \
            "{} != {}".format(len(multi_sigs), saved_multi_sigs_count)

    # 3. check that bls multi-sig is the same for all nodes we get PrePrepare for (that is for all expect the last one)
    for multi_sigs in multi_sigs_for_batch[:-1]:
        if multi_sigs:
            assert multi_sigs.count(multi_sigs[0]) == len(multi_sigs)


def process_commits_for_key(key, pre_prepare, bls_bfts):
    for sender_bls_bft in bls_bfts:
        commit = create_commit_bls_sig(
            sender_bls_bft,
            key,
            pre_prepare)
        for verifier_bls_bft in bls_bfts:
            verifier_bls_bft.process_commit(commit,
                                            sender_bls_bft.node_id)


def process_ordered(key, bls_bfts, pre_prepare, quorums):
    for bls_bft in bls_bfts:
        bls_bft.process_order(key,
                              quorums,
                              pre_prepare)


def calculate_multi_sig(creator, bls_bft_with_commits, quorums, pre_prepare):
    key = (0, 0)
    for bls_bft_with_commit in bls_bft_with_commits:
        commit = create_commit_bls_sig(
            bls_bft_with_commit,
            key,
            pre_prepare
        )
        creator.process_commit(commit, bls_bft_with_commit.node_id)

    if not creator._can_calculate_multi_sig(key, quorums):
        return None

    return creator._calculate_multi_sig(key, pre_prepare)


def sdk_change_bls_key(looper, txnPoolNodeSet,
                       node,
                       sdk_pool_handle,
                       sdk_wallet_steward,
                       add_wrong=False,
                       new_bls=None,
                       new_key_proof=None,
                       check_functional=True):
    if add_wrong:
        _, new_blspk, key_proof = create_default_bls_crypto_factory().generate_bls_keys()
    else:
        new_blspk, key_proof = init_bls_keys(node.keys_dir, node.name)
    key_in_txn = new_bls or new_blspk
    bls_key_proof = new_key_proof or key_proof
    node_dest = hexToFriendly(node.nodestack.verhex)
    sdk_send_update_node(looper, sdk_wallet_steward,
                         sdk_pool_handle,
                         node_dest, node.name,
                         None, None,
                         None, None,
                         bls_key=key_in_txn,
                         services=None,
                         key_proof=bls_key_proof)
    poolSetExceptOne = list(txnPoolNodeSet)
    poolSetExceptOne.remove(node)
    waitNodeDataEquality(looper, node, *poolSetExceptOne)
    sdk_pool_refresh(looper, sdk_pool_handle)
    if check_functional:
        sdk_ensure_pool_functional(looper, txnPoolNodeSet, sdk_wallet_steward, sdk_pool_handle)
    return new_blspk


def check_bls_key(blskey, node, nodes, add_wrong=False):
    '''
    Check that each node has the same and correct blskey for this node
    '''
    keys = set()
    for n in nodes:
        keys.add(n.bls_bft.bls_key_register.get_key_by_name(node.name))
    assert len(keys) == 1
    if not add_wrong:
        assert blskey == next(iter(keys))

    # check that this node has correct blskey
    if not add_wrong:
        assert node.bls_bft.can_sign_bls()
        assert blskey == node.bls_bft.bls_crypto_signer.pk
    else:
        assert not node.bls_bft.can_sign_bls()


def check_update_bls_key(node_num, saved_multi_sigs_count,
                         looper, txnPoolNodeSet,
                         sdk_wallet_stewards,
                         sdk_wallet_client,
                         sdk_pool_handle,
                         add_wrong=False):
    # 1. Change BLS key for a specified NODE
    node = txnPoolNodeSet[node_num]
    sdk_wallet_steward = sdk_wallet_stewards[node_num]
    new_blspk = sdk_change_bls_key(looper, txnPoolNodeSet,
                                   node,
                                   sdk_pool_handle,
                                   sdk_wallet_steward,
                                   add_wrong)

    # 2. Check that all Nodes see the new BLS key value
    check_bls_key(new_blspk, node, txnPoolNodeSet, add_wrong)

    # 3. Check that we can send new requests and have correct multisigs
    sdk_check_bls_multi_sig_after_send(looper, txnPoolNodeSet,
                                       sdk_pool_handle, sdk_wallet_client,
                                       saved_multi_sigs_count)


def validate_proof_for_read(result, req):
    """
    Validates state proof
    """
    state_root_hash = result[STATE_PROOF]['root_hash']
    state_root_hash = state_roots_serializer.deserialize(state_root_hash)
    proof_nodes = result[STATE_PROOF]['proof_nodes']
    if isinstance(proof_nodes, str):
        proof_nodes = proof_nodes.encode()
    proof_nodes = proof_nodes_serializer.deserialize(proof_nodes)
    key, value = prepare_for_state_read(req)
    valid = PruningState.verify_state_proof(state_root_hash,
                                            key,
                                            value,
                                            proof_nodes,
                                            serialized=True)
    return valid


def validate_proof_for_write(result):
    """
    Validates state proof
    """
    state_root_hash = result[STATE_PROOF]['root_hash']
    state_root_hash = state_roots_serializer.deserialize(state_root_hash)
    proof_nodes = result[STATE_PROOF]['proof_nodes']
    if isinstance(proof_nodes, str):
        proof_nodes = proof_nodes.encode()
    proof_nodes = proof_nodes_serializer.deserialize(proof_nodes)
    key, value = prepare_for_state(result)
    valid = PruningState.verify_state_proof(state_root_hash,
                                            key,
                                            value,
                                            proof_nodes,
                                            serialized=True)
    return valid


def prepare_for_state(result):
    if get_type(result) == "buy":
        from plenum.test.test_node import TestDomainRequestHandler
        key, value = TestDomainRequestHandler.prepare_buy_for_state(result)
        return key, value


def prepare_for_state_read(req: Request):
    if req.txn_type == "buy":
        from plenum.test.test_node import TestDomainRequestHandler
        txn = reqToTxn(req)
        key, value = TestDomainRequestHandler.prepare_buy_for_state(txn)
        return key, value


def validate_multi_signature(state_proof, txnPoolNodeSet):
    """
    Validates multi signature
    """
    multi_signature = state_proof[MULTI_SIGNATURE]
    if not multi_signature:
        logger.debug("There is a state proof, but no multi signature")
        return False

    participants = multi_signature[MULTI_SIGNATURE_PARTICIPANTS]
    signature = multi_signature[MULTI_SIGNATURE_SIGNATURE]
    value = MultiSignatureValue(
        **(multi_signature[MULTI_SIGNATURE_VALUE])
    ).as_single_value()
    quorums = Quorums(len(txnPoolNodeSet))
    if not quorums.bls_signatures.is_reached(len(participants)):
        logger.debug("There is not enough participants of "
                     "multi-signature")
        return False
    public_keys = []
    for node_name in participants:
        key = next(node.bls_bft.bls_crypto_signer.pk for node
                   in txnPoolNodeSet if node.name == node_name)
        if key is None:
            logger.debug("There is no bls key for node {}"
                         .format(node_name))
            return False
        public_keys.append(key)
    _multi_sig_verifier = _create_multi_sig_verifier()
    return _multi_sig_verifier.verify_multi_sig(signature,
                                                value,
                                                public_keys)


def update_bls_keys_no_proof(node_index, sdk_wallet_stewards, sdk_pool_handle, looper, txnPoolNodeSet):
    node = txnPoolNodeSet[node_index]
    sdk_wallet_steward = sdk_wallet_stewards[node_index]
    new_blspk, key_proof = init_bls_keys(node.keys_dir, node.name)
    node_dest = hexToFriendly(node.nodestack.verhex)
    sdk_send_update_node(looper, sdk_wallet_steward,
                         sdk_pool_handle,
                         node_dest, node.name,
                         None, None,
                         None, None,
                         bls_key=new_blspk,
                         services=None,
                         key_proof=None)
    poolSetExceptOne = list(txnPoolNodeSet)
    poolSetExceptOne.remove(node)
    waitNodeDataEquality(looper, node, *poolSetExceptOne)
    sdk_pool_refresh(looper, sdk_pool_handle)
    return new_blspk


def _create_multi_sig_verifier() -> BlsCryptoVerifier:
    verifier = create_default_bls_crypto_factory() \
        .create_bls_crypto_verifier()
    return verifier<|MERGE_RESOLUTION|>--- conflicted
+++ resolved
@@ -1,11 +1,8 @@
-<<<<<<< HEAD
 from contextlib import contextmanager
 
 import base58
 import os
 
-=======
->>>>>>> a8bc46b4
 from crypto.bls.bls_crypto import BlsCryptoVerifier
 from plenum.bls.bls_crypto_factory import create_default_bls_crypto_factory
 from plenum.common.request import Request
@@ -28,7 +25,6 @@
 logger = getlogger()
 
 
-<<<<<<< HEAD
 @contextmanager
 def update_validate_bls_signature_without_key_proof(txnPoolNodeSet, value):
     default_param = {}
@@ -46,8 +42,6 @@
     return base58.b58encode(os.urandom(32)).decode("utf-8")
 
 
-=======
->>>>>>> a8bc46b4
 def sdk_check_bls_multi_sig_after_send(looper, txnPoolNodeSet,
                                        sdk_pool_handle, sdk_wallet_handle,
                                        saved_multi_sigs_count):
