import pytest

from plenum.common.config_util import getConfigOnce
from plenum.test.helper import sdk_send_random_and_check
from plenum.test.node_catchup.helper import ensure_all_nodes_have_same_data
from plenum.test.recorder.helper import reload_modules_for_replay, \
    get_replayable_node_class, create_replayable_node_and_check
from plenum.test.test_node import ensureElectionsDone
from plenum.test.view_change.helper import ensure_view_change

TestRunningTimeLimitSec = 550

whitelist = ['cannot find remote with name']

<<<<<<< HEAD

=======
>>>>>>> 3809cf83
@pytest.mark.skip(reason="The test takes too much time! Needs to be re-factored")
def test_view_change_after_some_txns(txnPoolNodesLooper, txnPoolNodeSet,
                                     some_txns_done, testNodeClass, viewNo,  # noqa
                                     sdk_pool_handle, sdk_wallet_client,
                                     node_config_helper_class, tconf, tdir,
                                     allPluginsPath, tmpdir_factory):
    """
    Check that view change is done after processing some of txns
    """
    ensure_view_change(txnPoolNodesLooper, txnPoolNodeSet)
    ensureElectionsDone(looper=txnPoolNodesLooper, nodes=txnPoolNodeSet)
    ensure_all_nodes_have_same_data(txnPoolNodesLooper, nodes=txnPoolNodeSet)

    sdk_send_random_and_check(txnPoolNodesLooper, txnPoolNodeSet, sdk_pool_handle,
                              sdk_wallet_client, 10)
    ensure_all_nodes_have_same_data(txnPoolNodesLooper, txnPoolNodeSet)

    for node in txnPoolNodeSet:
        txnPoolNodesLooper.removeProdable(node)
        node.stop()

    config = getConfigOnce()

    reload_modules_for_replay(tconf)

    replayable_node_class, basedirpath = get_replayable_node_class(
        tmpdir_factory, tdir, testNodeClass, config)

    print('-------------Replaying now---------------------')

    for node in txnPoolNodeSet:
        create_replayable_node_and_check(txnPoolNodesLooper, txnPoolNodeSet,
                                         node, replayable_node_class,
                                         node_config_helper_class, tconf,
                                         basedirpath, allPluginsPath)<|MERGE_RESOLUTION|>--- conflicted
+++ resolved
@@ -12,10 +12,6 @@
 
 whitelist = ['cannot find remote with name']
 
-<<<<<<< HEAD
-
-=======
->>>>>>> 3809cf83
 @pytest.mark.skip(reason="The test takes too much time! Needs to be re-factored")
 def test_view_change_after_some_txns(txnPoolNodesLooper, txnPoolNodeSet,
                                      some_txns_done, testNodeClass, viewNo,  # noqa
