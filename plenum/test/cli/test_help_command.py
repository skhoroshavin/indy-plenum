def testDefaultHelp(cli):
    """
    Testing `help` command
    """
    cli.enterCmd("help")
<<<<<<< HEAD
    defaultHelpMsg = """Plenum-CLI, a simple command-line interface for a
        Plenum protocol sandbox.
Commands:
    help - Shows this help message
    help <command> - Shows the help message of <command>
    new - creates one or more new nodes or clients
    keyshare - manually starts key sharing of a node
    status - Shows general status of the sandbox
    status <node_name>|<client_name> - Shows specific status
    list - Shows the list of commands you can run
    license - Show the license
    exit - exit the command-line interface ('quit' also works)"""
=======
    defaultHelpMsg = """Plenum-CLI, a simple command-line interface for a Plenum protocol sandbox.
        Commands:
            help - Shows this help message
            help <command> - Shows the help message of <command>
            new - creates one or more new nodes or clients
            keyshare - manually starts key sharing of a node
            status - Shows general status of the sandbox
            status <node_name>|<client_name> - Shows specific status
            list - Shows the list of commands you can run
            license - Show the license
            exit - exit the command-line interface ('quit' also works)"""

>>>>>>> 33ab75b1
    msg = cli.lastPrintArgs['msg']
    assert msg == defaultHelpMsg


def testNew(cli):
    """
    Testing `help new` command
    """
    cli.enterCmd("help new")
    newMsg = """Is used to create a new node or a client.
                     Usage: new <node/client> <nodeName/clientName>"""
    msg = cli.lastPrintArgs['msg']
    assert msg == newMsg


def testNewNode(cli):
    """
    Testing `help new node` command
    """
    cli.enterCmd("help new node")
    newMsg = "It is used to create a new node"
    msg = cli.lastPrintArgs['msg']
    assert msg == newMsg


def testNewClient(cli):
    """
    Testing `help new client` command
    """
    cli.enterCmd("help new client")
    newMsg = "It is used to create a new client"
    msg = cli.lastPrintArgs['msg']
    assert msg == newMsg<|MERGE_RESOLUTION|>--- conflicted
+++ resolved
@@ -3,20 +3,6 @@
     Testing `help` command
     """
     cli.enterCmd("help")
-<<<<<<< HEAD
-    defaultHelpMsg = """Plenum-CLI, a simple command-line interface for a
-        Plenum protocol sandbox.
-Commands:
-    help - Shows this help message
-    help <command> - Shows the help message of <command>
-    new - creates one or more new nodes or clients
-    keyshare - manually starts key sharing of a node
-    status - Shows general status of the sandbox
-    status <node_name>|<client_name> - Shows specific status
-    list - Shows the list of commands you can run
-    license - Show the license
-    exit - exit the command-line interface ('quit' also works)"""
-=======
     defaultHelpMsg = """Plenum-CLI, a simple command-line interface for a Plenum protocol sandbox.
         Commands:
             help - Shows this help message
@@ -29,7 +15,6 @@
             license - Show the license
             exit - exit the command-line interface ('quit' also works)"""
 
->>>>>>> 33ab75b1
     msg = cli.lastPrintArgs['msg']
     assert msg == defaultHelpMsg
 
