--- conflicted
+++ resolved
@@ -37,11 +37,7 @@
     createNewKeyring("mykr0", do)
     useKeyring("Default", do)
     filePath = getWalletFilePath(
-<<<<<<< HEAD
-        cli.getContextBasedKeyringsBaseDir(),
-=======
         cli.getContextBasedWalletsBaseDir(),
->>>>>>> 56779bb5
         cli.walletFileName)
     exitFromCli(do)
     be(aliceCli)
