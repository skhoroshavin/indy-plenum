

def createNewKeyring(name, cli):
    oldKeyring = cli.activeWallet
    cli.enterCmd("new keyring {}".format(name))
    assert 'Active keyring set to "{}"'.format(name) in cli.lastCmdOutput
    assert 'New keyring {} created'.format(name) in cli.lastCmdOutput
    assert not oldKeyring or (
    oldKeyring and oldKeyring.name != cli._activeWallet.name)
    assert cli.activeWallet.name == name
    assert len(cli._activeWallet.identifiers) == 0


def testNewKeyring(cli):
    createNewKeyring("MyKeyring1", cli)
    createNewKeyring("MyKeyring2", cli)


def renameKeyring(oldName, newName, cli):
    if oldName:
        cli.enterCmd("rename keyring {} to {}".format(oldName, newName))
    else:
        cli.enterCmd("rename keyring to {}".format(newName))
    assert 'Keyring {} renamed to {}'.format(oldName,
                                            newName) in cli.lastCmdOutput
    assert cli._activeWallet.name == newName
    assert len(cli.activeWallet.identifiers) == 0


def renameToExistingKeyring(oldName, newName, cli):
    if oldName:
        cli.enterCmd("rename keyring {} to {}".format(oldName, newName))
    else:
        cli.enterCmd("rename keyring to {}".format(newName))
    assert '{} conflicts with an existing keyring name. ' \
           'Please choose a new name'.format(newName) in \
           cli.lastCmdOutput


def testRenameKeyring(cli):
    createNewKeyring("MyKeyring3", cli)
    createNewKeyring("MyKeyring4", cli)
    renameKeyring("MyKeyring4", "MyKeyring5", cli)
    renameToExistingKeyring("MyKeyring5", "MyKeyring3", cli)


<<<<<<< HEAD
# def testKeyAndKeyRing(cli):
#     cli.enterCmd("new keyring {}".format("testkr1"))
#     assert 'Active wallet set to "{}"'.format("testkr1") in cli.lastCmdOutput
#     assert 'New wallet {} created'.format("testkr1") in cli.lastCmdOutput
#
#     cli.enterCmd("new keyring {}".format("testkr1"))
#     assert 'testkr1 conflicts with an existing keyring name. Please choose a new name' in \
#            cli.lastCmdOutput
#
#     cli.enterCmd("new key {}".format("testkr1"))
#     assert 'testkr1 conflicts with an existing keyring name. Please choose a new name' in \
#            cli.lastCmdOutput
#
#     cli.enterCmd("new key {}".format("testkey1"))
#     assert 'Key created in wallet {}'.format("testkr1") in cli.lastCmdOutput
#
#     cli.enterCmd("new key {}".format("testkey1"))
#     assert 'Key created in wallet {}'.format("testkr1") in cli.lastCmdOutput
#
#     cli.enterCmd("new keyring {}".format("testkey1"))
#     assert 'testkey1 conflicts with an existing alias. Please choose a new name' in \
#            cli.lastCmdOutput
#
#     cli.enterCmd("use identifier {}".format("testkey1"))
#     assert "Current identifier set to {}".format(
#         "testkey1") in cli.lastCmdOutput
#
#     # TODO: This is wrong, uncomment and fix it.
#     cli.enterCmd("use identifier {}".format("testkr1"))
#     assert 'Active wallet set to "{}"'.format("testkr1") in cli.lastCmdOutput
#
#     cli.enterCmd("use identifier {}".format("testkey1"))
#     assert 'Current identifier set to {}'.format(
#         "testkey1") in cli.lastCmdOutput
#
#     cli.enterCmd("new keyring {}".format("testkr2"))
#     assert 'Active wallet set to "{}"'.format("testkr2") in cli.lastCmdOutput
#     assert 'New wallet {} created'.format("testkr2") in cli.lastCmdOutput
#
#     cli.enterCmd("use identifier {}".format("testkey1"))
#     assert 'No such identifier found' in cli.lastCmdOutput
#
#     cli.enterCmd("use identifier {}".format("testkr1"))
#     assert 'Active wallet set to "{}"'.format("testkr1") in cli.lastCmdOutput
#
#     cli.enterCmd("use identifier {}".format("testkey1"))
#     assert 'Current identifier set to {}'.format(
#         "testkey1") in cli.lastCmdOutput

def testKeyAndKeyRing(cli):
    keyring1 = "testkr1"
    cli.enterCmd("new keyring {}".format(keyring1))
    assert 'Active keyring set to "{}"'.format(keyring1) in cli.lastCmdOutput
    assert 'New keyring {} created'.format(keyring1) in cli.lastCmdOutput

    cli.enterCmd("new keyring {}".format(keyring1))
    assert '{} conflicts with an existing keyring name. ' \
           'Please choose a new name'.format(keyring1) in cli.lastCmdOutput

    # cli.enterCmd("new key {}".format(keyring1))
    # assert 'Key created in keyring {}'.format(keyring1) in cli.lastCmdOutput
    #
    # cli.enterCmd("new key {}".format(keyring1))
    # assert 'Key created in keyring {}'.format(keyring1) in cli.lastCmdOutput

    key1 = "testkey1"
    cli.enterCmd("new key {}".format(key1))
    assert 'Key created in keyring {}'.format(keyring1) in cli.lastCmdOutput

    cli.enterCmd("new keyring {}".format(key1))
    assert "{} conflicts with an existing alias. Please choose a new name".\
        format(key1) in cli.lastCmdOutput
    # assert 'Active keyring set to "{}"'.format(key1) in cli.lastCmdOutput
    # assert 'New keyring {} created'.format(key1) in cli.lastCmdOutput

    cli.enterCmd("use identifier {}".format(key1))
    assert 'Current identifier set to {}'.format(key1) in cli.lastCmdOutput

    # cli.enterCmd("use identifier {}".format(keyring1))
    # assert 'No such identifier found in current keyring' in cli.lastCmdOutput

=======
def testKeyAndKeyRing(cli):
    keyring1 = "testkr1"
    cli.enterCmd("new keyring {}".format(keyring1))
    assert 'Active keyring set to "{}"'.format(keyring1) in cli.lastCmdOutput
    assert 'New keyring {} created'.format(keyring1) in cli.lastCmdOutput

    cli.enterCmd("new keyring {}".format(keyring1))
    assert '{} conflicts with an existing keyring name. ' \
           'Please choose a new name'.format(keyring1) in cli.lastCmdOutput

    cli.enterCmd("new key {}".format(keyring1))
    assert 'Key created in keyring {}'.format(keyring1) in cli.lastCmdOutput

    cli.enterCmd("new key {}".format(keyring1))
    assert 'Key created in keyring {}'.format(keyring1) in cli.lastCmdOutput

    key1 = "testkey1"
    cli.enterCmd("new key {}".format(key1))
    assert 'Key created in keyring {}'.format(keyring1) in cli.lastCmdOutput

    cli.enterCmd("new keyring {}".format(key1))
    assert 'Active keyring set to "{}"'.format(key1) in cli.lastCmdOutput
    assert 'New keyring {} created'.format(key1) in cli.lastCmdOutput

    cli.enterCmd("use identifier {}".format(key1))
    assert 'No such identifier found in current keyring' in cli.lastCmdOutput

    cli.enterCmd("use identifier {}".format(keyring1))
    assert 'No such identifier found in current keyring' in cli.lastCmdOutput

>>>>>>> 6137819d
    keyring2 = "testkr2"
    cli.enterCmd("new keyring {}".format(keyring2))
    assert 'Active keyring set to "{}"'.format(keyring2) in cli.lastCmdOutput
    assert 'New keyring {} created'.format(keyring2) in cli.lastCmdOutput

    cli.enterCmd("use identifier {}".format(key1))
<<<<<<< HEAD
    assert 'Current identifier set to {}'.format(key1) in cli.lastCmdOutput

    # TODO: The following 2 conditions fail. This has to be fixed in the test.
=======
    assert 'No such identifier found in current keyring' in cli.lastCmdOutput

>>>>>>> 6137819d
    cli.enterCmd("use keyring {}".format(keyring1))
    assert 'Active keyring set to "{}"'.format(keyring1) in cli.lastCmdOutput

    cli.enterCmd("use identifier {}".format(key1))
<<<<<<< HEAD
    assert 'Current identifier set to {}'.format(key1) in cli.lastCmdOutput
=======
    assert 'Current identifier set to {}'.format(key1) in cli.lastCmdOutput
>>>>>>> 6137819d
<|MERGE_RESOLUTION|>--- conflicted
+++ resolved
@@ -1,5 +1,3 @@
-
-
 def createNewKeyring(name, cli):
     oldKeyring = cli.activeWallet
     cli.enterCmd("new keyring {}".format(name))
@@ -44,7 +42,6 @@
     renameToExistingKeyring("MyKeyring5", "MyKeyring3", cli)
 
 
-<<<<<<< HEAD
 # def testKeyAndKeyRing(cli):
 #     cli.enterCmd("new keyring {}".format("testkr1"))
 #     assert 'Active wallet set to "{}"'.format("testkr1") in cli.lastCmdOutput
@@ -100,43 +97,6 @@
     assert 'Active keyring set to "{}"'.format(keyring1) in cli.lastCmdOutput
     assert 'New keyring {} created'.format(keyring1) in cli.lastCmdOutput
 
-    cli.enterCmd("new keyring {}".format(keyring1))
-    assert '{} conflicts with an existing keyring name. ' \
-           'Please choose a new name'.format(keyring1) in cli.lastCmdOutput
-
-    # cli.enterCmd("new key {}".format(keyring1))
-    # assert 'Key created in keyring {}'.format(keyring1) in cli.lastCmdOutput
-    #
-    # cli.enterCmd("new key {}".format(keyring1))
-    # assert 'Key created in keyring {}'.format(keyring1) in cli.lastCmdOutput
-
-    key1 = "testkey1"
-    cli.enterCmd("new key {}".format(key1))
-    assert 'Key created in keyring {}'.format(keyring1) in cli.lastCmdOutput
-
-    cli.enterCmd("new keyring {}".format(key1))
-    assert "{} conflicts with an existing alias. Please choose a new name".\
-        format(key1) in cli.lastCmdOutput
-    # assert 'Active keyring set to "{}"'.format(key1) in cli.lastCmdOutput
-    # assert 'New keyring {} created'.format(key1) in cli.lastCmdOutput
-
-    cli.enterCmd("use identifier {}".format(key1))
-    assert 'Current identifier set to {}'.format(key1) in cli.lastCmdOutput
-
-    # cli.enterCmd("use identifier {}".format(keyring1))
-    # assert 'No such identifier found in current keyring' in cli.lastCmdOutput
-
-=======
-def testKeyAndKeyRing(cli):
-    keyring1 = "testkr1"
-    cli.enterCmd("new keyring {}".format(keyring1))
-    assert 'Active keyring set to "{}"'.format(keyring1) in cli.lastCmdOutput
-    assert 'New keyring {} created'.format(keyring1) in cli.lastCmdOutput
-
-    cli.enterCmd("new keyring {}".format(keyring1))
-    assert '{} conflicts with an existing keyring name. ' \
-           'Please choose a new name'.format(keyring1) in cli.lastCmdOutput
-
     cli.enterCmd("new key {}".format(keyring1))
     assert 'Key created in keyring {}'.format(keyring1) in cli.lastCmdOutput
 
@@ -157,27 +117,16 @@
     cli.enterCmd("use identifier {}".format(keyring1))
     assert 'No such identifier found in current keyring' in cli.lastCmdOutput
 
->>>>>>> 6137819d
     keyring2 = "testkr2"
     cli.enterCmd("new keyring {}".format(keyring2))
     assert 'Active keyring set to "{}"'.format(keyring2) in cli.lastCmdOutput
     assert 'New keyring {} created'.format(keyring2) in cli.lastCmdOutput
 
     cli.enterCmd("use identifier {}".format(key1))
-<<<<<<< HEAD
-    assert 'Current identifier set to {}'.format(key1) in cli.lastCmdOutput
-
-    # TODO: The following 2 conditions fail. This has to be fixed in the test.
-=======
     assert 'No such identifier found in current keyring' in cli.lastCmdOutput
 
->>>>>>> 6137819d
     cli.enterCmd("use keyring {}".format(keyring1))
     assert 'Active keyring set to "{}"'.format(keyring1) in cli.lastCmdOutput
 
     cli.enterCmd("use identifier {}".format(key1))
-<<<<<<< HEAD
-    assert 'Current identifier set to {}'.format(key1) in cli.lastCmdOutput
-=======
-    assert 'Current identifier set to {}'.format(key1) in cli.lastCmdOutput
->>>>>>> 6137819d
+    assert 'Current identifier set to {}'.format(key1) in cli.lastCmdOutput