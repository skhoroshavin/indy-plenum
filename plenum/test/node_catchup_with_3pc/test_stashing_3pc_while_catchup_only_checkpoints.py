--- conflicted
+++ resolved
@@ -154,14 +154,9 @@
         )
     )
 
-<<<<<<< HEAD
-        # do not check for audit ledger since we didn't catch-up audit ledger when txns were ordering durinf catch-up
-        waitNodeDataEquality(looper, *txnPoolNodeSet, customTimeout=5,
-                             exclude_from_check=['check_audit', 'check_last_ordered_3pc_backup'])
-=======
     # do not check for audit ledger since we didn't catch-up audit ledger when txns were ordering durinf catch-up
-    waitNodeDataEquality(looper, *txnPoolNodeSet, exclude_from_check='check_audit', customTimeout=5)
->>>>>>> 82de9c8b
+    waitNodeDataEquality(looper, *txnPoolNodeSet, customTimeout=5,
+                         exclude_from_check=['check_audit', 'check_last_ordered_3pc_backup'])
 
 
 def get_stashed_checkpoints(node):
