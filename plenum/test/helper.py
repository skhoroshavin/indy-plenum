--- conflicted
+++ resolved
@@ -1014,13 +1014,7 @@
         nReg = None
 
     ha = genHa() if not ha else ha
-<<<<<<< HEAD
-    name = "testClient{}".format(ha.port)
-=======
-    identifier = name or "testClient{}".format(ha.port)
-
-    signer = signer if signer else SimpleSigner(identifier)
->>>>>>> 4c2a3a1c
+    name = name or "testClient{}".format(ha.port)
 
     tc = testClientClass(name,
                          nodeReg=nReg,
