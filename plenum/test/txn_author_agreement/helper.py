<<<<<<< HEAD
from random import randint
from typing import NamedTuple, Dict

from plenum.common.constants import (
    TXN_TYPE, CURRENT_PROTOCOL_VERSION, TXN_AUTHOR_AGREEMENT, CONFIG_LEDGER_ID,
    TXN_AUTHOR_AGREEMENT_TEXT, TXN_AUTHOR_AGREEMENT_VERSION,
    TXN_PAYLOAD, TXN_METADATA, TXN_METADATA_SEQ_NO, TXN_METADATA_TIME
)

from plenum.common.types import OPERATION, f
=======
from indy.ledger import build_txn_author_agreement_request

from plenum.common.constants import CONFIG_LEDGER_ID
>>>>>>> 43756c8c
from plenum.common.util import randomString
from plenum.server.config_req_handler import ConfigReqHandler


<<<<<<< HEAD
TaaData = NamedTuple("TaaData", [
    ("version", str),
    ("text", str),
    ("seqNo", int),
    ("txnTime", int)
])


def gen_txn_author_agreement(did: str, version: str, text: str):
    return {
        OPERATION: {
            TXN_TYPE: TXN_AUTHOR_AGREEMENT,
            'text': text,
            'version': version
        },
        f.IDENTIFIER.nm: did,
        f.REQ_ID.nm: randint(1, 2147483647),
        f.PROTOCOL_VERSION.nm: CURRENT_PROTOCOL_VERSION
    }


def gen_random_txn_author_agreement(did: str):
=======
async def prepare_txn_author_agreement(did: str):
>>>>>>> 43756c8c
    text = randomString(1024)
    version = randomString(16)
    return await build_txn_author_agreement_request(did, text, version)


def get_config_req_handler(node):
    config_req_handler = node.get_req_handler(CONFIG_LEDGER_ID)
    assert isinstance(config_req_handler, ConfigReqHandler)
    return config_req_handler


def expected_state_data(data: TaaData) -> Dict:
    return {
        TXN_PAYLOAD: {
            TXN_AUTHOR_AGREEMENT_VERSION: data.version,
            TXN_AUTHOR_AGREEMENT_TEXT: data.text
        },
        TXN_METADATA: {
            TXN_METADATA_SEQ_NO: data.seqNo,
            TXN_METADATA_TIME: data.txnTime
        }
    }<|MERGE_RESOLUTION|>--- conflicted
+++ resolved
@@ -1,24 +1,16 @@
-<<<<<<< HEAD
-from random import randint
 from typing import NamedTuple, Dict
 
+from indy.ledger import build_txn_author_agreement_request
+
 from plenum.common.constants import (
-    TXN_TYPE, CURRENT_PROTOCOL_VERSION, TXN_AUTHOR_AGREEMENT, CONFIG_LEDGER_ID,
+    CONFIG_LEDGER_ID,
     TXN_AUTHOR_AGREEMENT_TEXT, TXN_AUTHOR_AGREEMENT_VERSION,
     TXN_PAYLOAD, TXN_METADATA, TXN_METADATA_SEQ_NO, TXN_METADATA_TIME
 )
-
-from plenum.common.types import OPERATION, f
-=======
-from indy.ledger import build_txn_author_agreement_request
-
-from plenum.common.constants import CONFIG_LEDGER_ID
->>>>>>> 43756c8c
 from plenum.common.util import randomString
 from plenum.server.config_req_handler import ConfigReqHandler
 
 
-<<<<<<< HEAD
 TaaData = NamedTuple("TaaData", [
     ("version", str),
     ("text", str),
@@ -27,23 +19,7 @@
 ])
 
 
-def gen_txn_author_agreement(did: str, version: str, text: str):
-    return {
-        OPERATION: {
-            TXN_TYPE: TXN_AUTHOR_AGREEMENT,
-            'text': text,
-            'version': version
-        },
-        f.IDENTIFIER.nm: did,
-        f.REQ_ID.nm: randint(1, 2147483647),
-        f.PROTOCOL_VERSION.nm: CURRENT_PROTOCOL_VERSION
-    }
-
-
-def gen_random_txn_author_agreement(did: str):
-=======
 async def prepare_txn_author_agreement(did: str):
->>>>>>> 43756c8c
     text = randomString(1024)
     version = randomString(16)
     return await build_txn_author_agreement_request(did, text, version)
