<<<<<<< HEAD
from _sha256 import sha256

from indy.ledger import build_txn_author_agreement_request, build_get_txn_author_agreement_request

from plenum.common.constants import CONFIG_LEDGER_ID, STATE_PROOF, ROOT_HASH, PROOF_NODES, MULTI_SIGNATURE, \
    MULTI_SIGNATURE_PARTICIPANTS, MULTI_SIGNATURE_SIGNATURE, MULTI_SIGNATURE_VALUE, MULTI_SIGNATURE_VALUE_LEDGER_ID, \
    MULTI_SIGNATURE_VALUE_STATE_ROOT, MULTI_SIGNATURE_VALUE_TXN_ROOT, MULTI_SIGNATURE_VALUE_POOL_STATE_ROOT, \
    MULTI_SIGNATURE_VALUE_TIMESTAMP
=======
from typing import NamedTuple, Dict

from indy.ledger import build_txn_author_agreement_request

from plenum.common.constants import (
    CONFIG_LEDGER_ID,
    TXN_AUTHOR_AGREEMENT_TEXT, TXN_AUTHOR_AGREEMENT_VERSION,
    TXN_PAYLOAD, TXN_METADATA, TXN_METADATA_SEQ_NO, TXN_METADATA_TIME
)
from plenum.common.util import randomString
>>>>>>> 9c87d49d
from plenum.server.config_req_handler import ConfigReqHandler
from plenum.test.helper import sdk_sign_and_submit_req, sdk_get_and_check_replies


TaaData = NamedTuple("TaaData", [
    ("text", str),
    ("version", str),
    ("seq_no", int),
    ("txn_time", int)
])


def sdk_send_txn_author_agreement(looper, sdk_pool_handle, sdk_wallet, text: str, version: str):
    req = looper.loop.run_until_complete(build_txn_author_agreement_request(sdk_wallet[1], text, version))
    rep = sdk_sign_and_submit_req(sdk_pool_handle, sdk_wallet, req)
    return sdk_get_and_check_replies(looper, [rep])[0]


def sdk_get_txn_author_agreement(looper, sdk_pool_handle, sdk_wallet):
    req = looper.loop.run_until_complete(build_get_txn_author_agreement_request(sdk_wallet[1], None))
    rep = sdk_sign_and_submit_req(sdk_pool_handle, sdk_wallet, req)
    return sdk_get_and_check_replies(looper, [rep])[0]


def get_config_req_handler(node):
    config_req_handler = node.get_req_handler(CONFIG_LEDGER_ID)
    assert isinstance(config_req_handler, ConfigReqHandler)
    return config_req_handler


<<<<<<< HEAD
def taa_digest(text: str, version: str) -> str:
    return sha256('{}{}'.format(version, text).encode()).hexdigest()


def check_valid_proof(result):
    # TODO: This is copy-pasted from indy node, probably there should be better place for it
    assert STATE_PROOF in result

    state_proof = result[STATE_PROOF]
    assert ROOT_HASH in state_proof
    assert state_proof[ROOT_HASH]
    assert PROOF_NODES in state_proof
    assert state_proof[PROOF_NODES]
    assert MULTI_SIGNATURE in state_proof

    multi_sig = state_proof[MULTI_SIGNATURE]
    assert multi_sig
    assert multi_sig[MULTI_SIGNATURE_PARTICIPANTS]
    assert multi_sig[MULTI_SIGNATURE_SIGNATURE]
    assert MULTI_SIGNATURE_VALUE in multi_sig

    multi_sig_value = multi_sig[MULTI_SIGNATURE_VALUE]
    assert MULTI_SIGNATURE_VALUE_LEDGER_ID in multi_sig_value
    assert multi_sig_value[MULTI_SIGNATURE_VALUE_LEDGER_ID]
    assert MULTI_SIGNATURE_VALUE_STATE_ROOT in multi_sig_value
    assert multi_sig_value[MULTI_SIGNATURE_VALUE_STATE_ROOT]
    assert MULTI_SIGNATURE_VALUE_TXN_ROOT in multi_sig_value
    assert multi_sig_value[MULTI_SIGNATURE_VALUE_TXN_ROOT]
    assert MULTI_SIGNATURE_VALUE_POOL_STATE_ROOT in multi_sig_value
    assert multi_sig_value[MULTI_SIGNATURE_VALUE_POOL_STATE_ROOT]
    assert MULTI_SIGNATURE_VALUE_TIMESTAMP in multi_sig_value
    assert multi_sig_value[MULTI_SIGNATURE_VALUE_TIMESTAMP]
=======
def expected_state_data(data: TaaData) -> Dict:
    return {
        'lsn': data.seq_no,
        'lut': data.txn_time,
        'val': {
            TXN_AUTHOR_AGREEMENT_TEXT: data.text,
            TXN_AUTHOR_AGREEMENT_VERSION: data.version
        }
    }


def expected_data(data: TaaData) -> Dict:
    return {
        TXN_AUTHOR_AGREEMENT_TEXT: data.text,
        TXN_AUTHOR_AGREEMENT_VERSION: data.version
    }, data.seq_no, data.txn_time
>>>>>>> 9c87d49d
<|MERGE_RESOLUTION|>--- conflicted
+++ resolved
@@ -1,24 +1,12 @@
-<<<<<<< HEAD
 from _sha256 import sha256
 
 from indy.ledger import build_txn_author_agreement_request, build_get_txn_author_agreement_request
 
+from typing import NamedTuple, Dict
 from plenum.common.constants import CONFIG_LEDGER_ID, STATE_PROOF, ROOT_HASH, PROOF_NODES, MULTI_SIGNATURE, \
     MULTI_SIGNATURE_PARTICIPANTS, MULTI_SIGNATURE_SIGNATURE, MULTI_SIGNATURE_VALUE, MULTI_SIGNATURE_VALUE_LEDGER_ID, \
     MULTI_SIGNATURE_VALUE_STATE_ROOT, MULTI_SIGNATURE_VALUE_TXN_ROOT, MULTI_SIGNATURE_VALUE_POOL_STATE_ROOT, \
     MULTI_SIGNATURE_VALUE_TIMESTAMP
-=======
-from typing import NamedTuple, Dict
-
-from indy.ledger import build_txn_author_agreement_request
-
-from plenum.common.constants import (
-    CONFIG_LEDGER_ID,
-    TXN_AUTHOR_AGREEMENT_TEXT, TXN_AUTHOR_AGREEMENT_VERSION,
-    TXN_PAYLOAD, TXN_METADATA, TXN_METADATA_SEQ_NO, TXN_METADATA_TIME
-)
-from plenum.common.util import randomString
->>>>>>> 9c87d49d
 from plenum.server.config_req_handler import ConfigReqHandler
 from plenum.test.helper import sdk_sign_and_submit_req, sdk_get_and_check_replies
 
@@ -49,7 +37,6 @@
     return config_req_handler
 
 
-<<<<<<< HEAD
 def taa_digest(text: str, version: str) -> str:
     return sha256('{}{}'.format(version, text).encode()).hexdigest()
 
@@ -82,7 +69,8 @@
     assert multi_sig_value[MULTI_SIGNATURE_VALUE_POOL_STATE_ROOT]
     assert MULTI_SIGNATURE_VALUE_TIMESTAMP in multi_sig_value
     assert multi_sig_value[MULTI_SIGNATURE_VALUE_TIMESTAMP]
-=======
+
+
 def expected_state_data(data: TaaData) -> Dict:
     return {
         'lsn': data.seq_no,
@@ -98,5 +86,4 @@
     return {
         TXN_AUTHOR_AGREEMENT_TEXT: data.text,
         TXN_AUTHOR_AGREEMENT_VERSION: data.version
-    }, data.seq_no, data.txn_time
->>>>>>> 9c87d49d
+    }, data.seq_no, data.txn_time