import json

import pytest
<<<<<<< HEAD
from indy.ledger import build_acceptance_mechanism_request

from common.serializers.serialization import config_state_serializer
from plenum.test.pool_transactions.helper import sdk_sign_and_send_prepared_request

from plenum.test.helper import sdk_sign_and_submit_req_obj, sdk_get_and_check_replies

from plenum.common.constants import CURRENT_PROTOCOL_VERSION, TXN_AUTHOR_AGREEMENT_AML, AML_VERSION, AML, AML_CONTEXT
from plenum.common.request import Request
=======
from copy import deepcopy
>>>>>>> 6ba94d3c

from state.pruning_state import PruningState
from storage.kv_in_memory import KeyValueStorageInMemory
from ledger.compact_merkle_tree import CompactMerkleTree

from plenum.common.constants import (
    CURRENT_PROTOCOL_VERSION, TXN_AUTHOR_AGREEMENT_AML, AML_VERSION, AML, AML_CONTEXT
)
from plenum.common.request import Request
from plenum.common.ledger import Ledger
from plenum.common.util import randomString

from plenum.server.config_req_handler import ConfigReqHandler

from plenum.test.txn_author_agreement.helper import (
    TaaData, expected_state_data, expected_data,
    TaaAmlData, expected_aml_data)

from plenum.test.helper import sdk_get_and_check_replies, sdk_sign_and_submit_req_obj
from plenum.test.delayers import req_delay
from plenum.test.testing_utils import FakeSomething
from plenum.test.node_catchup.helper import ensure_all_nodes_have_same_data
from plenum.test.pool_transactions.helper import sdk_sign_and_send_prepared_request
from .helper import (
    set_txn_author_agreement as _set_txn_author_agreement,
    get_txn_author_agreement as _get_txn_author_agreement,
    calc_taa_digest, gen_random_txn_author_agreement
)


@pytest.fixture
def config_ledger(tmpdir_factory):
    tdir = tmpdir_factory.mktemp('').strpath
    return Ledger(CompactMerkleTree(),
                  dataDir=tdir)


@pytest.fixture
def config_state():
    return PruningState(KeyValueStorageInMemory())


@pytest.fixture
def config_req_handler(config_state,
                       config_ledger):
    return ConfigReqHandler(config_ledger,
                            config_state,
                            domain_state=FakeSomething(),
                            bls_store=FakeSomething())


@pytest.fixture(scope="module")
def nodeSetWithOneNodeResponding(txnPoolNodeSet):
    # the order of nodes the client sends requests to is [Alpha, Beta, Gamma, Delta]
    # delay all requests to Beta, Gamma and Delta
    # we expect that it's sufficient for the client to get Reply from Alpha only
    # as for write requests, we can send it to 1 node only, and it will be propagated to others
    for node in txnPoolNodeSet[1:]:
        node.clientIbStasher.delay(req_delay())
    return txnPoolNodeSet


# TODO use sdk's build_acceptance_mechanism_request instead
@pytest.fixture(scope='module')
def aml_request_kwargs(sdk_wallet_trustee):
    return dict(
        identifier=sdk_wallet_trustee[1],
        reqId=5,
        protocolVersion=CURRENT_PROTOCOL_VERSION,
        operation={
            'type': TXN_AUTHOR_AGREEMENT_AML,
            AML_VERSION: randomString(),
            AML: {'Nice way': 'very good way to accept agreement'},
            AML_CONTEXT: randomString()
        }
    )


@pytest.fixture(scope="function")
def taa_aml_request(aml_request_kwargs):
    aml_request_kwargs = deepcopy(aml_request_kwargs)
    aml_request_kwargs['operation'][AML_VERSION] = randomString()
    aml_request_kwargs['operation'][AML_CONTEXT] = randomString()
    return Request(**aml_request_kwargs)


@pytest.fixture(scope="module")
def taa_aml_request_module(aml_request_kwargs):
    return Request(**aml_request_kwargs)


# TODO serve AML routine with helpers/fixtures similar to TAA
@pytest.fixture(scope="module")
def set_txn_author_agreement_aml(
    looper, txnPoolNodeSet, taa_aml_request_module,
    sdk_pool_handle, sdk_wallet_trustee
):
    req = sdk_sign_and_submit_req_obj(
        looper, sdk_pool_handle, sdk_wallet_trustee, taa_aml_request_module
    )
    return sdk_get_and_check_replies(looper, [req])[0]


@pytest.fixture(scope='module')
def set_txn_author_agreement(
    looper, txnPoolNodeSet, sdk_pool_handle, sdk_wallet_trustee
):
    def wrapped(text=None, version=None):
        random_taa = gen_random_txn_author_agreement()
        text = random_taa[0] if text is None else text
        version = random_taa[1] if version is None else version
        res = _set_txn_author_agreement(looper, sdk_pool_handle, sdk_wallet_trustee, text, version)
        ensure_all_nodes_have_same_data(looper, txnPoolNodeSet)  # TODO do we need that
        return res

    return wrapped


@pytest.fixture(scope='module')
def get_txn_author_agreement(
    looper, txnPoolNodeSet, sdk_pool_handle, sdk_wallet_client
):
    def wrapped(digest=None, version=None, timestamp=None):
        return _get_txn_author_agreement(
            looper, sdk_pool_handle, sdk_wallet_client,
            digest=digest, version=version, timestamp=timestamp
        )

    return wrapped


@pytest.fixture(scope='module')
def activate_taa(
    set_txn_author_agreement_aml, set_txn_author_agreement,
    sdk_wallet_trustee, sdk_wallet_client
):
    return set_txn_author_agreement()


@pytest.fixture
def random_taa(request):
    marker = request.node.get_marker('random_taa')
    return gen_random_txn_author_agreement(
        **({} if marker is None else marker.kwargs))


@pytest.fixture
def taa_input_data():
    return [
        TaaData(*gen_random_txn_author_agreement(32, 8), n, n + 10)
        for n in range(10)
    ]


@pytest.fixture
def taa_aml_input_data():
    return [
        TaaAmlData(
            version=randomString(8), aml={randomString(8): randomString(16)},
            amlContext=randomString(8)
        )
        for _ in range(10)
    ]


@pytest.fixture
def taa_expected_state_data(taa_input_data):
    return {data.version: expected_state_data(data) for data in taa_input_data}


@pytest.fixture
def taa_aml_expected_state_data(taa_aml_input_data):
    return {data.version: expected_aml_data(data) for data in taa_aml_input_data}


@pytest.fixture
def taa_expected_data(taa_input_data):
    return {data.version: expected_data(data) for data in taa_input_data}


@pytest.fixture
def taa_expected_digests(taa_input_data):
<<<<<<< HEAD
    # TODO use some other API, e.g. sdk's one
    return {data.version: ConfigReqHandler._taa_digest(data.text, data.version) for data in taa_input_data}


@pytest.fixture
def taa_aml_expected_data(taa_aml_input_data):
    # TODO use some other API, e.g. sdk's one
    return {data.version: config_state_serializer.serialize(
        {AML_VERSION: data.version, AML: data.aml, AML_CONTEXT: data.amlContext}) for data in taa_aml_input_data}


@pytest.fixture(scope="function")
def taa_aml_request(looper, sdk_wallet_trustee, sdk_pool_handle):
    return looper.loop.run_until_complete(build_acceptance_mechanism_request(
        sdk_wallet_trustee[1],
        json.dumps({
            'Nice way': 'very good way to accept agreement'}),
        randomString(), randomString()))


@pytest.fixture(scope="module")
def taa_aml_request_module(looper, sdk_wallet_trustee, sdk_pool_handle):
    return looper.loop.run_until_complete(build_acceptance_mechanism_request(
        sdk_wallet_trustee[1],
        json.dumps({
            'Nice way': 'very good way to accept agreement'}),
        randomString(), randomString()))


@pytest.fixture(scope="module")
def setup_aml(looper, txnPoolNodeSet, taa_aml_request_module, sdk_pool_handle, sdk_wallet_trustee):
    req = sdk_sign_and_send_prepared_request(looper, sdk_wallet_trustee, sdk_pool_handle, taa_aml_request_module)
    sdk_get_and_check_replies(looper, [req])
=======
    return {data.version: calc_taa_digest(data.text, data.version) for data in taa_input_data}
>>>>>>> 6ba94d3c
<|MERGE_RESOLUTION|>--- conflicted
+++ resolved
@@ -1,7 +1,6 @@
 import json
 
 import pytest
-<<<<<<< HEAD
 from indy.ledger import build_acceptance_mechanism_request
 
 from common.serializers.serialization import config_state_serializer
@@ -11,9 +10,7 @@
 
 from plenum.common.constants import CURRENT_PROTOCOL_VERSION, TXN_AUTHOR_AGREEMENT_AML, AML_VERSION, AML, AML_CONTEXT
 from plenum.common.request import Request
-=======
 from copy import deepcopy
->>>>>>> 6ba94d3c
 
 from state.pruning_state import PruningState
 from storage.kv_in_memory import KeyValueStorageInMemory
@@ -108,8 +105,8 @@
 # TODO serve AML routine with helpers/fixtures similar to TAA
 @pytest.fixture(scope="module")
 def set_txn_author_agreement_aml(
-    looper, txnPoolNodeSet, taa_aml_request_module,
-    sdk_pool_handle, sdk_wallet_trustee
+        looper, txnPoolNodeSet, taa_aml_request_module,
+        sdk_pool_handle, sdk_wallet_trustee
 ):
     req = sdk_sign_and_submit_req_obj(
         looper, sdk_pool_handle, sdk_wallet_trustee, taa_aml_request_module
@@ -119,7 +116,7 @@
 
 @pytest.fixture(scope='module')
 def set_txn_author_agreement(
-    looper, txnPoolNodeSet, sdk_pool_handle, sdk_wallet_trustee
+        looper, txnPoolNodeSet, sdk_pool_handle, sdk_wallet_trustee
 ):
     def wrapped(text=None, version=None):
         random_taa = gen_random_txn_author_agreement()
@@ -134,7 +131,7 @@
 
 @pytest.fixture(scope='module')
 def get_txn_author_agreement(
-    looper, txnPoolNodeSet, sdk_pool_handle, sdk_wallet_client
+        looper, txnPoolNodeSet, sdk_pool_handle, sdk_wallet_client
 ):
     def wrapped(digest=None, version=None, timestamp=None):
         return _get_txn_author_agreement(
@@ -147,8 +144,8 @@
 
 @pytest.fixture(scope='module')
 def activate_taa(
-    set_txn_author_agreement_aml, set_txn_author_agreement,
-    sdk_wallet_trustee, sdk_wallet_client
+        set_txn_author_agreement_aml, set_txn_author_agreement,
+        sdk_wallet_trustee, sdk_wallet_client
 ):
     return set_txn_author_agreement()
 
@@ -196,9 +193,7 @@
 
 @pytest.fixture
 def taa_expected_digests(taa_input_data):
-<<<<<<< HEAD
-    # TODO use some other API, e.g. sdk's one
-    return {data.version: ConfigReqHandler._taa_digest(data.text, data.version) for data in taa_input_data}
+    return {data.version: calc_taa_digest(data.text, data.version) for data in taa_input_data}
 
 
 @pytest.fixture
@@ -227,9 +222,6 @@
 
 
 @pytest.fixture(scope="module")
-def setup_aml(looper, txnPoolNodeSet, taa_aml_request_module, sdk_pool_handle, sdk_wallet_trustee):
+def set_txn_author_agreement_aml(looper, txnPoolNodeSet, taa_aml_request_module, sdk_pool_handle, sdk_wallet_trustee):
     req = sdk_sign_and_send_prepared_request(looper, sdk_wallet_trustee, sdk_pool_handle, taa_aml_request_module)
-    sdk_get_and_check_replies(looper, [req])
-=======
-    return {data.version: calc_taa_digest(data.text, data.version) for data in taa_input_data}
->>>>>>> 6ba94d3c
+    sdk_get_and_check_replies(looper, [req])