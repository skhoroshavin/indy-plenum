--- conflicted
+++ resolved
@@ -33,7 +33,6 @@
 
     return ConfigReqHandler(config_ledger,
                             config_state,
-<<<<<<< HEAD
                             domain_state=FakeSomething(),
                             bls_store=FakeSomething())
 
@@ -47,8 +46,6 @@
     for node in txnPoolNodeSet[1:]:
         node.clientIbStasher.delay(req_delay())
     return txnPoolNodeSet
-=======
-                            domain_state=FakeSomething())
 
 
 @pytest.fixture
@@ -75,6 +72,4 @@
 @pytest.fixture
 def taa_expected_digests(taa_input_data):
     # TODO use some other API, e.g. sdk's one
-    return {data.version: ConfigReqHandler._taa_digest(
-        data.text, data.version) for data in taa_input_data}
->>>>>>> 9c87d49d
+    return {data.version: ConfigReqHandler._taa_digest(data.text, data.version) for data in taa_input_data}