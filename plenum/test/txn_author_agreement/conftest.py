--- conflicted
+++ resolved
@@ -131,17 +131,6 @@
     return wrapped
 
 
-<<<<<<< HEAD
-=======
-@pytest.fixture(scope='module')
-def activate_taa(
-        set_txn_author_agreement_aml, set_txn_author_agreement,
-        sdk_wallet_trustee, sdk_wallet_client
-):
-    return set_txn_author_agreement()
-
-
->>>>>>> 2be05ee9
 @pytest.fixture
 def random_taa(request):
     marker = request.node.get_marker('random_taa')
