--- conflicted
+++ resolved
@@ -7,23 +7,20 @@
 
 from plenum.common.ledger import Ledger
 from plenum.server.config_req_handler import ConfigReqHandler
-<<<<<<< HEAD
-=======
-from plenum.test.delayers import req_delay
-from plenum.test.testing_utils import FakeSomething
->>>>>>> ec5bdd74
 
 from plenum.test.txn_author_agreement.helper import (
     TaaData, expected_state_data, expected_data
 )
 
 from plenum.test.helper import sdk_get_and_check_replies
+from plenum.test.delayers import req_delay
 from plenum.test.testing_utils import FakeSomething
 from plenum.test.node_catchup.helper import ensure_all_nodes_have_same_data
 from plenum.test.pool_transactions.helper import sdk_sign_and_send_prepared_request
 from .helper import (
-    sdk_send_txn_author_agreement, calc_taa_digest,
-    gen_random_txn_author_agreement, get_config_req_handler
+    set_txn_author_agreement as _set_txn_author_agreement,
+    get_txn_author_agreement as _get_txn_author_agreement,
+    calc_taa_digest, gen_random_txn_author_agreement
 )
 
 
@@ -87,56 +84,45 @@
 
 @pytest.fixture
 def taa_expected_digests(taa_input_data):
-<<<<<<< HEAD
     return {data.version: calc_taa_digest(data.text, data.version) for data in taa_input_data}
 
 
-@pytest.fixture(scope='module')
-def set_txn_author_agreement(looper, txnPoolNodeSet, sdk_pool_handle, sdk_wallet_trustee):
-
+@pytest.fixture
+def set_txn_author_agreement(
+    looper, txnPoolNodeSet, sdk_pool_handle, sdk_wallet_trustee, random_taa
+):
     def wrapped(text=None, version=None):
-        _random_taa = gen_random_txn_author_agreement()
-        text = _random_taa[0] if text is None else text
-        version = _random_taa[1] if version is None else version
-        reply = sdk_send_txn_author_agreement(
-            looper, sdk_pool_handle, sdk_wallet_trustee, text, version)[0]
-        ensure_all_nodes_have_same_data(looper, txnPoolNodeSet)
-        return reply
+        text = random_taa[0] if text is None else text
+        version = random_taa[1] if version is None else version
+        res = _set_txn_author_agreement(looper, sdk_pool_handle, sdk_wallet_trustee, text, version)
+        ensure_all_nodes_have_same_data(looper, txnPoolNodeSet)  # TODO do we need that
+        return res
 
     return wrapped
 
 
-# TODO: Replace implementation with get transaction
-@pytest.fixture(scope='module')
-def get_txn_author_agreement(txnPoolNodeSet):
-
-    def wrapped(node=None, version=None, digest=None):
-        node = txnPoolNodeSet[0] if node is None else node
-        config_req_handler = get_config_req_handler(node)
-
-        taa_digest = config_req_handler.get_taa_digest(version=version) if digest is None else digest
-        taa_data = config_req_handler.get_taa_data(digest=digest, version=version)
-        if taa_data:
-            taa_data = TaaData(**taa_data[0], seq_no=taa_data[1], txn_time=taa_data[2])
-
-        return taa_data, taa_digest
+@pytest.fixture
+def get_txn_author_agreement(
+    looper, txnPoolNodeSet, sdk_pool_handle, sdk_wallet_client
+):
+    def wrapped(digest=None, version=None, timestamp=None):
+        return _get_txn_author_agreement(
+            looper, sdk_pool_handle, sdk_wallet_client,
+            digest=digest, version=version, timestamp=timestamp
+        )
 
     return wrapped
 
 
 @pytest.fixture
 def latest_taa(get_txn_author_agreement):
-    data, digest = get_txn_author_agreement()
+    data = get_txn_author_agreement()
     return {
         'data': data,
-        'digest': digest
+        'digest': calc_taa_digest(data.text, data.version)
     }
 
 
 @pytest.fixture
 def activate_taa(set_txn_author_agreement):
-    set_txn_author_agreement()
-=======
-    # TODO use some other API, e.g. sdk's one
-    return {data.version: ConfigReqHandler._taa_digest(data.text, data.version) for data in taa_input_data}
->>>>>>> ec5bdd74
+    set_txn_author_agreement()