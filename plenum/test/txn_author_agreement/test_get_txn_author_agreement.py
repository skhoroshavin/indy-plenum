from typing import Optional

import pytest
from common.serializers.json_serializer import JsonSerializer

from plenum.common.constants import REPLY, TXN_AUTHOR_AGREEMENT_TEXT, TXN_AUTHOR_AGREEMENT_VERSION, \
    TXN_METADATA_TIME, TXN_METADATA_SEQ_NO, TXN_AUTHOR_AGREEMENT_DIGEST, TXN_AUTHOR_AGREEMENT_RETIREMENT_TS, \
    TXN_AUTHOR_AGREEMENT_RATIFICATION_TS, TXN_METADATA
from plenum.common.util import randomString, get_utc_epoch
from plenum.test.delayers import req_delay
from plenum.test.stasher import delay_rules
from plenum.test.txn_author_agreement.helper import sdk_get_txn_author_agreement, taa_digest, \
    sdk_send_txn_author_agreement, check_state_proof

TEXT_V1 = randomString(1024)
V1 = randomString(16)
DIGEST_V1 = taa_digest(TEXT_V1, V1)
RATIFIED_V1 = None  # type: Optional[int]
TIMESTAMP_V1 = None  # type: Optional[int]

TEXT_V2 = randomString(1024)
V2 = randomString(16)
DIGEST_V2 = taa_digest(TEXT_V2, V2)
RATIFIED_V2 = None  # type: Optional[int]
TIMESTAMP_V2 = None  # type: Optional[int]


@pytest.fixture(scope='module')
def nodeSetWithTaaAlwaysResponding(txnPoolNodeSet, set_txn_author_agreement_aml, looper, sdk_pool_handle,
                                   sdk_wallet_trustee):
    global RATIFIED_V1, RATIFIED_V2
    global TIMESTAMP_V1, TIMESTAMP_V2

    looper.runFor(3)  # Make sure we have long enough gap between updates
    RATIFIED_V1 = get_utc_epoch() - 30
    reply = sdk_send_txn_author_agreement(looper, sdk_pool_handle, sdk_wallet_trustee, V1, TEXT_V1, RATIFIED_V1)
    TIMESTAMP_V1 = reply[1]['result'][TXN_METADATA][TXN_METADATA_TIME]

    looper.runFor(3)  # Make sure we have long enough gap between updates
    RATIFIED_V2 = get_utc_epoch() - 30
    reply = sdk_send_txn_author_agreement(looper, sdk_pool_handle, sdk_wallet_trustee, V2, TEXT_V2, RATIFIED_V2)
    TIMESTAMP_V2 = reply[1]['result'][TXN_METADATA][TXN_METADATA_TIME]

<<<<<<< HEAD
    sdk_send_txn_author_agreement(looper, sdk_pool_handle, sdk_wallet_trustee, V1, TEXT_V1,
=======
    sdk_send_txn_author_agreement(looper, sdk_pool_handle, sdk_wallet_trustee, V1, None,
>>>>>>> 43507099
                                  retired=TIMESTAMP_V1)

    return txnPoolNodeSet


@pytest.fixture(scope='function', params=['all_responding', 'one_responding'])
def nodeSetWithTaa(request, nodeSetWithTaaAlwaysResponding):
    if request.param == 'all_responding':
        yield nodeSetWithTaaAlwaysResponding
    else:
        stashers = [node.clientIbStasher for node in nodeSetWithTaaAlwaysResponding[1:]]
        with delay_rules(stashers, req_delay()):
            yield nodeSetWithTaaAlwaysResponding


def taa_value(result, text, version, digest, retired=None, ratified=None):
    if ratified is None:
        ratified = result[TXN_METADATA_TIME]
    value = {
            TXN_AUTHOR_AGREEMENT_TEXT: text,
            TXN_AUTHOR_AGREEMENT_VERSION: version,
            TXN_AUTHOR_AGREEMENT_DIGEST: digest,
            TXN_AUTHOR_AGREEMENT_RATIFICATION_TS: ratified
        }
    if retired:
        value[TXN_AUTHOR_AGREEMENT_RETIREMENT_TS] = retired
    return JsonSerializer().serialize({
        "val": value,
        "lsn": result[TXN_METADATA_SEQ_NO],
        "lut": result[TXN_METADATA_TIME]
    })


def test_get_txn_author_agreement_returns_latest_taa_by_default(looper, set_txn_author_agreement_aml, nodeSetWithTaa,
                                                                sdk_pool_handle, sdk_wallet_client):
    reply = sdk_get_txn_author_agreement(looper, sdk_pool_handle, sdk_wallet_client)[1]
    assert reply['op'] == REPLY

    result = reply['result']
    assert result['data'][TXN_AUTHOR_AGREEMENT_TEXT] == TEXT_V2
    assert result['data'][TXN_AUTHOR_AGREEMENT_VERSION] == V2
    assert result['data'][TXN_AUTHOR_AGREEMENT_DIGEST] == DIGEST_V2
    check_state_proof(result, '2:latest', DIGEST_V2)


def test_get_txn_author_agreement_can_return_taa_for_old_version(looper, nodeSetWithTaa,
                                                                 sdk_pool_handle, sdk_wallet_client):
    reply = sdk_get_txn_author_agreement(looper, sdk_pool_handle, sdk_wallet_client,
                                         version=V1)[1]
    assert reply['op'] == REPLY

    result = reply['result']
    assert result['data'][TXN_AUTHOR_AGREEMENT_TEXT] == TEXT_V1
    assert result['data'][TXN_AUTHOR_AGREEMENT_VERSION] == V1
    assert result['data'][TXN_AUTHOR_AGREEMENT_DIGEST] == DIGEST_V1
    check_state_proof(result, '2:v:{}'.format(V1), DIGEST_V1)


def test_get_txn_author_agreement_can_return_taa_for_current_version(looper, nodeSetWithTaa,
                                                                     sdk_pool_handle, sdk_wallet_client):
    reply = sdk_get_txn_author_agreement(looper, sdk_pool_handle, sdk_wallet_client,
                                         version=V2)[1]
    assert reply['op'] == REPLY

    result = reply['result']
    assert result['data'][TXN_AUTHOR_AGREEMENT_TEXT] == TEXT_V2
    assert result['data'][TXN_AUTHOR_AGREEMENT_VERSION] == V2
    check_state_proof(result, '2:v:{}'.format(V2), DIGEST_V2)


def test_get_txn_author_agreement_doesnt_return_taa_for_nonexistent_version(looper, nodeSetWithTaa,
                                                                            sdk_pool_handle, sdk_wallet_client):
    invalid_version = randomString(16)
    reply = sdk_get_txn_author_agreement(looper, sdk_pool_handle, sdk_wallet_client,
                                         version=invalid_version)[1]
    assert reply['op'] == REPLY

    result = reply['result']
    assert result['data'] is None
    check_state_proof(result, '2:v:{}'.format(invalid_version), None)


def test_get_txn_author_agreement_can_return_taa_for_old_digest(looper, nodeSetWithTaa,
                                                                sdk_pool_handle, sdk_wallet_client):
    reply = sdk_get_txn_author_agreement(looper, sdk_pool_handle, sdk_wallet_client,
                                         digest=DIGEST_V1)[1]
    assert reply['op'] == REPLY

    result = reply['result']
    assert result['data'][TXN_AUTHOR_AGREEMENT_TEXT] == TEXT_V1
    assert result['data'][TXN_AUTHOR_AGREEMENT_VERSION] == V1
    assert result['data'][TXN_AUTHOR_AGREEMENT_DIGEST] == DIGEST_V1
    assert result['data'][TXN_AUTHOR_AGREEMENT_RETIREMENT_TS]
    check_state_proof(result, '2:d:{}'.format(DIGEST_V1), taa_value(result, TEXT_V1, V1, DIGEST_V1,
                                                                    retired=TIMESTAMP_V1,
                                                                    ratified=RATIFIED_V1))


def test_get_txn_author_agreement_can_return_taa_for_current_digest(looper, nodeSetWithTaa,
                                                                    sdk_pool_handle, sdk_wallet_client):
    reply = sdk_get_txn_author_agreement(looper, sdk_pool_handle, sdk_wallet_client,
                                         digest=DIGEST_V2)[1]
    assert reply['op'] == REPLY

    result = reply['result']
    assert result['data'][TXN_AUTHOR_AGREEMENT_TEXT] == TEXT_V2
    assert result['data'][TXN_AUTHOR_AGREEMENT_VERSION] == V2
    assert result['data'][TXN_AUTHOR_AGREEMENT_DIGEST] == DIGEST_V2
    check_state_proof(result, '2:d:{}'.format(DIGEST_V2), taa_value(result, TEXT_V2, V2, DIGEST_V2,
                                                                    ratified=RATIFIED_V2))


def test_get_txn_author_agreement_doesnt_return_taa_for_nonexistent_digest(looper, nodeSetWithTaa,
                                                                           sdk_pool_handle, sdk_wallet_client):
    invalid_digest = randomString(16)
    reply = sdk_get_txn_author_agreement(looper, sdk_pool_handle, sdk_wallet_client,
                                         digest=invalid_digest)[1]
    assert reply['op'] == REPLY

    result = reply['result']
    assert result['data'] is None
    check_state_proof(result, '2:d:{}'.format(invalid_digest), None)


def test_get_txn_author_agreement_can_return_taa_for_old_ts(looper, nodeSetWithTaa,
                                                            sdk_pool_handle, sdk_wallet_client):
    reply = sdk_get_txn_author_agreement(looper, sdk_pool_handle, sdk_wallet_client,
                                         timestamp=TIMESTAMP_V2 - 2)[1]
    assert reply['op'] == REPLY

    result = reply['result']
    assert result['data'][TXN_AUTHOR_AGREEMENT_TEXT] == TEXT_V1
    assert result['data'][TXN_AUTHOR_AGREEMENT_VERSION] == V1
    assert result['data'][TXN_AUTHOR_AGREEMENT_DIGEST] == DIGEST_V1
    check_state_proof(result, '2:latest', DIGEST_V1)


def test_get_txn_author_agreement_can_return_taa_for_fresh_ts(looper, nodeSetWithTaa,
                                                              sdk_pool_handle, sdk_wallet_client):
    reply = sdk_get_txn_author_agreement(looper, sdk_pool_handle, sdk_wallet_client,
                                         timestamp=TIMESTAMP_V2 + 2)[1]
    assert reply['op'] == REPLY

    result = reply['result']
    assert result['data'][TXN_AUTHOR_AGREEMENT_TEXT] == TEXT_V2
    assert result['data'][TXN_AUTHOR_AGREEMENT_VERSION] == V2
    assert result['data'][TXN_AUTHOR_AGREEMENT_DIGEST] == DIGEST_V2
    check_state_proof(result, '2:latest', DIGEST_V2)


def test_get_txn_author_agreement_doesnt_return_taa_when_it_didnt_exist(looper, nodeSetWithTaa,
                                                                        sdk_pool_handle, sdk_wallet_client):
    reply = sdk_get_txn_author_agreement(looper, sdk_pool_handle, sdk_wallet_client,
                                         timestamp=TIMESTAMP_V1 - 2)[1]
    assert reply['op'] == REPLY

    result = reply['result']
    assert result['data'] is None
    check_state_proof(result, '2:latest', None)<|MERGE_RESOLUTION|>--- conflicted
+++ resolved
@@ -41,13 +41,7 @@
     reply = sdk_send_txn_author_agreement(looper, sdk_pool_handle, sdk_wallet_trustee, V2, TEXT_V2, RATIFIED_V2)
     TIMESTAMP_V2 = reply[1]['result'][TXN_METADATA][TXN_METADATA_TIME]
 
-<<<<<<< HEAD
-    sdk_send_txn_author_agreement(looper, sdk_pool_handle, sdk_wallet_trustee, V1, TEXT_V1,
-=======
-    sdk_send_txn_author_agreement(looper, sdk_pool_handle, sdk_wallet_trustee, V1, None,
->>>>>>> 43507099
-                                  retired=TIMESTAMP_V1)
-
+    sdk_send_txn_author_agreement(looper, sdk_pool_handle, sdk_wallet_trustee, V1, retired=TIMESTAMP_V1)
     return txnPoolNodeSet
 
 
