import os
from typing import Optional
from contextlib import ExitStack

import base58
import pytest
from plenum.common.constants import POOL_LEDGER_ID, CONFIG_LEDGER_ID, DOMAIN_LEDGER_ID
from plenum.common.util import get_utc_epoch

from plenum.server.propagator import Requests

from plenum.server.node import Node

from plenum.common.metrics_collector import NullMetricsCollector
from plenum.server.view_change.node_view_changer import create_view_changer
from stp_core.types import HA

from plenum.common.startable import Mode
from plenum.server.primary_selector import PrimarySelector
from plenum.common.messages.node_messages import ViewChangeDone
from plenum.server.quorums import Quorums
from plenum.server.replica import Replica
from plenum.common.ledger_manager import LedgerManager
from plenum.common.config_util import getConfigOnce
from plenum.test.helper import create_new_test_node

whitelist = ['but majority declared']


class FakeLedger:
    def __init__(self, ledger_id, size):
        self._size = size
        self.root_hash = base58.b58encode(str(ledger_id).encode() * 32).decode("utf-8")
        self.hasher = None

    def __len__(self):
        return self._size


# Question: Why doesn't this subclass Node.
class FakeNode:
    ledger_ids = [POOL_LEDGER_ID, CONFIG_LEDGER_ID, DOMAIN_LEDGER_ID]

    def __init__(self, tmpdir, config=None):
        self.basedirpath = tmpdir
        self.name = 'Node1'
        self.f = 1
        self.replicas = dict()
        self.requests = Requests()
        self.rank = None
        self.allNodeNames = [self.name, 'Node2', 'Node3', 'Node4']
        self.nodeReg = {
            name: HA("127.0.0.1", 0) for name in self.allNodeNames
        }
        self.totalNodes = len(self.allNodeNames)
        self.mode = Mode.starting
        self.config = config or getConfigOnce()
        self.replicas = {
            0: Replica(node=self, instId=0, isMaster=True, config=self.config),
            1: Replica(node=self, instId=1, isMaster=False, config=self.config),
            2: Replica(node=self, instId=2, isMaster=False, config=self.config),
        }
        self._found = False
        self.ledgerManager = LedgerManager(self, ownedByNode=True)
        ledger0 = FakeLedger(0, 10)
        ledger1 = FakeLedger(1, 5)
        self.ledgerManager.addLedger(0, ledger0)
        self.ledgerManager.addLedger(1, ledger1)
        self.quorums = Quorums(self.totalNodes)
<<<<<<< HEAD
        self.instance_change_db = None
        self.view_changer = ViewChanger(self)
=======
        self.view_changer = create_view_changer(self)
>>>>>>> c69c49ad
        self.elector = PrimarySelector(self)
        self.metrics = NullMetricsCollector()

        # For catchup testing
        self.catchup_rounds_without_txns = 0
        self.view_change_in_progress = False
        self.ledgerManager.last_caught_up_3PC = (0, 0)
        self.master_last_ordered_3PC = (0, 0)
        self.seqNoDB = {}

    @property
    def viewNo(self):
        return None if self.view_changer is None else self.view_changer.view_no

    @property
    def ledger_summary(self):
        return [li.ledger_summary for li in
                self.ledgerManager.ledgerRegistry.values()]

    def get_name_by_rank(self, name, nodeReg=None):
        # This is used only for getting name of next primary, so
        # it just returns a constant
        return 'Node2'

    def primary_selected(self, instance_id):
        self._found = True

    def is_primary_found(self):
        return self._found

    @property
    def master_primary_name(self) -> Optional[str]:
        nm = self.replicas[0].primaryName
        if nm:
            return Replica.getNodeName(nm)

    @property
    def master_replica(self):
        return self.replicas[0]

    @property
    def is_synced(self):
        return self.mode >= Mode.synced

    def on_view_change_start(self):
        pass

    def start_catchup(self):
        pass

    def allLedgersCaughtUp(self):
        Node.allLedgersCaughtUp(self)

    def _clean_non_forwarded_ordered(self):
        return Node._clean_non_forwarded_ordered(self)

    def num_txns_caught_up_in_last_catchup(self):
        return Node.num_txns_caught_up_in_last_catchup(self)

    def mark_request_as_executed(self, request):
        Node.mark_request_as_executed(self, request)

    def _clean_req_from_verified(self, request):
        pass

    def doneProcessingReq(self, key):
        pass

    def processStashedOrderedReqs(self):
        pass

    def is_catchup_needed(self):
        return False

    def no_more_catchups_needed(self):
        pass

    def select_primaries(self):
        pass

    def utc_epoch(self):
        return get_utc_epoch()


def test_has_view_change_quorum_number(tconf, tdir):
    """
    Checks method _hasViewChangeQuorum of SimpleSelector
    It must have n-f ViewChangeDone

    Check it for a case of view change (view_change_in_progress = True, propagate_primary = False)
    """

    ledgerInfo = (
        # ledger id, ledger length, merkle root
        (0, 10, '7toTJZHzaxQ7cGZv18MR4PMBfuUecdEQ1JRqJVeJBvmd'),
        (1, 5, 'Hs9n4M3CrmrkWGVviGq48vSbMpCrk6WgSBZ7sZAWbJy3')
    )

    node = FakeNode(str(tdir), tconf)
    node.view_changer.view_change_in_progress = True
    node.view_changer.propagate_primary = False

    assert not node.view_changer._hasViewChangeQuorum

    # Accessing _view_change_done directly to avoid influence of methods
    node.view_changer._view_change_done = {}

    def declare(replica_name):
        node.view_changer._view_change_done[replica_name] = ('Node2', ledgerInfo)

    # Declare the Primary first and check that n-f are required
    declare('Node2')
    assert node.view_changer.has_view_change_from_primary
    assert not node.view_changer._hasViewChangeQuorum
    declare('Node1')
    assert node.view_changer.has_view_change_from_primary
    assert not node.view_changer._hasViewChangeQuorum
    declare('Node3')
    assert node.view_changer.has_view_change_from_primary
    assert node.view_changer._hasViewChangeQuorum


def test_has_view_change_quorum_must_contain_primary(tconf, tdir):
    """
    Checks method _hasViewChangeQuorum of SimpleSelector
    It must have n-f ViewChangeDone including a VCD from the next Primary

    Check it for a case of view change (view_change_in_progress = True, propagate_primary = False)
    """

    ledgerInfo = (
        # ledger id, ledger length, merkle root
        (0, 10, '7toTJZHzaxQ7cGZv18MR4PMBfuUecdEQ1JRqJVeJBvmd'),
        (1, 5, 'Hs9n4M3CrmrkWGVviGq48vSbMpCrk6WgSBZ7sZAWbJy3')
    )

    node = FakeNode(str(tdir), tconf)
    node.view_changer.view_change_in_progress = True
    node.view_changer.propagate_primary = False

    assert not node.view_changer._hasViewChangeQuorum

    # Accessing _view_change_done directly to avoid influence of methods
    node.view_changer._view_change_done = {}

    def declare(replica_name):
        node.view_changer._view_change_done[replica_name] = ('Node2', ledgerInfo)

    declare('Node1')
    assert not node.view_changer._hasViewChangeQuorum
    assert not node.view_changer.has_view_change_from_primary
    declare('Node3')
    assert not node.view_changer._hasViewChangeQuorum
    assert not node.view_changer.has_view_change_from_primary
    declare('Node4')
    assert node.view_changer._hasViewChangeQuorum
    assert not node.view_changer.has_view_change_from_primary

    # Three nodes is enough for quorum, but there is no Node2:0 which is
    # expected to be next primary, so no quorum should be achieved
    declare('Node2')
    assert node.view_changer._hasViewChangeQuorum
    assert node.view_changer.has_view_change_from_primary


def test_has_view_change_quorum_number_propagate_primary(tconf, tdir):
    """
    Checks method _hasViewChangeQuorum of SimpleSelector
    It must have f+1 ViewChangeDone in the case of PrimaryPropagation

    Check it for a case of view change (view_change_in_progress = True, propagate_primary = True)
    """

    ledgerInfo = (
        # ledger id, ledger length, merkle root
        (0, 10, '7toTJZHzaxQ7cGZv18MR4PMBfuUecdEQ1JRqJVeJBvmd'),
        (1, 5, 'Hs9n4M3CrmrkWGVviGq48vSbMpCrk6WgSBZ7sZAWbJy3')
    )

    node = FakeNode(str(tdir), tconf)
    node.view_changer.view_change_in_progress = True
    node.view_changer.propagate_primary = True

    assert not node.view_changer._hasViewChangeQuorum

    # Accessing _view_change_done directly to avoid influence of methods
    node.view_changer._view_change_done = {}

    def declare(replica_name):
        node.view_changer._view_change_done[replica_name] = ('Node2', ledgerInfo)

    # Declare the Primary first and check that f+1 are required
    declare('Node2')
    assert node.view_changer.has_view_change_from_primary
    assert not node.view_changer._hasViewChangeQuorum
    declare('Node1')
    assert node.view_changer._hasViewChangeQuorum
    assert node.view_changer.has_view_change_from_primary


def test_has_view_change_quorum_number_must_contain_primary_propagate_primary(tconf, tdir):
    """
    Checks method _hasViewChangeQuorum of SimpleSelector
    It must have f+1 ViewChangeDone and contain a VCD from the next Primary in the case of PrimaryPropagation

    Check it for a case of view change (view_change_in_progress = True, propagate_primary = True)
    """

    ledgerInfo = (
        # ledger id, ledger length, merkle root
        (0, 10, '7toTJZHzaxQ7cGZv18MR4PMBfuUecdEQ1JRqJVeJBvmd'),
        (1, 5, 'Hs9n4M3CrmrkWGVviGq48vSbMpCrk6WgSBZ7sZAWbJy3')
    )

    node = FakeNode(str(tdir), tconf)
    node.view_changer.view_change_in_progress = True
    node.view_changer.propagate_primary = True

    assert not node.view_changer._hasViewChangeQuorum

    # Accessing _view_change_done directly to avoid influence of methods
    node.view_changer._view_change_done = {}

    def declare(replica_name):
        node.view_changer._view_change_done[replica_name] = ('Node2', ledgerInfo)

    # Declare the Primary first and check that f+1 are required
    declare('Node1')
    assert not node.view_changer.has_view_change_from_primary
    assert not node.view_changer._hasViewChangeQuorum
    declare('Node3')
    assert not node.view_changer.has_view_change_from_primary
    assert node.view_changer._hasViewChangeQuorum

    declare('Node2')
    assert node.view_changer.has_view_change_from_primary
    assert node.view_changer._hasViewChangeQuorum


def test_process_view_change_done(tdir, tconf):
    ledgerInfo = (
        # ledger id, ledger length, merkle root
        (0, 10, '7toTJZHzaxQ7cGZv18MR4PMBfuUecdEQ1JRqJVeJBvmd'),
        (1, 5, 'Hs9n4M3CrmrkWGVviGq48vSbMpCrk6WgSBZ7sZAWbJy3')
    )
    msg = ViewChangeDone(viewNo=0,
                         name='Node2',
                         ledgerInfo=ledgerInfo)
    node = FakeNode(str(tdir), tconf)
    quorum = node.view_changer.quorum
    for i in range(quorum):
        node.view_changer.process_vchd_msg(msg, 'Node2')
    assert node.view_changer._view_change_done
    assert not node.is_primary_found()

    node.view_changer.process_vchd_msg(msg, 'Node1')
    assert node.view_changer._view_change_done
    assert not node.is_primary_found()

    node.view_changer.process_vchd_msg(msg, 'Node3')
    assert node.view_changer._verify_primary(msg.name, msg.ledgerInfo)
    node.view_changer._start_selection()
    assert node.view_changer._view_change_done
    # Since the FakeNode does not have setting of mode
    # assert node.is_primary_found()
    node.view_changer.pre_vc_strategy = None
    node.view_changer.startViewChange(1)
    assert not node.view_changer._view_change_done


def test_get_msgs_for_lagged_nodes(tconf, tdir):
    ledgerInfo = (
        #  ledger id, ledger length, merkle root
        (0, 10, '7toTJZHzaxQ7cGZv18MR4PMBfuUecdEQ1JRqJVeJBvmd'),
        (1, 5, 'Hs9n4M3CrmrkWGVviGq48vSbMpCrk6WgSBZ7sZAWbJy3'),
    )
    messages = [
        (ViewChangeDone(
            viewNo=0,
            name='Node2',
            ledgerInfo=ledgerInfo),
         'Node1'),
        (ViewChangeDone(
            viewNo=0,
            name='Node3',
            ledgerInfo=ledgerInfo),
         'Node2')]
    node = FakeNode(str(tdir), tconf)
    for message in messages:
        node.view_changer.process_vchd_msg(*message)

    messages_for_lagged = node.view_changer.get_msgs_for_lagged_nodes()
    assert {m for m in messages_for_lagged} == {
        m[0] for m in messages if m[1] == node.name}


def test_send_view_change_done_message(tdir, tconf):
    node = FakeNode(str(tdir), tconf)
    view_no = node.view_changer.view_no
    new_primary_name = node.elector.node.get_name_by_rank(node.elector._get_master_primary_id(
        view_no, node.totalNodes))
    node.view_changer._send_view_change_done_message()

    ledgerInfo = [
        #  ledger id, ledger length, merkle root
        (0, 10, '4F7BsTMVPKFshM1MwLf6y23cid6fL3xMpazVoF9krzUw'),
        (1, 5, '4K2V1kpVycZ6qSFsNdz2FtpNxnJs17eBNzf9rdCMcKoe'),
    ]
    messages = [
        ViewChangeDone(viewNo=0, name='Node2', ledgerInfo=ledgerInfo)
    ]

    assert len(node.view_changer.outBox) == 1

    print(list(node.view_changer.outBox))
    print(messages)

    assert list(node.view_changer.outBox) == messages


nodeCount = 7


@pytest.fixture(scope="module")
def txnPoolNodeSetWithElector(node_config_helper_class,
                              patchPluginManager,
                              tdirWithPoolTxns,
                              tdirWithDomainTxns,
                              tdir,
                              tconf,
                              poolTxnNodeNames,
                              allPluginsPath,
                              tdirWithNodeKeepInited,
                              testNodeClass,
                              do_post_node_creation):
    with ExitStack() as exitStack:
        nodes = []
        for nm in poolTxnNodeNames:
            node = exitStack.enter_context(create_new_test_node(
                testNodeClass, node_config_helper_class, nm, tconf, tdir,
                allPluginsPath))
            do_post_node_creation(node)
            nodes.append(node)
        assert len(nodes) == 7
        for node in nodes:
            node.view_changer = node.newViewChanger()
            node.elector = node.newPrimaryDecider()
        yield nodes


def test_primaries_selection_viewno_0(txnPoolNodeSetWithElector):
    view_no = 0

    for node in txnPoolNodeSetWithElector:
        assert node.replicas.num_replicas == 3
        primaries = set()
        view_no_bak = node.elector.viewNo
        node.elector.viewNo = view_no
        name, instance_name = node.elector.next_primary_replica_name_for_master(node.nodeReg)
        master_primary_rank = node.poolManager.get_rank_by_name(name)
        assert master_primary_rank == 0
        assert name == "Alpha" and instance_name == "Alpha:0"
        primaries.add(name)

        instance_id = 1
        name, instance_name = node.elector.next_primary_replica_name_for_backup(
            instance_id, master_primary_rank, primaries)
        primary_rank = node.poolManager.get_rank_by_name(name)
        assert primary_rank == 1
        assert name == "Beta" and instance_name == "Beta:1"
        primaries.add(name)

        instance_id = 2
        name, instance_name = node.elector.next_primary_replica_name_for_backup(
            instance_id, master_primary_rank, primaries)
        primary_rank = node.poolManager.get_rank_by_name(name)
        assert primary_rank == 2
        assert name == "Gamma" and instance_name == "Gamma:2"
        primaries.add(name)

        node.elector.viewNo = view_no_bak


def test_primaries_selection_viewno_5(txnPoolNodeSetWithElector):
    view_no = 5

    for node in txnPoolNodeSetWithElector:
        assert node.replicas.num_replicas == 3
        primaries = set()
        view_no_bak = node.elector.viewNo
        node.elector.viewNo = view_no
        name, instance_name = node.elector.next_primary_replica_name_for_master(node.nodeReg)
        master_primary_rank = node.poolManager.get_rank_by_name(name)
        assert master_primary_rank == 5
        assert name == "Zeta" and instance_name == "Zeta:0"
        primaries.add(name)

        instance_id = 1
        name, instance_name = node.elector.next_primary_replica_name_for_backup(
            instance_id, master_primary_rank, primaries)
        primary_rank = node.poolManager.get_rank_by_name(name)
        assert primary_rank == 6
        assert name == "Eta" and instance_name == "Eta:1"
        primaries.add(name)

        instance_id = 2
        name, instance_name = node.elector.next_primary_replica_name_for_backup(
            instance_id, master_primary_rank, primaries)
        primary_rank = node.poolManager.get_rank_by_name(name)
        assert primary_rank == 0
        assert name == "Alpha" and instance_name == "Alpha:2"
        primaries.add(name)

        node.elector.viewNo = view_no_bak


def test_primaries_selection_viewno_9(txnPoolNodeSetWithElector):
    view_no = 9

    for node in txnPoolNodeSetWithElector:
        assert node.replicas.num_replicas == 3
        primaries = set()
        view_no_bak = node.elector.viewNo
        node.elector.viewNo = view_no
        name, instance_name = node.elector.next_primary_replica_name_for_master(node.nodeReg)
        master_primary_rank = node.poolManager.get_rank_by_name(name)
        assert master_primary_rank == 2
        assert name == "Gamma" and instance_name == "Gamma:0"
        primaries.add(name)

        instance_id = 1
        name, instance_name = node.elector.next_primary_replica_name_for_backup(
            instance_id, master_primary_rank, primaries)
        primary_rank = node.poolManager.get_rank_by_name(name)
        assert primary_rank == 3
        assert name == "Delta" and instance_name == "Delta:1"
        primaries.add(name)

        instance_id = 2
        name, instance_name = node.elector.next_primary_replica_name_for_backup(
            instance_id, master_primary_rank, primaries)
        primary_rank = node.poolManager.get_rank_by_name(name)
        assert primary_rank == 4
        assert name == "Epsilon" and instance_name == "Epsilon:2"
        primaries.add(name)

        node.elector.viewNo = view_no_bak


def test_primaries_selection_gaps(txnPoolNodeSetWithElector):
    for node in txnPoolNodeSetWithElector:
        assert node.replicas.num_replicas == 3
        """
        The gaps between primary nodes may occur due to nodes demotion and promotion
        with changed number of instances. These gaps should be filled by new
        primaries during primary selection for new backup instances created as
        a result of instances growing.
        """
        primary_0 = "Beta"
        primary_1 = "Delta"
        primaries = {primary_0, primary_1}
        master_primary_rank = node.poolManager.get_rank_by_name(primary_0)
        name, instance_name = node.elector.next_primary_replica_name_for_backup(
            2, master_primary_rank, primaries)
        assert name == "Gamma" and \
               instance_name == "Gamma:2"<|MERGE_RESOLUTION|>--- conflicted
+++ resolved
@@ -1,4 +1,3 @@
-import os
 from typing import Optional
 from contextlib import ExitStack
 
@@ -67,12 +66,7 @@
         self.ledgerManager.addLedger(0, ledger0)
         self.ledgerManager.addLedger(1, ledger1)
         self.quorums = Quorums(self.totalNodes)
-<<<<<<< HEAD
-        self.instance_change_db = None
-        self.view_changer = ViewChanger(self)
-=======
         self.view_changer = create_view_changer(self)
->>>>>>> c69c49ad
         self.elector = PrimarySelector(self)
         self.metrics = NullMetricsCollector()
 
