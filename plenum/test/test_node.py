--- conflicted
+++ resolved
@@ -56,21 +56,11 @@
 
 class TestCoreAuthnr(CoreAuthNr):
     write_types = CoreAuthNr.write_types.union({'buy', 'randombuy'})
-<<<<<<< HEAD
-    query_types = {'get_buy', }
-
-
-class TestDomainRequestHandler(DomainRequestHandler):
-    valid_txn_types = DomainRequestHandler.valid_txn_types.union({'buy',
-                                                                  'randombuy',
-                                                                  'get_buy'})
-=======
     query_types = CoreAuthNr.query_types.union({'get_buy', })
 
 
 class TestDomainRequestHandler(DomainRequestHandler):
     write_types = DomainRequestHandler.write_types.union({'buy', 'randombuy',})
->>>>>>> aeb0efdc
     query_types = DomainRequestHandler.query_types.union({'get_buy', })
 
     @staticmethod
