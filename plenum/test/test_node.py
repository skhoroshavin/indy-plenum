--- conflicted
+++ resolved
@@ -170,17 +170,12 @@
         return pdCls(self)
 
     def newViewChanger(self):
-<<<<<<< HEAD
-        return self.view_changer if self.view_changer is not None \
-            else TestViewChanger(self)
-=======
         vchCls = self.view_changer if self.view_changer is not None else \
             TestViewChanger
         view_changer = create_view_changer(self, vchCls)
         # TODO: This is a hack for tests compatibility, do something better
         view_changer.node = self
         return view_changer
->>>>>>> c69c49ad
 
     def delaySelfNomination(self, delay: Seconds):
         if isinstance(self.primaryDecider, PrimaryElector):
@@ -378,7 +373,6 @@
         self.balances = {}  # type: Dict[str, int]
 
         # Txns of all clients, each txn is a tuple like (from, to, amount)
-
         self.txns = []  # type: List[Tuple]
 
     @property
