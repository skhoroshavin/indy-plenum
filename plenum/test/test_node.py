--- conflicted
+++ resolved
@@ -249,17 +249,14 @@
                   Node.processStashedOrderedReqs,
                   Node.lost_master_primary,
                   Node.propose_view_change,
-<<<<<<< HEAD
+                  Node.getReplyFromLedger,
+                  Node.recordAndPropagate,
                   Node.allLedgersCaughtUp,
                   Node.is_catchup_needed,
                   Node.no_more_catchups_needed,
                   Node.caught_up_for_current_view,
                   Node._check_view_change_completed,
                   Node.primary_found
-=======
-                  Node.getReplyFromLedger,
-                  Node.recordAndPropagate
->>>>>>> 746398f7
                   ])
 class TestNode(TestNodeCore, Node):
 
