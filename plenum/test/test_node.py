import operator
import time
import types
from collections import OrderedDict
from contextlib import ExitStack
from functools import partial
from itertools import combinations
from typing import Iterable, Iterator, Tuple, Sequence, Dict, TypeVar, \
    List, Optional

from crypto.bls.bls_bft import BlsBft
from plenum.common.event_bus import InternalBus
from plenum.common.stashing_router import StashingRouter
from plenum.common.txn_util import get_type
from plenum.server.client_authn import CoreAuthNr
from plenum.server.consensus.checkpoint_service import CheckpointService
from plenum.server.node_bootstrap import NodeBootstrap
from plenum.server.replica_stasher import ReplicaStasher
from plenum.test.buy_handler import BuyHandler
from plenum.test.constants import BUY, GET_BUY, RANDOM_BUY
from plenum.test.get_buy_handler import GetBuyHandler
from plenum.test.random_buy_handler import RandomBuyHandler
from stp_core.crypto.util import randomSeed
from stp_core.network.port_dispenser import genHa

import plenum.test.delayers as delayers
from common.error import error
from stp_core.loop.eventually import eventually, eventuallyAll
from stp_core.network.exceptions import RemoteNotFound
from plenum.common.keygen_utils import learnKeysFromOthers, tellKeysToOthers
from stp_core.common.log import getlogger
from stp_core.loop.looper import Looper
from plenum.common.startable import Status
from plenum.common.types import NodeDetail, f
from plenum.common.constants import CLIENT_STACK_SUFFIX, TXN_TYPE, \
    DOMAIN_LEDGER_ID, TS_LABEL, STATE_PROOF
from plenum.common.util import Seconds, getMaxFailures
from stp_core.common.util import adict
from plenum.server import replica
from plenum.server.instances import Instances
from plenum.server.monitor import Monitor
from plenum.server.node import Node
from plenum.server.view_change.node_view_changer import create_view_changer
from plenum.server.view_change.view_changer import ViewChanger
from plenum.test.greek import genNodeNames
from plenum.test.msgs import TestMsg
from plenum.test.spy_helpers import getLastMsgReceivedForNode, \
    getAllMsgReceivedForNode, getAllArgs
from plenum.test.stasher import Stasher
from plenum.test.test_ledger_manager import TestLedgerManager
from plenum.test.test_stack import StackedTester, getTestableStack, \
    RemoteState, checkState
from plenum.test.testable import spyable
from plenum.test import waits
from plenum.common.messages.node_message_factory import node_message_factory
from plenum.server.replicas import Replicas
from plenum.common.config_helper import PNodeConfigHelper
from plenum.common.messages.node_messages import Reply, Checkpoint

logger = getlogger()


@spyable(methods=[CoreAuthNr.authenticate])
class TestCoreAuthnr(CoreAuthNr):
    pass


NodeRef = TypeVar('NodeRef', Node, str)


# noinspection PyUnresolvedReferences
# noinspection PyShadowingNames
class TestNodeCore(StackedTester):
    def __init__(self, *args, **kwargs):
        self.nodeMsgRouter.routes[TestMsg] = self.eatTestMsg
        self.nodeIbStasher = Stasher(self.nodeInBox,
                                     "nodeInBoxStasher~" + self.name)
        self.clientIbStasher = Stasher(self.clientInBox,
                                       "clientInBoxStasher~" + self.name)
        self.actionQueueStasher = Stasher(self.actionQueue,
                                          "actionQueueStasher~" + self.name)

        # alter whitelist to allow TestMsg type through without sig
        self.authnWhitelist = self.authnWhitelist + (TestMsg,)

        # Nodes that wont be blacklisted by this node if the suspicion code
        # is among the set of suspicion codes mapped to its name. If the set of
        # suspicion codes is empty then the node would not be blacklisted for
        #  any suspicion code
        self.whitelistedNodes = {}  # type: Dict[str, Set[int]]

        # Clients that wont be blacklisted by this node if the suspicion code
        # is among the set of suspicion codes mapped to its name. If the set of
        # suspicion codes is empty then the client would not be blacklisted for
        #  suspicion code
        self.whitelistedClients = {}  # type: Dict[str, Set[int]]

        # Reinitialize the monitor
        d, l, o = self.monitor.Delta, self.monitor.Lambda, self.monitor.Omega
        notifierEventTriggeringConfig = self.monitor.notifierEventTriggeringConfig
        self.instances = Instances()

        self.nodeInfo = {
            'data': {}
        }

        pluginPaths = kwargs.get('pluginPaths', [])
        self.monitor = TestMonitor(
            self.name,
            d,
            l,
            o,
            self.instances,
            MockedNodeStack(),
            MockedBlacklister(),
            nodeInfo=self.nodeInfo,
            notifierEventTriggeringConfig=notifierEventTriggeringConfig,
            pluginPaths=pluginPaths)
        for i in self.replicas.keys():
            self.monitor.addInstance(i)
        self.replicas._monitor = self.monitor
        self.replicas.register_monitor_handler()

    def create_replicas(self, config=None):
        return TestReplicas(self, self.monitor, config, self.metrics)

    async def processNodeInBox(self):
        self.nodeIbStasher.process()
        await super().processNodeInBox()

    async def processClientInBox(self):
        self.clientIbStasher.process()
        await super().processClientInBox()

    def _serviceActions(self):
        self.actionQueueStasher.process()
        return super()._serviceActions()

    def newViewChanger(self):
        view_changer = self.view_changer if self.view_changer is not None \
            else create_view_changer(self, TestViewChanger)
        # TODO: This is a hack for tests compatibility, do something better
        view_changer.node = self
        return view_changer

<<<<<<< HEAD
=======
    def delaySelfNomination(self, delay: Seconds):
        raise RuntimeError('Unknown primary decider encountered {}'.
                           format(self.primaryDecider))

>>>>>>> 3ab08dea
    def delayCheckPerformance(self, delay: Seconds):
        logger.debug("{} delaying check performance".format(self))
        delayerCheckPerf = partial(delayers.delayerMethod,
                                   TestNode.checkPerformance)
        self.actionQueueStasher.delay(delayerCheckPerf(delay))

    def resetDelays(self, *names):
        logger.debug("{} resetting delays".format(self))
        self.nodestack.resetDelays()
        self.nodeIbStasher.resetDelays(*names)
        for r in self.replicas.values():
            r.outBoxTestStasher.resetDelays()

    def resetDelaysClient(self):
        logger.debug("{} resetting delays for client".format(self))
        self.nodestack.resetDelays()
        self.clientstack.resetDelays()
        self.clientIbStasher.resetDelays()

    def force_process_delayeds(self, *names):
        c = self.nodestack.force_process_delayeds(*names)
        c += self.nodeIbStasher.force_unstash(*names)
        for r in self.replicas.values():
            c += r.outBoxTestStasher.force_unstash(*names)
        logger.debug("{} forced processing of delayed messages, "
                     "{} processed in total".format(self, c))
        return c

    def force_process_delayeds_for_client(self):
        c = self.clientstack.force_process_delayeds()
        c += self.clientIbStasher.force_unstash()
        logger.debug("{} forced processing of delayed messages for clients, "
                     "{} processed in total".format(self, c))
        return c

    def reset_delays_and_process_delayeds(self, *names):
        self.resetDelays(*names)
        self.force_process_delayeds(*names)

    def reset_delays_and_process_delayeds_for_clients(self):
        self.resetDelaysClient()
        self.force_process_delayeds_for_client()

    def whitelistNode(self, nodeName: str, *codes: int):
        if nodeName not in self.whitelistedClients:
            self.whitelistedClients[nodeName] = set()
        self.whitelistedClients[nodeName].update(codes)
        logger.debug("{} whitelisting {} for codes {}"
                     .format(self, nodeName, codes))

    def blacklistNode(self, nodeName: str, reason: str = None, code: int = None):
        if nodeName in self.whitelistedClients:
            # If node whitelisted for all codes
            if len(self.whitelistedClients[nodeName]) == 0:
                return
            # If no code is provided or node is whitelisted for that code
            elif code is None or code in self.whitelistedClients[nodeName]:
                return
        super().blacklistNode(nodeName, reason, code)

    def whitelistClient(self, clientName: str, *codes: int):
        if clientName not in self.whitelistedClients:
            self.whitelistedClients[clientName] = set()
        self.whitelistedClients[clientName].update(codes)
        logger.debug("{} whitelisting {} for codes {}"
                     .format(self, clientName, codes))

    def blacklistClient(self, clientName: str,
                        reason: str = None, code: int = None):
        if clientName in self.whitelistedClients:
            # If node whitelisted for all codes
            if len(self.whitelistedClients[clientName]) == 0:
                return
            # If no code is provided or node is whitelisted for that code
            elif code is None or code in self.whitelistedClients[clientName]:
                return
        super().blacklistClient(clientName, reason, code)

    def validateNodeMsg(self, wrappedMsg):
        node_message_factory.set_message_class(TestMsg)
        return super().validateNodeMsg(wrappedMsg)

    async def eatTestMsg(self, msg, frm):
        logger.debug("{0} received Test message: {1} from {2}".
                     format(self.nodestack.name, msg, frm))

    def service_replicas_outbox(self, *args, **kwargs) -> int:
        for r in self.replicas.values():  # type: TestReplica
            r.outBoxTestStasher.process()
        return super().service_replicas_outbox(*args, **kwargs)

    def ensureKeysAreSetup(self):
        pass

    def init_core_authenticator(self):
        state = self.getState(DOMAIN_LEDGER_ID)
        return TestCoreAuthnr(self.write_manager.txn_types,
                              self.read_manager.txn_types,
                              self.action_manager.txn_types,
                              state=state)

    def processRequest(self, request, frm):
        if request.operation[TXN_TYPE] == GET_BUY:
            self.send_ack_to_client(request.key, frm)

            identifier = request.identifier
            req_id = request.reqId
            result = self.read_manager.get_result(request)

            res = {
                f.IDENTIFIER.nm: identifier,
                f.REQ_ID.nm: req_id,
                "buy": result
            }

            self.transmitToClient(Reply(res), frm)
        else:
            super().processRequest(request, frm)


node_spyables = [Node.handleOneNodeMsg,
                 Node.handleInvalidClientMsg,
                 Node.processRequest.__name__,
                 Node.processOrdered,
                 Node.postToClientInBox,
                 Node.postToNodeInBox,
                 "eatTestMsg",
                 Node.discard,
                 Node.reportSuspiciousNode,
                 Node.reportSuspiciousClient,
                 Node.processPropagate,
                 Node.propagate,
                 Node.forward,
                 Node.send,
                 Node.checkPerformance,
                 Node.lost_master_primary,
                 Node.propose_view_change,
                 Node.getReplyFromLedger,
                 Node.getReplyFromLedgerForRequest,
                 Node.recordAndPropagate,
                 Node.allLedgersCaughtUp,
                 Node.start_catchup,
                 Node._do_start_catchup,
                 Node.is_catchup_needed,
                 Node.no_more_catchups_needed,
                 Node.caught_up_for_current_view,
                 Node._check_view_change_completed,
                 Node.primary_selected,
                 Node.num_txns_caught_up_in_last_catchup,
                 Node.process_message_req,
                 Node.process_message_rep,
                 Node.request_propagates,
                 Node.transmitToClient,
                 Node.has_ordered_till_last_prepared_certificate,
                 Node.on_inconsistent_3pc_state,
                 Node.sendToViewChanger, ]

class TestNodeBootstrap(NodeBootstrap):

    def register_domain_req_handlers(self):
        super().register_domain_req_handlers()
        self.node.write_manager.register_req_handler(BuyHandler(self.node.db_manager))
        self.node.write_manager.register_req_handler(RandomBuyHandler(self.node.db_manager))
        self.node.read_manager.register_req_handler(GetBuyHandler(self.node.db_manager))

    def init_common_managers(self):
        super().init_common_managers()
        self.node.ledgerManager = TestLedgerManager(self.node,
                                                    postAllLedgersCaughtUp=self.node.allLedgersCaughtUp,
                                                    preCatchupClbk=self.node.preLedgerCatchUp,
                                                    postCatchupClbk=self.node.postLedgerCatchUp,
                                                    ledger_sync_order=self.node.ledger_ids,
                                                    metrics=self.node.metrics)


@spyable(methods=node_spyables)
class TestNode(TestNodeCore, Node):

    def __init__(self, *args, **kwargs):
        from plenum.common.stacks import nodeStackClass, clientStackClass
        self.NodeStackClass = nodeStackClass
        self.ClientStackClass = clientStackClass
        if kwargs.get('bootstrap_cls', None) is None:
            kwargs['bootstrap_cls'] = TestNodeBootstrap

        Node.__init__(self, *args, **kwargs)
        self.view_changer = create_view_changer(self, TestViewChanger)
        TestNodeCore.__init__(self, *args, **kwargs)
        # Balances of all client
        self.balances = {}  # type: Dict[str, int]

        # Txns of all clients, each txn is a tuple like (from, to, amount)
        self.txns = []  # type: List[Tuple]

    @property
    def nodeStackClass(self):
        return getTestableStack(self.NodeStackClass)

    @property
    def clientStackClass(self):
        return getTestableStack(self.ClientStackClass)

    def sendRepliesToClients(self, committedTxns, ppTime):
        committedTxns = list(committedTxns)
        handler = None
        for h in self.read_manager.request_handlers.values():
            if isinstance(h, GetBuyHandler):
                handler = h
        if handler:
            for txn in committedTxns:
                if get_type(txn) == "buy":
                    key, value = handler.prepare_buy_for_state(txn)
                    _, proof = handler._get_value_from_state(key, with_proof=True)
                    if proof:
                        txn[STATE_PROOF] = proof

        super().sendRepliesToClients(committedTxns, ppTime)

    def schedule_node_status_dump(self):
        pass

    def dump_additional_info(self):
        pass

    def restart_clientstack(self):
        self.clientstack.restart()


view_changer_spyables = [
    ViewChanger.sendInstanceChange,
    ViewChanger._do_view_change_by_future_vcd,
    ViewChanger.process_instance_change_msg,
    ViewChanger.start_view_change,
    ViewChanger.process_future_view_vchd_msg
]


@spyable(methods=view_changer_spyables)
class TestViewChanger(ViewChanger):
    pass


replica_stasher_spyables = [
    ReplicaStasher.stash
]


@spyable(methods=replica_stasher_spyables)
class TestReplicaStasher(ReplicaStasher):
    pass


replica_spyables = [
    replica.Replica.sendPrePrepare,
    replica.Replica._can_process_pre_prepare,
    replica.Replica.canPrepare,
    replica.Replica.validatePrepare,
    replica.Replica.addToPrePrepares,
    replica.Replica.processPrePrepare,
    replica.Replica.processPrepare,
    replica.Replica.processCommit,
    replica.Replica.doPrepare,
    replica.Replica.doOrder,
    replica.Replica.discard,
    replica.Replica.revert_unordered_batches,
    replica.Replica.revert,
    replica.Replica.process_three_phase_msg,
    replica.Replica._request_pre_prepare,
    replica.Replica._request_pre_prepare_for_prepare,
    replica.Replica._request_prepare,
    replica.Replica._request_commit,
    replica.Replica.process_requested_pre_prepare,
    replica.Replica.process_requested_prepare,
    replica.Replica.process_requested_commit,
    replica.Replica.is_pre_prepare_time_correct,
    replica.Replica.is_pre_prepare_time_acceptable,
    replica.Replica._process_stashed_pre_prepare_for_time_if_possible,
    replica.Replica.request_propagates_if_needed,
]


@spyable(methods=replica_spyables)
class TestReplica(replica.Replica):
    def __init__(self, *args, **kwargs):
        super().__init__(*args, **kwargs)
        # Each TestReplica gets it's own outbox stasher, all of which TestNode
        # processes in its overridden serviceReplicaOutBox
        self.outBoxTestStasher = \
            Stasher(self.outBox, "replicaOutBoxTestStasher~" + self.name)

    def _init_replica_stasher(self):
        return TestReplicaStasher(self)

    def _init_checkpoint_service(self) -> CheckpointService:
        return TestCheckpointService(data=self._consensus_data,
                                     bus=self.node.internal_bus,
                                     network=self._external_bus,
                                     stasher=StashingRouter(self.config.REPLICA_STASH_LIMIT),
                                     db_manager=self.node.db_manager,
                                     old_stasher=self.stasher,
                                     metrics=self.metrics)


checkpointer_spyables = [
    CheckpointService.set_watermarks,
    CheckpointService._mark_checkpoint_stable,
    CheckpointService.process_checkpoint,
    CheckpointService.discard,
]


@spyable(methods=checkpointer_spyables)
class TestCheckpointService(CheckpointService):
    pass


class TestReplicas(Replicas):
    _replica_class = TestReplica

    def _new_replica(self, instance_id: int, is_master: bool, bls_bft: BlsBft):
        return self.__class__._replica_class(self._node, instance_id,
                                             self._config, is_master,
                                             bls_bft, self._metrics)


# TODO: probably delete when remove from node
class TestNodeSet(ExitStack):

    def __init__(self,
                 config,
                 names: Iterable[str] = None,
                 count: int = None,
                 nodeReg=None,
                 tmpdir=None,
                 keyshare=True,
                 primaryDecider=None,
                 pluginPaths: Iterable[str] = None,
                 testNodeClass=TestNode):

        super().__init__()
        self.tmpdir = tmpdir
        assert config is not None
        self.config = config
        self.keyshare = keyshare
        self.primaryDecider = primaryDecider
        self.pluginPaths = pluginPaths

        self.testNodeClass = testNodeClass
        self.nodes = OrderedDict()  # type: Dict[str, TestNode]
        # Can use just self.nodes rather than maintaining a separate dictionary
        # but then have to pluck attributes from the `self.nodes` so keeping
        # it simple a the cost of extra memory and its test code so not a big
        # deal
        if nodeReg:
            self.nodeReg = nodeReg
        else:
            nodeNames = (names if names is not None and count is None else
                         genNodeNames(count) if count is not None else
                         error("only one of either names or count is required"))
            self.nodeReg = genNodeReg(
                names=nodeNames)  # type: Dict[str, NodeDetail]
        for name in self.nodeReg.keys():
            self.addNode(name)
        # The following lets us access the nodes by name as attributes of the
        # NodeSet. It's not a problem unless a node name shadows a member.
        self.__dict__.update(self.nodes)

    def addNode(self, name: str) -> TestNode:
        if name in self.nodes:
            error("{} already added".format(name))
        assert name in self.nodeReg
        ha, cliname, cliha = self.nodeReg[name]

        config_helper = PNodeConfigHelper(name, self.config, chroot=self.tmpdir)

        seed = randomSeed()
        if self.keyshare:
            learnKeysFromOthers(config_helper.keys_dir, name, self.nodes.values())

        testNodeClass = self.testNodeClass
        node = self.enter_context(
            testNodeClass(name=name,
                          ha=ha,
                          cliname=cliname,
                          cliha=cliha,
                          config_helper=config_helper,
                          primaryDecider=self.primaryDecider,
                          pluginPaths=self.pluginPaths,
                          seed=seed))

        if self.keyshare:
            tellKeysToOthers(node, self.nodes.values())

        self.nodes[name] = node
        self.__dict__[name] = node
        return node

    def removeNode(self, name):
        self.nodes[name].stop()
        del self.nodes[name]
        del self.__dict__[name]
        # del self.nodeRegistry[name]
        # for node in self:
        #     node.removeNodeFromRegistry(name)

    def __iter__(self) -> Iterator[TestNode]:
        return self.nodes.values().__iter__()

    def __getitem__(self, key) -> Optional[TestNode]:
        if key in self.nodes:
            return self.nodes[key]
        elif isinstance(key, int):
            return list(self.nodes.values())[key]
        else:
            return None

    def __len__(self):
        return self.nodes.__len__()

    @property
    def nodeNames(self):
        return sorted(self.nodes.keys())

    @property
    def nodes_by_rank(self):
        return [t[1] for t in sorted([(node.rank, node)
                                      for node in self.nodes.values()],
                                     key=operator.itemgetter(0))]

    @property
    def f(self):
        return getMaxFailures(len(self.nodes))

    def getNode(self, node: NodeRef) -> TestNode:
        return node if isinstance(node, Node) \
            else self.nodes.get(node) if isinstance(node, str) \
            else error("Expected a node or node name")

    @staticmethod
    def getNodeName(node: NodeRef) -> str:
        return node if isinstance(node, str) \
            else node.name if isinstance(node, Node) \
            else error("Expected a node or node name")

    def connect(self, fromNode: NodeRef, toNode: NodeRef):
        fr = self.getNode(fromNode)
        to = self.getNode(toNode)
        fr.connect(to.nodestack.ha)

    def connectAll(self):
        for c in combinations(self.nodes.keys(), 2):
            print("connecting {} to {}".format(*c))
            self.connect(*c)

    def getLastMsgReceived(self, node: NodeRef, method: str = None) -> Tuple:
        return getLastMsgReceivedForNode(self.getNode(node), method)

    def getAllMsgReceived(self, node: NodeRef, method: str = None) -> List:
        return getAllMsgReceivedForNode(self.getNode(node), method)


monitor_spyables = [Monitor.isMasterThroughputTooLow,
                    Monitor.isMasterReqLatencyTooHigh,
                    Monitor.sendThroughput,
                    Monitor.requestOrdered,
                    Monitor.reset
                    ]


@spyable(methods=monitor_spyables)
class TestMonitor(Monitor):
    def __init__(self, *args, **kwargs):
        super().__init__(*args, **kwargs)
        self.masterReqLatenciesTest = {}

    def requestOrdered(self, reqIdrs: List[str],
                       instId: int, requests, byMaster: bool = False) -> Dict:
        durations = super().requestOrdered(reqIdrs, instId, requests, byMaster)
        if byMaster and durations:
            for key, duration in durations.items():
                self.masterReqLatenciesTest[key] = duration

    def reset(self):
        super().reset()
        self.masterReqLatenciesTest = {}


class Pool:
    def __init__(self, tmpdir=None, tmpdir_factory=None, config=None, testNodeSetClass=TestNodeSet):
        self.tmpdir = tmpdir
        self.tmpdir_factory = tmpdir_factory
        self.testNodeSetClass = testNodeSetClass
        self.config = config
        self.is_run = False

    def run(self, coro, nodecount=4):
        assert self.is_run == False

        self.is_run = True
        tmpdir = self.tmpdir if self.tmpdir is not None else self.fresh_tdir()
        with self.testNodeSetClass(self.config, count=nodecount, tmpdir=tmpdir) as nodeset:
            with Looper(nodeset) as looper:
                # for n in nodeset:
                #     n.startKeySharing()
                ctx = adict(looper=looper, nodeset=nodeset, tmpdir=tmpdir)
                looper.run(checkNodesConnected(nodeset))
                ensureElectionsDone(looper=looper,
                                    nodes=nodeset)
                looper.run(coro(ctx))

    def fresh_tdir(self):
        return self.tmpdir_factory.mktemp('').strpath


class MockedNodeStack:
    def remotesByConnected(self):
        return [], []


class MockedBlacklister:
    def isBlacklisted(self, remote):
        return True


def checkPoolReady(looper: Looper,
                   nodes: Sequence[TestNode],
                   customTimeout=None):
    """
    Check that pool is in Ready state
    """

    timeout = customTimeout or waits.expectedPoolStartUpTimeout(len(nodes))
    looper.run(
        eventually(checkNodesAreReady, nodes,
                   retryWait=.25,
                   timeout=timeout,
                   ratchetSteps=10))


async def checkNodesCanRespondToClients(nodes):
    """
    Needed to make sure the web server has started. If we
    were keeping a web server on every node, we would
    have some node status that would tell us if the
    server was running or not.
    """

    def x():
        assert all(node.webserver.status == Status.started for node in nodes)

    await eventually(x)


async def checkNodesConnected(nodes: Iterable[TestNode],
                              customTimeout=None):
    # run for how long we expect all of the connections to take
    timeout = customTimeout or \
              waits.expectedPoolInterconnectionTime(len(nodes))
    logger.debug(
        "waiting for {} seconds to check connections...".format(timeout))
    # verify every node can see every other as a remote
    funcs = [partial(check_node_connected, n, set(nodes) - {n}) for n in nodes]
    await eventuallyAll(*funcs,
                        retryWait=.5,
                        totalTimeout=timeout,
                        acceptableExceptions=[AssertionError, RemoteNotFound])


def checkNodeRemotes(node: TestNode, states: Dict[str, RemoteState] = None,
                     state: RemoteState = None):
    assert states or state, "either state or states is required"
    assert not (
            states and state), "only one of state or states should be provided, " \
                               "but not both"
    for remote in node.nodestack.remotes.values():
        try:
            s = states[remote.name] if states else state
            checkState(s, remote, "{}'s remote {}".format(node, remote.name))
        except Exception as ex:
            logger.debug("state checking exception is {} and args are {}"
                         "".format(ex, ex.args))
            raise Exception(
                "Error with {} checking remote {} in {}".format(node.name,
                                                                remote.name,
                                                                states
                                                                )) from ex


def checkIfSameReplicaIsPrimary(looper: Looper,
                                replicas: Sequence[TestReplica] = None,
                                retryWait: float = 1,
                                timeout: float = 20):
    # One and only one primary should be found and every replica should agree
    # on same primary

    def checkElectionDone():
        unknowns = [r for r in replicas if r.primaryName is None]
        assert len(unknowns) == 0, "election should be complete, " \
                                   "but {} out of {} ({}) don't know who the primary " \
                                   "is for protocol instance {}". \
            format(len(unknowns), len(replicas), unknowns, replicas[0].instId)

    def checkPrisAreOne():  # number of expected primaries
        pris = sum(1 for r in replicas if r.isPrimary)
        assert pris == 1, "Primary count should be 1, but was {} for " \
                          "protocol no {}".format(pris, replicas[0].instId)

    def checkPrisAreSame():
        pris = {r.primaryName for r in replicas}
        assert len(pris) == 1, "Primary should be same for all, but were {} " \
                               "for protocol no {}" \
            .format(pris, replicas[0].instId)

    looper.run(
        eventuallyAll(checkElectionDone, checkPrisAreOne, checkPrisAreSame,
                      retryWait=retryWait, totalTimeout=timeout))


def checkNodesAreReady(nodes: Sequence[TestNode]):
    for node in nodes:
        assert node.isReady(), '{} has status {}'.format(node, node.status)


async def checkNodesParticipating(nodes: Sequence[TestNode], timeout: int = None):
    # TODO is this used? If so - add timeout for it to plenum.test.waits
    if not timeout:
        timeout = .75 * len(nodes)

    def chk():
        for node in nodes:
            assert node.isParticipating

    await eventually(chk, retryWait=1, timeout=timeout)


def checkEveryProtocolInstanceHasOnlyOnePrimary(looper: Looper,
                                                nodes: Sequence[TestNode],
                                                retryWait: float = None,
                                                timeout: float = None,
                                                instances_list: Sequence[int] = None):
    coro = eventually(instances, nodes, instances_list,
                      retryWait=retryWait, timeout=timeout)
    insts, timeConsumed = timeThis(looper.run, coro)
    newTimeout = timeout - timeConsumed if timeout is not None else None
    for instId, replicas in insts.items():
        logger.debug("Checking replicas in instance: {}".format(instId))
        checkIfSameReplicaIsPrimary(looper=looper,
                                    replicas=replicas,
                                    retryWait=retryWait,
                                    timeout=newTimeout)


def checkEveryNodeHasAtMostOnePrimary(looper: Looper,
                                      nodes: Sequence[TestNode],
                                      retryWait: float = None,
                                      customTimeout: float = None):
    def checkAtMostOnePrim(node):
        prims = [r for r in node.replicas.values() if r.isPrimary]
        assert len(prims) <= 1

    timeout = customTimeout or waits.expectedPoolElectionTimeout(len(nodes))
    for node in nodes:
        looper.run(eventually(checkAtMostOnePrim,
                              node,
                              retryWait=retryWait,
                              timeout=timeout))


def checkProtocolInstanceSetup(looper: Looper,
                               nodes: Sequence[TestNode],
                               retryWait: float = 1,
                               customTimeout: float = None,
                               instances: Sequence[int] = None,
                               check_primaries=True):
    timeout = customTimeout or waits.expectedPoolElectionTimeout(len(nodes))

    checkEveryProtocolInstanceHasOnlyOnePrimary(looper=looper,
                                                nodes=nodes,
                                                retryWait=retryWait,
                                                timeout=timeout,
                                                instances_list=instances)

    checkEveryNodeHasAtMostOnePrimary(looper=looper,
                                      nodes=nodes,
                                      retryWait=retryWait,
                                      customTimeout=timeout)

    if check_primaries:
        for n in nodes[1:]:
            assert nodes[0].primaries == n.primaries

    primaryReplicas = {replica.instId: replica
                       for node in nodes
                       for replica in node.replicas.values() if replica.isPrimary}
    return [r[1] for r in
            sorted(primaryReplicas.items(), key=operator.itemgetter(0))]


def ensureElectionsDone(looper: Looper,
                        nodes: Sequence[TestNode],
                        retryWait: float = None,  # seconds
                        customTimeout: float = None,
                        instances_list: Sequence[int] = None,
                        check_primaries=True) -> Sequence[TestNode]:
    # TODO: Change the name to something like `ensure_primaries_selected`
    # since there might not always be an election, there might be a round
    # robin selection
    """
    Wait for elections to be complete

    :param retryWait:
    :param customTimeout: specific timeout
    :param instances_list: expected number of protocol instances
    :return: primary replica for each protocol instance
    """

    if retryWait is None:
        retryWait = 1

    if customTimeout is None:
        customTimeout = waits.expectedPoolElectionTimeout(len(nodes))

    return checkProtocolInstanceSetup(
        looper=looper,
        nodes=nodes,
        retryWait=retryWait,
        customTimeout=customTimeout,
        instances=instances_list,
        check_primaries=check_primaries)


def genNodeReg(count=None, names=None) -> Dict[str, NodeDetail]:
    """

    :param count: number of nodes, mutually exclusive with names
    :param names: iterable with names of nodes, mutually exclusive with count
    :return: dictionary of name: (node stack HA, client stack name, client stack HA)
    """
    if names is None:
        names = genNodeNames(count)
    nodeReg = OrderedDict(
        (n, NodeDetail(genHa(), n + CLIENT_STACK_SUFFIX, genHa())) for n in
        names)

    def extractCliNodeReg(self):
        return OrderedDict((n.cliname, n.cliha) for n in self.values())

    nodeReg.extractCliNodeReg = types.MethodType(extractCliNodeReg, nodeReg)
    return nodeReg


def prepareNodeSet(looper: Looper, txnPoolNodeSet):
    # TODO: Come up with a more specific name for this

    # Key sharing party
    looper.run(checkNodesConnected(txnPoolNodeSet))

    # Remove all the nodes
    for n in list(txnPoolNodeSet):
        looper.removeProdable(txnPoolNodeSet)
        txnPoolNodeSet.remove(n)


def checkViewChangeInitiatedForNode(node: TestNode, proposedViewNo: int):
    """
    Check if view change initiated for a given node
    :param node: The node to check for
    :param proposedViewNo: The view no which is proposed
    :return:
    """
    params = [args for args in getAllArgs(node.view_changer, ViewChanger.start_view_change)]
    assert len(params) > 0
    args = params[-1]
    assert args["proposedViewNo"] == proposedViewNo
    assert node.viewNo == proposedViewNo


def timeThis(func, *args, **kwargs):
    s = time.perf_counter()
    res = func(*args, **kwargs)
    return res, time.perf_counter() - s


def instances(nodes: Sequence[Node],
              instances: Sequence[int] = None) -> Dict[int, List[replica.Replica]]:
    instances = (range(getRequiredInstances(len(nodes)))
                 if instances is None else instances)
    for n in nodes:
        assert len(n.replicas) == len(instances)
    return {i: [n.replicas[i] for n in nodes] for i in instances}


def getRequiredInstances(nodeCount: int) -> int:
    f_value = getMaxFailures(nodeCount)
    return f_value + 1


def getPrimaryReplica(nodes: Sequence[TestNode],
                      instId: int = 0) -> TestReplica:
    preplicas = [node.replicas[instId] for node in nodes if
                 node.replicas[instId].isPrimary]
    if len(preplicas) > 1:
        raise RuntimeError('More than one primary node found')
    elif len(preplicas) < 1:
        raise RuntimeError('No primary node found')
    else:
        return preplicas[0]


def getNonPrimaryReplicas(nodes: Iterable[TestNode], instId: int = 0) -> \
        Sequence[TestReplica]:
    return [node.replicas[instId] for node in nodes if
            node.replicas[instId].isPrimary is False]


def getAllReplicas(nodes: Iterable[TestNode], instId: int = 0) -> \
        Sequence[TestReplica]:
    return [node.replicas[instId] for node in nodes]


def get_master_primary_node(nodes):
    node = next(iter(nodes))
    if node.replicas[0].primaryName is not None:
        nm = TestReplica.getNodeName(node.replicas[0].primaryName)
        return nodeByName(nodes, nm)
    raise AssertionError('No primary found for master')


def get_last_master_non_primary_node(nodes):
    return getNonPrimaryReplicas(nodes)[-1].node


def get_first_master_non_primary_node(nodes):
    return getNonPrimaryReplicas(nodes)[0].node


def primaryNodeNameForInstance(nodes, instanceId):
    primaryNames = {node.replicas[instanceId].primaryName for node in nodes}
    assert 1 == len(primaryNames)
    primaryReplicaName = next(iter(primaryNames))
    return primaryReplicaName[:-2]


def nodeByName(nodes, name):
    for node in nodes:
        if node.name == name:
            return node
    raise Exception("Node with the name '{}' has not been found.".format(name))


def check_node_connected(connected: TestNode,
                         other_nodes: Iterable[TestNode]):
    """
    Check if the node `connected` is connected to `other_nodes`
    :param connected: node which should be connected to other nodes and clients
    :param other_nodes: nodes who should be connected to `connected`
    """
    assert connected.nodestack.opened
    assert connected.clientstack.opened
    assert all([connected.name in other.nodestack.connecteds
                for other in other_nodes])


def check_node_disconnected(disconnected: TestNode,
                            other_nodes: Iterable[TestNode]):
    """
    Check if the node `disconnected` is disconnected from `other_nodes`
    :param disconnected: node which should be disconnected from other nodes
    and clients
    :param other_nodes: nodes who should be disconnected from `disconnected`
    """
    assert not disconnected.nodestack.opened
    assert not disconnected.clientstack.opened
    assert all([disconnected.name not in other.nodestack.connecteds
                for other in other_nodes])


def ensure_node_disconnected(looper: Looper,
                             disconnected: TestNode,
                             other_nodes: Iterable[TestNode],
                             timeout: float = None):
    timeout = timeout or (len(other_nodes) - 1)
    looper.run(eventually(check_node_disconnected, disconnected,
                          other_nodes, retryWait=1, timeout=timeout))<|MERGE_RESOLUTION|>--- conflicted
+++ resolved
@@ -143,13 +143,6 @@
         view_changer.node = self
         return view_changer
 
-<<<<<<< HEAD
-=======
-    def delaySelfNomination(self, delay: Seconds):
-        raise RuntimeError('Unknown primary decider encountered {}'.
-                           format(self.primaryDecider))
-
->>>>>>> 3ab08dea
     def delayCheckPerformance(self, delay: Seconds):
         logger.debug("{} delaying check performance".format(self))
         delayerCheckPerf = partial(delayers.delayerMethod,
