--- conflicted
+++ resolved
@@ -47,13 +47,8 @@
     def specificPrePrepare(msg):
         nonlocal slowRequest
         if isinstance(msg, PrePrepare) and slowRequest is None:
-<<<<<<< HEAD
-            slowRequest = getattr(msg, f.REQ_IDR.nm)
-            return 65
-=======
             slowRequest = getattr(msg, f.REQ_ID.nm)
             return testLambda + 5  # just more that LAMBDA
->>>>>>> 9035066f
 
     P.outBoxTestStasher.delay(specificPrePrepare)
     # TODO select or create a timeout for this case in 'waits'
