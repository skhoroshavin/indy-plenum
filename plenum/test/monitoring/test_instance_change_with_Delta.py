import logging
from functools import partial

import pytest

from plenum.common.types import PrePrepare
from plenum.common.util import getMaxFailures, getNoInstances, adict
<<<<<<< HEAD
=======
from plenum.common.log import getlogger
>>>>>>> 33ab75b1
from plenum.server.node import Node
from plenum.test.eventually import eventually
from plenum.test.helper import sendRandomRequest, checkSufficientRepliesRecvd, checkViewNoForNodes, \
    getPrimaryReplica, sendReqsToNodesAndVerifySuffReplies, getAllArgs

nodeCount = 7
whitelist = ["discarding message"]

"""
We start with a 7 node consensus pool
Lets call the master instance's primary replica P
make P faulty: slow to send PRE-PREPAREs
verify that throughput has dropped
verify a view change happens
"""


logger = getlogger()
logger.root.setLevel(logging.DEBUG)


@pytest.fixture(scope="module")
<<<<<<< HEAD
def step1(looper, nodeSet, up, client1):
=======
def step1(looper, nodeSet, up, wallet1, client1):
>>>>>>> 33ab75b1
    startedNodes = nodeSet
    """
    stand up a pool of nodes and send 5 requests to client
    """
    # the master instance has a primary replica, call it P
    P = getPrimaryReplica(startedNodes)

    requests = sendReqsToNodesAndVerifySuffReplies(looper, wallet1, client1, 5)
    # profile_this(sendReqsToNodesAndVerifySuffReplies, looper, client1, 5)

    return adict(P=P,
                 nodes=startedNodes,
                 requests=requests)


@pytest.fixture(scope="module")
def step2(step1, looper):
    """
    Sends requests to client and check the ratio of throughput of master
    instance and backup instance must be greater than or equal to Delta and
    verify no view change takes place.
    """
    # record when Node.checkPerformance was last run
    lastPerfChecks = latestPerfChecks(step1.nodes)

    # wait for every node to run another checkPerformance
    newPerfChecks = waitForNextPerfCheck(looper, step1.nodes, lastPerfChecks)

    # verify all nodes say that P is performing OK, and that no view changes
    # have been done
    for n in step1.nodes:
        assert n.viewNo == 0

    # verify Primary is still the same
    assert getPrimaryReplica(step1.nodes) == step1.P

    step1.perfChecks = newPerfChecks
    return step1


def latestPerfChecks(nodes):
    """
    Returns spylog entry for most recent checkPerformance executions for a set
    of nodes.
    :param nodes: an iterable of Node
    :return: a dictionary of node names to the most recent checkPerformance call
    """
    return {n.name: n.spylog.getLast(Node.checkPerformance) for n in nodes}


def waitForNextPerfCheck(looper, nodes, previousPerfChecks):
    def ensureAnotherPerfCheck():
        # ensure all nodes have run another performance check
        cur = latestPerfChecks(nodes)
        for c in cur:
            if previousPerfChecks[c] is None:
                assert cur[c] is not None
            else:
                assert cur[c].endtime > previousPerfChecks[c].endtime
        return cur

    perfCheckFreq = max(n.perfCheckFreq for n in nodes)

    newPerfChecks = looper.run(eventually(ensureAnotherPerfCheck,
                                          retryWait=1,
                                          timeout=perfCheckFreq + 1))
    return newPerfChecks


@pytest.fixture(scope="module")
def step3(step2):

    # make P (primary replica on master) faulty, i.e., slow to send PRE-PREPAREs
    def by3IfPrePrepare(msg):
        if isinstance(msg, PrePrepare):
            return 3

    step2.P.outBoxTestStasher.delay(by3IfPrePrepare)
    # send requests to client
    return step2


def testInstChangeWithLowerRatioThanDelta(looper, step3, wallet1, client1):

    sendReqsToNodesAndVerifySuffReplies(looper, wallet1, client1, 5)

    # wait for every node to run another checkPerformance
    waitForNextPerfCheck(looper, step3.nodes, step3.perfChecks)

    # verify all nodes have undergone an instance change
    checkViewNoForNodes(step3.nodes, 1)<|MERGE_RESOLUTION|>--- conflicted
+++ resolved
@@ -5,10 +5,7 @@
 
 from plenum.common.types import PrePrepare
 from plenum.common.util import getMaxFailures, getNoInstances, adict
-<<<<<<< HEAD
-=======
 from plenum.common.log import getlogger
->>>>>>> 33ab75b1
 from plenum.server.node import Node
 from plenum.test.eventually import eventually
 from plenum.test.helper import sendRandomRequest, checkSufficientRepliesRecvd, checkViewNoForNodes, \
@@ -31,11 +28,7 @@
 
 
 @pytest.fixture(scope="module")
-<<<<<<< HEAD
-def step1(looper, nodeSet, up, client1):
-=======
 def step1(looper, nodeSet, up, wallet1, client1):
->>>>>>> 33ab75b1
     startedNodes = nodeSet
     """
     stand up a pool of nodes and send 5 requests to client
