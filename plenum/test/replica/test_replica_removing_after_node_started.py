--- conflicted
+++ resolved
@@ -70,12 +70,8 @@
     looper.run(eventually(check_replica_removed,
                           new_node,
                           start_replicas_count,
-<<<<<<< HEAD
-                          instance_to_remove))
-=======
                           instance_to_remove,
                           timeout=tconf.TolerateBackupPrimaryDisconnection * 2))
->>>>>>> 5d62fb97
 
     # recover the removed node
     removed_primary_node = start_stopped_node(removed_primary_node, looper, tconf,
