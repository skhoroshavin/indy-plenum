--- conflicted
+++ resolved
@@ -1,13 +1,10 @@
 import pytest
 
 from common.exceptions import LogicError, PlenumValueError
-<<<<<<< HEAD
 from plenum.common.util import get_utc_epoch
-=======
 from plenum.common.messages.node_messages import Prepare
 from plenum.server.models import ThreePhaseVotes
 from plenum.server.quorums import Quorums
->>>>>>> 15a95aaa
 from plenum.server.replica import Replica
 from plenum.test.bls.helper import create_prepare
 from plenum.test.testing_utils import FakeSomething
@@ -105,11 +102,6 @@
     replica._remove_stashed_checkpoints(till_3pc_key)
 
 
-<<<<<<< HEAD
-def test_create_3pc_batch_with_empty_requests(replica):
-    Replica.utc_epoch = property(lambda self: get_utc_epoch())
-    assert replica.create3PCBatch(0) is None
-=======
 def test_last_prepared_none_if_no_prepares(replica):
     """
     There is no any prepares for this replica. In that case we expect,
@@ -163,4 +155,8 @@
     replica.node.request_msg = lambda t, d, r: None
     # This shouldn't crash
     replica._request_prepare((0, 1))
->>>>>>> 15a95aaa
+
+
+def test_create_3pc_batch_with_empty_requests(replica):
+    Replica.utc_epoch = property(lambda self: get_utc_epoch())
+    assert replica.create3PCBatch(0) is None