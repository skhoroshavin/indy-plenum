--- conflicted
+++ resolved
@@ -177,11 +177,8 @@
         replica_name = generateName(name, 0)
         handler = partial(self.network._send_message, replica_name)
         write_manager = create_test_write_req_manager(name, self._genesis_txns)
-<<<<<<< HEAD
-=======
         write_manager.node_reg_handler.committed_node_reg_at_beginning_of_view[0] = self._genesis_validators
         write_manager.node_reg_handler.uncommitted_node_reg_at_beginning_of_view[0] = self._genesis_validators
->>>>>>> bdc8d052
         _internal_bus = InternalBus()
         self._internal_buses[name] = _internal_bus
         self._subscribe_to_internal_msgs(name)
