--- conflicted
+++ resolved
@@ -2,6 +2,7 @@
 from random import shuffle
 
 import pytest
+from _random import Random
 
 from plenum.common.constants import VALIDATOR, POOL_LEDGER_ID, TYPE, NODE, DATA, ALIAS, CLIENT_IP, CLIENT_PORT, NODE_IP, \
     NODE_PORT, BLS_KEY, TARGET_NYM, SERVICES, CURRENT_PROTOCOL_VERSION, DOMAIN_LEDGER_ID
@@ -25,7 +26,261 @@
 DOMAIN_REQ_COUNT = 10
 
 
-<<<<<<< HEAD
+# TODO: Failed seeds for debugging INDY-2237 and INDY-2148
+# {752248, 659043, 550513, 141156}
+
+
+@pytest.fixture()
+def sim_pool(random):
+    return setup_pool(random)
+
+
+# ToDo: After INDY-2148, INDY-2237 and INDY-2324 needs to increase
+#  possible pool length to 3 (minimal node's count)
+@pytest.fixture()
+def indexes_to_demote(sim_pool, random):
+    return random.sample(range(1, sim_pool.size), sim_pool.size - 4)
+
+
+# "params" equal to seed
+# @pytest.fixture(params=Random().sample(range(1000000), 100))
+# def random(request):
+#     seed = request.param
+#     # TODO: Remove after we fix INDY-2237 and INDY-2148
+#     if seed in {752248, 659043, 550513, 141156}:
+#         return DefaultSimRandom(0)
+#     return DefaultSimRandom(request.param)
+
+
+@pytest.fixture(
+    params=[306974, 716913, 125696, 20762, 394118, 108575, 605859, 136899, 466216, 989378, 952818, 388333, 384805,
+            125703, 646653, 428522, 928282, 893545, 108575, 605859, 136899, 726384, 466216, 811021, 413903, 851374,
+            388333, 332177])
+def fixed_random(request):
+    return DefaultSimRandom(request.param)
+
+
+@pytest.fixture()
+def pool_with_edge_primaries(sim_pool):
+    """
+    Validators are:
+    [A, B, C, D]. On view == 3 primaries should be [D, A]
+    After adding new node we expect, that view_change will be proposed
+    and new primaries would be [A, B], because primaries will be selected
+    for last stable NodeReg ([A, B, C, D])
+    """
+    expected_view_no = sim_pool.size - 1
+    sim_pool.initiate_view_change(expected_view_no)
+    sim_pool.timer.wait_for(lambda: all([n._data.view_no == expected_view_no for n in sim_pool.nodes]))
+    sim_pool.timer.wait_for(lambda: all([not n._data.waiting_for_new_view for n in sim_pool.nodes]))
+    # Write primaries to audit
+    order_requests(sim_pool)
+    return sim_pool
+
+
+def test_node_txn_add_new_node_random_seed(random):
+    sim_pool = setup_pool(random)
+    do_test_node_txn_add_new_node(sim_pool, random)
+
+
+def test_node_txn_add_new_node_fixed_seed(fixed_random):
+    sim_pool = setup_pool(fixed_random)
+    do_test_node_txn_add_new_node(sim_pool, fixed_random)
+
+
+def test_node_txn_demote_node_random_seed(random):
+    sim_pool = setup_pool(random)
+    do_test_node_txn_demote_node(sim_pool, random)
+
+
+def test_node_txn_demote_node_fixed_seed(fixed_random):
+    sim_pool = setup_pool(fixed_random)
+    do_test_node_txn_demote_node(sim_pool, fixed_random)
+
+
+def do_test_node_txn_add_new_node(sim_pool, random):
+    # Step 1. Prepare NODE requests and some of params to check
+    # Count of NODE requests is random but less then pool size
+    initial_view_no = sim_pool._initial_view_no
+
+    pool_reqs = [node_req_add(sim_pool, sim_pool.size + i) for i in range(random.integer(1, sim_pool.size - 1))]
+    domain_reqs = create_requests(DOMAIN_REQ_COUNT)
+    all_reqs = pool_reqs + domain_reqs
+    shuffle(all_reqs)
+    sim_pool.sim_send_requests(all_reqs)
+
+    current_pool_ledger_size = get_pools_ledger_size(sim_pool, ledger_id=POOL_LEDGER_ID)
+    current_domain_ledger_size = get_pools_ledger_size(sim_pool, ledger_id=DOMAIN_LEDGER_ID)
+    expected_node_reg = sim_pool.validators + [Greeks[sim_pool.size + i][0] for i in range(len(pool_reqs))]
+
+    # Step 2. Start ordering and VC
+    do_order_and_vc(sim_pool, random, initial_view_no)
+
+    # Step 3. Check parameters like ordered txns count, node_reg state
+    # For now we can run this checks only for old nodes with newly added.
+    # Because we cannot run catchup process
+    # ToDo: change this checks for making they on whole pool after INDY-2148 will be implemented
+
+    sim_pool.timer.wait_for(partial(check_node_reg, sim_pool, expected_node_reg))
+    for node in sim_pool.nodes:
+        sim_pool.timer.wait_for(
+            partial(
+                check_ledger_size, node, current_pool_ledger_size + len(pool_reqs), POOL_LEDGER_ID))
+        sim_pool.timer.wait_for(
+            partial(
+                check_ledger_size, node, current_domain_ledger_size + len(domain_reqs), DOMAIN_LEDGER_ID))
+
+
+def do_order_and_vc(pool, random, initial_view_no):
+
+    # Step 1. Start requests ordering
+    random_interval = random.float(1.0, 2.0)
+    RepeatingTimer(pool.timer, random_interval, partial(order_requests, pool))
+
+    # Step 2. Initiate view change process during request's ordering
+    for node in pool.nodes:
+        pool.timer.schedule(random_interval + 1.0,
+                            partial(node._internal_bus.send, VoteForViewChange(Suspicions.DEBUG_FORCE_VIEW_CHANGE)))
+
+    # Step 3. Wait for VC completing
+    pool.timer.wait_for(lambda: all(not node._data.waiting_for_new_view
+                                    and node._data.view_no > initial_view_no
+                                    for node in pool.nodes),
+                        max_iterations=100000)
+
+
+def do_test_node_txn_demote_node(sim_pool, random):
+    # Step 1. Prepare NODE requests and some of params to check
+    # Count of NODE requests is random but less then pool size
+    indexes_to_demote = random.sample(range(1, sim_pool.size), sim_pool.size - 4)
+    random.sample(range(1, sim_pool.size), sim_pool.size - 4)
+    initial_view_no = sim_pool._initial_view_no
+    demoted_names = []
+    pool_reqs = []
+    domain_reqs = create_requests(DOMAIN_REQ_COUNT)
+    for i in indexes_to_demote:
+        name, req = node_req_demote(sim_pool, i)
+        demoted_names.append(name)
+        pool_reqs.append(req)
+    all_reqs = pool_reqs + domain_reqs
+    shuffle(all_reqs)
+    sim_pool.sim_send_requests(all_reqs)
+
+    current_pool_ledger_size = get_pools_ledger_size(sim_pool, ledger_id=POOL_LEDGER_ID)
+    current_domain_ledger_size = get_pools_ledger_size(sim_pool, ledger_id=DOMAIN_LEDGER_ID)
+    expected_node_reg = [name for name in sim_pool._genesis_validators if name not in demoted_names]
+
+    # Step 2. Start ordering and VC
+    do_order_and_vc(sim_pool, random, initial_view_no)
+
+    # Step 3. Check parameters like ordered txns count, node_reg state
+    # For now we can run this checks only for old nodes with newly added.
+    # Because we cannot run catchup process
+    # ToDo: change this checks for making they on whole pool after INDY-2148 will be implemented
+    sim_pool.timer.wait_for(partial(check_node_reg, sim_pool, expected_node_reg))
+    for node in sim_pool.nodes:
+        if replica_name_to_node_name(node.name) in expected_node_reg:
+            sim_pool.timer.wait_for(
+                partial(
+                    check_ledger_size, node, current_pool_ledger_size + len(pool_reqs), POOL_LEDGER_ID))
+            sim_pool.timer.wait_for(
+                partial(
+                    check_ledger_size, node, current_domain_ledger_size + len(domain_reqs), DOMAIN_LEDGER_ID))
+
+
+# ToDo: failed seeds: {77948, 445428,  95467, 353256, 614663}
+def test_demote_promote_mixed(sim_pool,
+                              random,
+                              indexes_to_demote):
+    # Step 1. Prepare NODE requests and some of params to check
+    # Count of NODE requests is random but less then pool size
+    indexes_to_demote = random.sample(range(1, sim_pool.size), sim_pool.size - 4)
+    initial_view_no = sim_pool._initial_view_no
+    demoted_names = []
+    domain_reqs = create_requests(DOMAIN_REQ_COUNT)
+    pool_reqs = [node_req_add(sim_pool, sim_pool.size + i) for i in range(random.integer(1, sim_pool.f))]
+    promoted_names = [Greeks[sim_pool.size + i][0] for i in range(len(pool_reqs))]
+
+    for i in indexes_to_demote:
+        name, req = node_req_demote(sim_pool, i)
+        demoted_names.append(name)
+        pool_reqs.append(req)
+    all_reqs = domain_reqs + pool_reqs
+
+    shuffle(all_reqs)
+    sim_pool.sim_send_requests(all_reqs)
+
+    current_pool_ledger_size = get_pools_ledger_size(sim_pool, ledger_id=POOL_LEDGER_ID)
+    current_domain_ledger_size = get_pools_ledger_size(sim_pool, ledger_id=DOMAIN_LEDGER_ID)
+    expected_node_reg = [name for name in sim_pool._genesis_validators if name not in demoted_names] + promoted_names
+
+    # Step 2. Start ordering and VC
+    do_order_and_vc(sim_pool, random, initial_view_no)
+
+    # Step 3. Check parameters like ordered txns count, node_reg state
+    # For now we can run this checks only for old nodes with newly added.
+    # Because we cannot run catchup process
+    # ToDo: change this checks for making they on whole pool after INDY-2148 will be implemented
+    sim_pool.timer.wait_for(partial(check_node_reg, sim_pool, expected_node_reg))
+    for node in sim_pool.nodes:
+        sim_pool.timer.wait_for(
+            partial(
+                check_ledger_size, node, current_pool_ledger_size + len(pool_reqs), POOL_LEDGER_ID))
+        sim_pool.timer.wait_for(
+            partial(
+                check_ledger_size, node, current_domain_ledger_size + len(domain_reqs), DOMAIN_LEDGER_ID))
+
+
+@pytest.mark.skip(reason="INDY-2148 Integrate catchup service to simulation pool")
+def test_demote_and_promote_back(sim_pool,
+                                 random,
+                                 indexes_to_demote):
+    # Step 1. Prepare NODE requests and some of params to check
+    # Count of NODE requests is random but less then pool size
+    initial_view_no = sim_pool._initial_view_no
+    demoted_names = []
+    demoted_reqs = []
+    promoted_reqs = []
+    for i in indexes_to_demote:
+        name, req = node_req_demote(sim_pool, i)
+        demoted_names.append(name)
+        demoted_reqs.append(req)
+        _, req = node_req_promote_back(sim_pool, i)
+        promoted_reqs.append(req)
+
+    pool_reqs = []
+    [pool_reqs.extend(r) for r in zip(demoted_reqs, promoted_reqs)]
+
+    current_pool_ledger_size = get_pools_ledger_size(sim_pool, ledger_id=POOL_LEDGER_ID)
+    expected_node_reg = sim_pool._genesis_validators
+
+
+    do_order_and_vc(sim_pool, random, initial_view_no)
+
+    sim_pool.timer.wait_for(partial(check_node_reg, sim_pool, expected_node_reg))
+    for node in sim_pool.nodes:
+        sim_pool.timer.wait_for(
+            partial(
+                check_ledger_size, node, current_pool_ledger_size + len(pool_reqs), POOL_LEDGER_ID))
+
+
+@pytest.mark.skip("INDY-2148, need catchup for new added node")
+def test_node_txn_edge_primaries(pool_with_edge_primaries,
+                                 node_req):
+    pool = pool_with_edge_primaries
+    current_view_no = pool.view_no
+    expected_view_no = current_view_no + 1
+    expected_primaries = RoundRobinConstantNodesPrimariesSelector.select_primaries_round_robin(expected_view_no,
+                                                                                               pool.validators,
+                                                                                               pool.f + 1)
+    req = node_req(pool.size)
+    pool.sim_send_requests([req])
+    random_interval = 1000
+    RepeatingTimer(pool.timer, random_interval, partial(order_requests, pool))
+    pool.timer.wait_for(lambda: all([n._data.view_no == expected_view_no for n in pool.nodes]))
+    pool.timer.wait_for(lambda: all([n._data.primaries == expected_primaries for n in pool.nodes]))
+
+
 def build_add_new_node_req(node_name, services, ports_addiction):
     operation = {
         TYPE: NODE,
@@ -42,7 +297,7 @@
     if services is not None:
         operation[DATA][SERVICES] = services
 
-    return Request(operation=operation, reqId=Request.gen_req_id(),
+    return Request(operation=operation, reqId=1513945121191691,
                    protocolVersion=CURRENT_PROTOCOL_VERSION, identifier=randomString())
 
 
@@ -62,7 +317,7 @@
         },
         TARGET_NYM: target_nym
     }
-    return Request(operation=operation, reqId=Request.gen_req_id(),
+    return Request(operation=operation, reqId=1513945121191691,
                    protocolVersion=CURRENT_PROTOCOL_VERSION, identifier=get_from(txn))
 
 
@@ -117,409 +372,8 @@
             return t
 
 
-@pytest.fixture()
-def node_req_add(random, sim_pool):
-    def wrap(pool_size):
-        return build_add_new_node_req(Greeks[pool_size][0], [VALIDATOR], pool_size)
-    return wrap
-
-
-@pytest.fixture()
-def node_req_demote(random, sim_pool):
-    def wrap(node_index):
-        node_to_demote = sim_pool.nodes[node_index]
-        return node_to_demote.name.split(':')[0], \
-               build_demote_node_req(Greeks[node_index][0],
-                                     get_txn_data_from_ledger(
-                                         node_to_demote._write_manager.database_manager.get_ledger(POOL_LEDGER_ID),
-                                         Greeks[node_index][0]))
-    return wrap
-
-
-@pytest.fixture()
-def node_req_promote_back(random, sim_pool):
-    def wrap(node_index):
-        node_to_promote = sim_pool.nodes[node_index]
-        return node_to_promote.name.split(':')[0], \
-               build_promote_node_back_req(Greeks[node_index][0],
-                                           get_txn_data_from_ledger(
-                                           node_to_promote._write_manager.database_manager.get_ledger(POOL_LEDGER_ID),
-                                           Greeks[node_index][0]))
-    return wrap
-
-
-# TODO: Failed seeds for debugging INDY-2237 and INDY-2148
-# {752248, 659043, 550513, 141156}
-
-
-@pytest.fixture()
-def sim_pool(random):
-    return setup_pool(random)
-
-
-# ToDo: After INDY-2148, INDY-2237 and INDY-2324 needs to increase
-#  possible pool length to 3 (minimal node's count)
-@pytest.fixture()
-def indexes_to_demote(sim_pool, random):
-    return random.sample(range(1, sim_pool.size), sim_pool.size - 4)
-=======
-# "params" equal to seed
-@pytest.fixture(params=Random().sample(range(1000000), 100))
-def random(request):
-    seed = request.param
-    # TODO: Remove after we fix INDY-2237 and INDY-2148
-    if seed in {752248, 659043, 550513, 141156}:
-        return DefaultSimRandom(0)
-    return DefaultSimRandom(request.param)
-
-
-@pytest.fixture(
-    params=[306974, 716913, 125696, 20762, 394118, 108575, 605859, 136899, 466216, 989378, 952818, 388333, 384805,
-            125703, 646653, 428522, 928282, 893545, 108575, 605859, 136899, 726384, 466216, 811021, 413903, 851374,
-            388333, 332177])
-def fixed_random(request):
-    return DefaultSimRandom(request.param)
->>>>>>> bc17ca77
-
-
-@pytest.fixture()
-def pool_with_edge_primaries(sim_pool):
-    """
-    Validators are:
-    [A, B, C, D]. On view == 3 primaries should be [D, A]
-    After adding new node we expect, that view_change will be proposed
-    and new primaries would be [A, B], because primaries will be selected
-    for last stable NodeReg ([A, B, C, D])
-    """
-    expected_view_no = sim_pool.size - 1
-    sim_pool.initiate_view_change(expected_view_no)
-    sim_pool.timer.wait_for(lambda: all([n._data.view_no == expected_view_no for n in sim_pool.nodes]))
-    sim_pool.timer.wait_for(lambda: all([not n._data.waiting_for_new_view for n in sim_pool.nodes]))
-    # Write primaries to audit
-    order_requests(sim_pool)
-    return sim_pool
-
-
-<<<<<<< HEAD
-# ToDo: failed seeds: {261786, 458923, 353373}
-def test_node_txn_add_new_node(node_req_add, sim_pool, random):
-    # Step 1. Prepare NODE requests and some of params to check
-    # Count of NODE requests is random but less then pool size
-    initial_view_no = sim_pool._initial_view_no
-    pool_reqs = [node_req_add(sim_pool.size + i) for i in range(random.integer(1, sim_pool.f))]
-=======
-def test_node_txn_add_new_node_random_seed(random):
-    sim_pool = setup_pool(random)
-    do_test_node_txn_add_new_node(sim_pool, random)
-
-
-def test_node_txn_add_new_node_fixed_seed(fixed_random):
-    sim_pool = setup_pool(fixed_random)
-    do_test_node_txn_add_new_node(sim_pool, fixed_random)
-
-
-def test_node_txn_demote_node_random_seed(random):
-    sim_pool = setup_pool(random)
-    do_test_node_txn_demote_node(sim_pool, random)
-
-
-def test_node_txn_demote_node_fixed_seed(fixed_random):
-    sim_pool = setup_pool(fixed_random)
-    do_test_node_txn_demote_node(sim_pool, fixed_random)
-
-
-def do_test_node_txn_add_new_node(sim_pool, random):
-    # Step 1. Prepare NODE requests and some of params to check
-    # Count of NODE requests is random but less then pool size
-    current_view_no = sim_pool.view_no
-
-    pool_reqs = [node_req_add(sim_pool.size + i) for i in range(random.integer(1, sim_pool.size - 1))]
->>>>>>> bc17ca77
-    domain_reqs = create_requests(DOMAIN_REQ_COUNT)
-    all_reqs = pool_reqs + domain_reqs
-    shuffle(all_reqs)
-    sim_pool.sim_send_requests(all_reqs)
-
-    current_pool_ledger_size = get_pools_ledger_size(sim_pool, ledger_id=POOL_LEDGER_ID)
-    current_domain_ledger_size = get_pools_ledger_size(sim_pool, ledger_id=DOMAIN_LEDGER_ID)
-<<<<<<< HEAD
-    expected_node_reg = sim_pool.validators + [Greeks[sim_pool.size + i][0] for i in range(len(pool_reqs))]
-
-    # Step 2. Start ordering and VC
-    do_order_and_vc(sim_pool, random, initial_view_no)
-
-    # Step 3. Check parameters like ordered txns count, node_reg state
-=======
-
-    expected_view_no = current_view_no + 2
-    expected_node_reg = sim_pool.validators + [Greeks[sim_pool.size + i][0] for i in range(len(pool_reqs))]
-
-    # Step 2. Start requests ordering
-    random_interval = random.float(1.0, 2.0)
-    RepeatingTimer(sim_pool.timer, random_interval, partial(order_requests, sim_pool))
-
-    # Step 3. Initiate view change process during request's ordering
-    for node in sim_pool.nodes:
-        sim_pool.timer.schedule(1.0 + random_interval,
-                                partial(node._view_changer.process_need_view_change, NeedViewChange()))
-
-    # Step 4. Wait for VC completing
-    for node in sim_pool.nodes:
-        sim_pool.timer.wait_for(lambda: not node._data.waiting_for_new_view)
-
-    # Step 5. Check parameters like ordered txns count, node_reg state
->>>>>>> bc17ca77
-    # For now we can run this checks only for old nodes with newly added.
-    # Because we cannot run catchup process
-    # ToDo: change this checks for making they on whole pool after INDY-2148 will be implemented
-
-<<<<<<< HEAD
-=======
-    sim_pool.timer.wait_for(lambda: all([n._data.view_no >= expected_view_no for n in sim_pool.nodes]))
->>>>>>> bc17ca77
-    sim_pool.timer.wait_for(partial(check_node_reg, sim_pool, expected_node_reg))
-    for node in sim_pool.nodes:
-        sim_pool.timer.wait_for(
-            partial(
-                check_ledger_size, node, current_pool_ledger_size + len(pool_reqs), POOL_LEDGER_ID))
-        sim_pool.timer.wait_for(
-            partial(
-                check_ledger_size, node, current_domain_ledger_size + len(domain_reqs), DOMAIN_LEDGER_ID))
-
-
-<<<<<<< HEAD
-# ToDo: failed seeds: {277519, 154546, 926597,    105981}
-def test_node_txn_demote_node(node_req_demote, sim_pool, random, indexes_to_demote):
-    # Step 1. Prepare NODE requests and some of params to check
-    # Count of NODE requests is random but less then pool size
-    initial_view_no = sim_pool._initial_view_no
-=======
-def do_test_node_txn_demote_node(sim_pool, random):
-    # Step 1. Prepare NODE requests and some of params to check
-    # Count of NODE requests is random but less then pool size
-    indexes_to_demote = random.sample(range(1, sim_pool.size), sim_pool.size // 2)
->>>>>>> bc17ca77
-    demoted_names = []
-    pool_reqs = []
-    domain_reqs = create_requests(DOMAIN_REQ_COUNT)
-    for i in indexes_to_demote:
-        name, req = node_req_demote(sim_pool, i)
-        demoted_names.append(name)
-        pool_reqs.append(req)
-    all_reqs = pool_reqs + domain_reqs
-    shuffle(all_reqs)
-    sim_pool.sim_send_requests(all_reqs)
-
-    current_pool_ledger_size = get_pools_ledger_size(sim_pool, ledger_id=POOL_LEDGER_ID)
-    current_domain_ledger_size = get_pools_ledger_size(sim_pool, ledger_id=DOMAIN_LEDGER_ID)
-    expected_node_reg = [name for name in sim_pool._genesis_validators if name not in demoted_names]
-
-    # Step 2. Start ordering and VC
-    do_order_and_vc(sim_pool, random, initial_view_no)
-
-    # Step 3. Check parameters like ordered txns count, node_reg state
-    # For now we can run this checks only for old nodes with newly added.
-    # Because we cannot run catchup process
-    # ToDo: change this checks for making they on whole pool after INDY-2148 will be implemented
-    sim_pool.timer.wait_for(partial(check_node_reg, sim_pool, expected_node_reg))
-    for node in sim_pool.nodes:
-        if replica_name_to_node_name(node.name) in expected_node_reg:
-            sim_pool.timer.wait_for(
-                partial(
-                    check_ledger_size, node, current_pool_ledger_size + len(pool_reqs), POOL_LEDGER_ID))
-            sim_pool.timer.wait_for(
-                partial(
-                    check_ledger_size, node, current_domain_ledger_size + len(domain_reqs), DOMAIN_LEDGER_ID))
-
-
-# ToDo: failed seeds: {77948, 445428,  95467, 353256, 614663}
-def test_demote_promote_mixed(node_req_demote,
-                              sim_pool,
-                              random,
-                              indexes_to_demote,
-                              node_req_add):
-    # Step 1. Prepare NODE requests and some of params to check
-    # Count of NODE requests is random but less then pool size
-    initial_view_no = sim_pool._initial_view_no
-    demoted_names = []
-    domain_reqs = create_requests(DOMAIN_REQ_COUNT)
-    pool_reqs = [node_req_add(sim_pool.size + i) for i in range(random.integer(1, sim_pool.f))]
-    promoted_names = [Greeks[sim_pool.size + i][0] for i in range(len(pool_reqs))]
-
-    for i in indexes_to_demote:
-        name, req = node_req_demote(i)
-        demoted_names.append(name)
-        pool_reqs.append(req)
-    all_reqs = domain_reqs + pool_reqs
-
-    shuffle(all_reqs)
-    sim_pool.sim_send_requests(all_reqs)
-
-    current_pool_ledger_size = get_pools_ledger_size(sim_pool, ledger_id=POOL_LEDGER_ID)
-    current_domain_ledger_size = get_pools_ledger_size(sim_pool, ledger_id=DOMAIN_LEDGER_ID)
-    expected_node_reg = [name for name in sim_pool._genesis_validators if name not in demoted_names] + promoted_names
-
-    # Step 2. Start ordering and VC
-    do_order_and_vc(sim_pool, random, initial_view_no)
-
-    # Step 3. Check parameters like ordered txns count, node_reg state
-    # For now we can run this checks only for old nodes with newly added.
-    # Because we cannot run catchup process
-    # ToDo: change this checks for making they on whole pool after INDY-2148 will be implemented
-    sim_pool.timer.wait_for(partial(check_node_reg, sim_pool, expected_node_reg))
-    for node in sim_pool.nodes:
-        sim_pool.timer.wait_for(
-            partial(
-                check_ledger_size, node, current_pool_ledger_size + len(pool_reqs), POOL_LEDGER_ID))
-        sim_pool.timer.wait_for(
-            partial(
-                check_ledger_size, node, current_domain_ledger_size + len(domain_reqs), DOMAIN_LEDGER_ID))
-
-
-@pytest.mark.skip(reason="INDY-2148 Integrate catchup service to simulation pool")
-def test_demote_and_promote_back(node_req_promote_back,
-                                 node_req_demote,
-                                 sim_pool,
-                                 random,
-                                 indexes_to_demote,
-                                 node_req_add):
-    # Step 1. Prepare NODE requests and some of params to check
-    # Count of NODE requests is random but less then pool size
-    initial_view_no = sim_pool._initial_view_no
-    demoted_names = []
-    demoted_reqs = []
-    promoted_reqs = []
-    for i in indexes_to_demote:
-        name, req = node_req_demote(i)
-        demoted_names.append(name)
-        demoted_reqs.append(req)
-        _, req = node_req_promote_back(i)
-        promoted_reqs.append(req)
-
-    pool_reqs = []
-    [pool_reqs.extend(r) for r in zip(demoted_reqs, promoted_reqs)]
-
-    current_pool_ledger_size = get_pools_ledger_size(sim_pool, ledger_id=POOL_LEDGER_ID)
-    expected_node_reg = sim_pool._genesis_validators
-
-
-    do_order_and_vc(sim_pool, random, initial_view_no)
-
-    sim_pool.timer.wait_for(partial(check_node_reg, sim_pool, expected_node_reg))
-    for node in sim_pool.nodes:
-        sim_pool.timer.wait_for(
-            partial(
-                check_ledger_size, node, current_pool_ledger_size + len(pool_reqs), POOL_LEDGER_ID))
-
-
-
-def do_order_and_vc(pool, random, initial_view_no):
-
-    # Step 1. Start requests ordering
-    random_interval = random.float(1.0, 2.0)
-    RepeatingTimer(pool.timer, random_interval, partial(order_requests, pool))
-
-    # Step 2. Initiate view change process during request's ordering
-    for node in pool.nodes:
-        pool.timer.schedule(random_interval + 1.0,
-                            partial(node._internal_bus.send, VoteForViewChange(Suspicions.DEBUG_FORCE_VIEW_CHANGE)))
-
-    # Step 3. Wait for VC completing
-    pool.timer.wait_for(lambda: all(not node._data.waiting_for_new_view
-                                    and node._data.view_no > initial_view_no
-                                    for node in pool.nodes),
-                        max_iterations=100000)
-
-
-@pytest.mark.skip("INDY-2148, need catchup for new added node")
-def test_node_txn_edge_primaries(pool_with_edge_primaries,
-                                 node_req):
-    pool = pool_with_edge_primaries
-    current_view_no = pool.view_no
-    expected_view_no = current_view_no + 1
-    expected_primaries = RoundRobinConstantNodesPrimariesSelector.select_primaries_round_robin(expected_view_no,
-                                                                                               pool.validators,
-                                                                                               pool.f + 1)
-    req = node_req(pool.size)
-    pool.sim_send_requests([req])
-    random_interval = 1000
-    RepeatingTimer(pool.timer, random_interval, partial(order_requests, pool))
-    pool.timer.wait_for(lambda: all([n._data.view_no == expected_view_no for n in pool.nodes]))
-    pool.timer.wait_for(lambda: all([n._data.primaries == expected_primaries for n in pool.nodes]))
-
-
-def build_add_new_node_req(node_name, services, ports_addiction):
-    operation = {
-        TYPE: NODE,
-        DATA: {
-            ALIAS: node_name,
-            CLIENT_IP: '127.0.0.1',
-            CLIENT_PORT: 7000 + ports_addiction,
-            NODE_IP: '127.0.0.1',
-            NODE_PORT: 7002 + ports_addiction,
-            BLS_KEY: '00000000000000000000000000000000',
-        },
-        TARGET_NYM: node_name
-    }
-    if services is not None:
-        operation[DATA][SERVICES] = services
-
-    return Request(operation=operation, reqId=1513945121191691,
-                   protocolVersion=CURRENT_PROTOCOL_VERSION, identifier=randomString())
-
-
-def build_demote_node_req(node_name, txn):
-    txn_data = get_payload_data(txn)
-    target_nym = txn_data[TARGET_NYM]
-    txn_data = txn_data['data']
-    operation = {
-        TYPE: NODE,
-        DATA: {
-            ALIAS: node_name,
-            CLIENT_IP: txn_data[CLIENT_IP],
-            CLIENT_PORT: txn_data[CLIENT_PORT],
-            NODE_IP: txn_data[NODE_IP],
-            NODE_PORT: txn_data[NODE_PORT],
-            SERVICES: [],
-        },
-        TARGET_NYM: target_nym
-    }
-    return Request(operation=operation, reqId=1513945121191691,
-                   protocolVersion=CURRENT_PROTOCOL_VERSION, identifier=get_from(txn))
-
-
-def check_primaries(pool: SimPool, expected_primaries):
-    for node in pool.nodes:
-        if node._data.primaries != expected_primaries:
-            logger.debug("Node: {}, current primaries: {}, expected_primaries: {}".format(
-                node.name, node._data.primaries, expected_primaries
-            ))
-            return False
-    return True
-
-
-def check_node_reg(pool: SimPool, expected_node_reg):
-    for node in pool.nodes:
-        committed_node_reg = node._write_manager.node_reg_handler.committed_node_reg
-        if set(committed_node_reg).difference(set(expected_node_reg)):
-            logger.debug("Node: {}, Current node reg: {}, Expected node reg: {}".format(
-                node.name,
-                committed_node_reg,
-                expected_node_reg
-            ))
-            return False
-    return True
-
-
-def get_txn_data_from_ledger(ledger, alias):
-    for _, t in ledger.getAllTxn():
-        txn_data = get_payload_data(t)['data']
-        if txn_data[ALIAS] == alias:
-            return t
-
-
-def node_req_add(pool_size):
-    return build_add_new_node_req(Greeks[pool_size][0], [VALIDATOR], pool_size)
+def node_req_add(sim_pool, node_index):
+    return build_add_new_node_req(Greeks[sim_pool.size][0], [VALIDATOR], node_index)
 
 
 def node_req_demote(sim_pool, node_index):
@@ -528,4 +382,13 @@
            build_demote_node_req(Greeks[node_index][0],
                                  get_txn_data_from_ledger(
                                      node_to_demote._write_manager.database_manager.get_ledger(POOL_LEDGER_ID),
-                                     Greeks[node_index][0]))+                                     Greeks[node_index][0]))
+
+
+def node_req_promote_back(sim_pool, node_index):
+    node_to_promote = sim_pool.nodes[node_index]
+    return node_to_promote.name.split(':')[0], \
+           build_promote_node_back_req(Greeks[node_index][0],
+                                       get_txn_data_from_ledger(
+                                       node_to_promote._write_manager.database_manager.get_ledger(POOL_LEDGER_ID),
+                                       Greeks[node_index][0]))