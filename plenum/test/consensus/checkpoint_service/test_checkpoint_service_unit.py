from unittest.mock import Mock

import pytest

from common.exceptions import LogicError
from plenum.common.constants import DOMAIN_LEDGER_ID
from plenum.common.messages.internal_messages import CheckpointStabilized, NeedBackupCatchup, NeedMasterCatchup
from plenum.common.messages.node_messages import Checkpoint, Ordered, PrePrepare
from plenum.common.stashing_router import DISCARD
from plenum.common.util import updateNamedTuple, getMaxFailures
from plenum.server.consensus.checkpoint_service import CheckpointService
from plenum.server.consensus.consensus_shared_data import preprepare_to_batch_id
from plenum.test.checkpoints.helper import cp_digest, cp_key
from plenum.test.helper import create_pre_prepare_params


@pytest.fixture
def pre_prepare(checkpoint_service):
    params = create_pre_prepare_params(None,
                                       ledger_id=DOMAIN_LEDGER_ID,
                                       view_no=checkpoint_service.view_no,
                                       pp_seq_no=1)
    pp = PrePrepare(*params)
    return pp


@pytest.fixture
def ordered(pre_prepare):
    ord_args = [
        pre_prepare.instId,
        pre_prepare.viewNo,
        pre_prepare.reqIdr,
        [],
        pre_prepare.ppSeqNo,
        pre_prepare.ppTime,
        pre_prepare.ledgerId,
        pre_prepare.stateRootHash,
        pre_prepare.txnRootHash,
        pre_prepare.auditTxnRootHash,
        ["Alpha", "Beta"]
    ]
    return Ordered(*ord_args)


@pytest.fixture
def checkpoint(ordered, tconf):
    start = ordered.ppSeqNo % tconf.CHK_FREQ
    return Checkpoint(instId=ordered.instId,
                      viewNo=ordered.viewNo,
                      seqNoStart=0,
                      seqNoEnd=start + tconf.CHK_FREQ - 1,
                      digest=cp_digest(start + tconf.CHK_FREQ - 1))

# TODO: Add test checking that our checkpoint is stabilized only if we receive
#  quorum of checkpoints with expected digest

def test_start_catchup_on_quorum_of_stashed_checkpoints(checkpoint_service, checkpoint, pre_prepare,
                                                        tconf, ordered, validators, is_master):
    master_catchup_handler = Mock()
    backup_catchup_handler = Mock()
    checkpoint_service._bus.subscribe(NeedMasterCatchup, master_catchup_handler)
    checkpoint_service._bus.subscribe(NeedBackupCatchup, backup_catchup_handler)

    def check_catchup_not_started():
        master_catchup_handler.assert_not_called()
        backup_catchup_handler.assert_not_called()

    def check_catchup_started(till_seq_no: int):
        if is_master:
            master_catchup_handler.assert_called_once_with(NeedMasterCatchup())
            backup_catchup_handler.assert_not_called()
        else:
            master_catchup_handler.assert_not_called()
            backup_catchup_handler.assert_called_once_with(
                NeedBackupCatchup(inst_id=checkpoint_service._data.inst_id,
                                  caught_up_till_3pc=(checkpoint_service.view_no,
                                                      till_seq_no)))

    quorum = checkpoint_service._data.quorums.checkpoint.value
    n = len(validators)
    assert quorum == n - getMaxFailures(n) - 1
    senders = ["sender{}".format(i) for i in range(quorum + 1)]

    till_seq_no = 2 * tconf.CHK_FREQ

    new_checkpoint = Checkpoint(instId=ordered.instId,
                                viewNo=ordered.viewNo,
                                seqNoStart=0,
                                seqNoEnd=till_seq_no,
                                digest=cp_digest(till_seq_no))

    key = checkpoint_service._checkpoint_key(checkpoint)
    for sender in senders[:quorum]:
        checkpoint_service.process_checkpoint(checkpoint, sender)
        assert sender in checkpoint_service._received_checkpoints[key]
    check_catchup_not_started()

    new_key = checkpoint_service._checkpoint_key(new_checkpoint)
    for sender in senders[:quorum - 1]:
        checkpoint_service.process_checkpoint(new_checkpoint, sender)
        assert sender in checkpoint_service._received_checkpoints[new_key]
    check_catchup_not_started()

    checkpoint_service.process_checkpoint(new_checkpoint, senders[quorum - 1])
    check_catchup_started(till_seq_no)


def test_process_backup_catchup_msg(checkpoint_service, tconf, checkpoint):
    till_seq_no = tconf.CHK_FREQ
    key = cp_key(checkpoint.viewNo, till_seq_no)

    new_till_seq_no = till_seq_no = tconf.CHK_FREQ
    new_key = cp_key(checkpoint.viewNo, new_till_seq_no)

    checkpoint_service._data.last_ordered_3pc = (checkpoint_service.view_no, 0)
    checkpoint_service._data.stable_checkpoint = 1

    checkpoint_service._received_checkpoints[key] = {"frm"}
    checkpoint_service._received_checkpoints[new_key] = {"frm"}
    checkpoint_service._data.checkpoints.append(checkpoint)

    checkpoint_service._data.last_ordered_3pc = (checkpoint_service.view_no, till_seq_no)
    checkpoint_service.caught_up_till_3pc(checkpoint_service._data.last_ordered_3pc)

    assert checkpoint_service._data.low_watermark == till_seq_no
<<<<<<< HEAD
    assert checkpoint in checkpoint_service._data.checkpoints
    assert checkpoint_service._data.stable_checkpoint == till_seq_no
=======
    assert not checkpoint_service._data.checkpoints
    assert checkpoint_service._data.stable_checkpoint == 1
>>>>>>> b29acee7
    assert key not in checkpoint_service._received_checkpoints
    assert new_key not in checkpoint_service._received_checkpoints


def test_process_checkpoint(checkpoint_service, checkpoint, pre_prepare, tconf, ordered, validators, is_master):
    checkpoint_stabilized_handler = Mock()
    checkpoint_service._bus.subscribe(CheckpointStabilized, checkpoint_stabilized_handler)
    quorum = checkpoint_service._data.quorums.checkpoint.value
    n = len(validators)
    assert quorum == n - getMaxFailures(n) - 1
    senders = ["sender{}".format(i) for i in range(quorum + 1)]

    till_seq_no = tconf.CHK_FREQ

    checkpoint_service._received_checkpoints[cp_key(checkpoint.viewNo, 1)] = {"frm"}
    # For now, on checkpoint stabilization phase all checkpoints
    # with ppSeqNo less then stable_checkpoint will be removed
    checkpoint_service._received_checkpoints[cp_key(checkpoint.viewNo + 1, till_seq_no + 100)] = {"frm"}

    pre_prepare.ppSeqNo = till_seq_no
    pre_prepare.auditTxnRootHash = cp_digest(till_seq_no)
    ordered.ppSeqNo = pre_prepare.ppSeqNo
    ordered.auditTxnRootHash = pre_prepare.auditTxnRootHash
    checkpoint_service._data.preprepared.append(preprepare_to_batch_id(pre_prepare))
    checkpoint_service.process_ordered(ordered)

    _check_checkpoint(checkpoint_service, till_seq_no, pre_prepare, check_shared_data=True)

    for sender in senders[:quorum - 1]:
        checkpoint_service.process_checkpoint(checkpoint, sender)
    assert checkpoint_service._data.stable_checkpoint < till_seq_no

    # send the last checkpoint to stable it
    checkpoint_service.process_checkpoint(checkpoint, senders[quorum - 1])
    assert checkpoint_service._data.stable_checkpoint == till_seq_no

    # check _remove_stashed_checkpoints()
    assert sum(1 for cp in checkpoint_service._received_checkpoints
               if cp.view_no == checkpoint.viewNo) == 0
    assert sum(1 for cp in checkpoint_service._received_checkpoints if
               cp.view_no == checkpoint.viewNo + 1) > 0

    # check watermarks
    assert checkpoint_service._data.low_watermark == checkpoint.seqNoEnd

    # check that a Cleanup msg has been sent
    checkpoint_stabilized_handler.assert_called_once_with(
        CheckpointStabilized(inst_id=checkpoint_service._data.inst_id,
                             last_stable_3pc=(checkpoint.viewNo, checkpoint.seqNoEnd)))


def test_process_ordered(checkpoint_service, ordered, pre_prepare, tconf):
    with pytest.raises(LogicError, match="CheckpointService | Can't process Ordered msg because "
                                         "ppSeqNo {} not in preprepared".format(ordered.ppSeqNo)):
        checkpoint_service.process_ordered(ordered)

    checkpoint_service._data.preprepared.append(preprepare_to_batch_id(pre_prepare))
    checkpoint_service.process_ordered(ordered)
    _check_checkpoint(checkpoint_service, tconf.CHK_FREQ, pre_prepare)

    pre_prepare.ppSeqNo = tconf.CHK_FREQ
    ordered.ppSeqNo = pre_prepare.ppSeqNo
    checkpoint_service._data.preprepared.append(preprepare_to_batch_id(pre_prepare))
    checkpoint_service.process_ordered(ordered)
    _check_checkpoint(checkpoint_service, tconf.CHK_FREQ, pre_prepare, check_shared_data=True)

    pre_prepare.ppSeqNo += 1
    ordered.ppSeqNo = pre_prepare.ppSeqNo
    checkpoint_service._data.preprepared.append(preprepare_to_batch_id(pre_prepare))
    checkpoint_service.process_ordered(ordered)
    _check_checkpoint(checkpoint_service, tconf.CHK_FREQ * 2, pre_prepare)


def _check_checkpoint(checkpoint_service: CheckpointService,
                      cp_seq_no: int,
                      pp: PrePrepare,
                      check_shared_data: bool = False):
    for checkpoint in checkpoint_service._data.checkpoints:
        if checkpoint.seqNoEnd == cp_seq_no:
            assert checkpoint.instId == pp.instId
            assert checkpoint.viewNo == pp.viewNo
            if pp.ppSeqNo == cp_seq_no:
                assert checkpoint.digest == pp.auditTxnRootHash
            return
    assert not check_shared_data, "The checkpoint should contains in the consensus_data."


def test_remove_stashed_checkpoints_doesnt_crash_when_current_view_no_is_greater_than_last_stashed_checkpoint(
        checkpoint_service):
    till_3pc_key = (1, 1)
    checkpoint_service._received_checkpoints[cp_key(1, 1)] = {"some_node", "other_node"}
    checkpoint_service._data.view_no = 2
    checkpoint_service._remove_received_checkpoints(till_3pc_key)
    assert not checkpoint_service._received_checkpoints<|MERGE_RESOLUTION|>--- conflicted
+++ resolved
@@ -123,13 +123,8 @@
     checkpoint_service.caught_up_till_3pc(checkpoint_service._data.last_ordered_3pc)
 
     assert checkpoint_service._data.low_watermark == till_seq_no
-<<<<<<< HEAD
     assert checkpoint in checkpoint_service._data.checkpoints
     assert checkpoint_service._data.stable_checkpoint == till_seq_no
-=======
-    assert not checkpoint_service._data.checkpoints
-    assert checkpoint_service._data.stable_checkpoint == 1
->>>>>>> b29acee7
     assert key not in checkpoint_service._received_checkpoints
     assert new_key not in checkpoint_service._received_checkpoints
 
