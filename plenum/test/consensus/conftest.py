--- conflicted
+++ resolved
@@ -14,11 +14,8 @@
 from plenum.server.consensus.view_change_service import ViewChangeService
 from plenum.server.database_manager import DatabaseManager
 from plenum.server.request_managers.write_request_manager import WriteRequestManager
-<<<<<<< HEAD
+from plenum.test.checkpoints.helper import cp_digest
 from plenum.test.consensus.helper import primary_in_view
-=======
-from plenum.test.checkpoints.helper import cp_digest
->>>>>>> fc9c7de1
 from plenum.test.greek import genNodeNames
 from plenum.test.helper import MockTimer, MockNetwork
 from plenum.test.testing_utils import FakeSomething
@@ -106,11 +103,7 @@
             stableCheckpoint=4,
             prepared=[],
             preprepared=[],
-<<<<<<< HEAD
-            checkpoints=[Checkpoint(instId=0, viewNo=view_no - 1, seqNoStart=0, seqNoEnd=4, digest='some')]
-=======
             checkpoints=[Checkpoint(instId=0, viewNo=view_no, seqNoStart=0, seqNoEnd=4, digest=cp_digest(0, 4))]
->>>>>>> fc9c7de1
         )
         return vc
 
