--- conflicted
+++ resolved
@@ -145,7 +145,6 @@
 # down writes as shown in a test `test_file_store_perf.py` in the ledger
 # repository
 EnsureLedgerDurability = True
-<<<<<<< HEAD
 
 
 # After `Max3PCBatchSize` requests or `Max3PCBatchTime`, whichever is earlier,
@@ -162,5 +161,3 @@
 MaxStateProofSize = 10
 # State proof timeout
 MaxStateProofTime = 3
-=======
->>>>>>> 89d68521
