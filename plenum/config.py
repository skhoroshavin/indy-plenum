--- conflicted
+++ resolved
@@ -352,12 +352,7 @@
 # - None - don't remove replicas
 # - "local" - remove replicas without quorum, if current node needs this
 # - "quorum" - remove replicas only with quorum of BackupInstanceFaulty
-<<<<<<< HEAD
 REPLICAS_REMOVING_WITH_DEGRADATION = "quorum"
 REPLICAS_REMOVING_WITH_PRIMARY_DISCONNECTED = "local"
-=======
-REPLICAS_REMOVING_WITH_DEGRADATION = "local"
-REPLICAS_REMOVING_WITH_PRIMARY_DISCONNECTED = "local"
-
-EXTENDED_QUOTA_MULTIPLIER_BEFORE_VC = 10
->>>>>>> 3184e4c3
+
+EXTENDED_QUOTA_MULTIPLIER_BEFORE_VC = 10