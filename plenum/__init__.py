--- conflicted
+++ resolved
@@ -22,8 +22,9 @@
 
 def setup_plugins():
     global PLUGIN_LEDGER_IDS
-<<<<<<< HEAD
     global PLUGIN_CLIENT_REQUEST_FIELDS
+
+    config = getConfigOnce()
 
     plugin_root = config.PLUGIN_ROOT
     try:
@@ -34,14 +35,6 @@
     enabled_plugins = config.ENABLED_PLUGINS
     for plugin_name in enabled_plugins:
         plugin_path = os.path.join(plugin_root.__path__[0],
-=======
-
-    config = getConfigOnce()
-
-    ENABLED_PLUGINS = config.ENABLED_PLUGINS
-    for plugin_name in ENABLED_PLUGINS:
-        plugin_path = os.path.join(plenum.server.plugin.__path__[0],
->>>>>>> 1a870801
                                    plugin_name, '__init__.py')
         spec = spec_from_file_location('__init__.py', plugin_path)
         init = module_from_spec(spec)
