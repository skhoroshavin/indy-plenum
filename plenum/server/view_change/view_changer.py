from collections import deque
from typing import List, Optional, Tuple
from functools import partial

from plenum.common.startable import Mode
from plenum.server.view_change.pre_view_change_strategies import preVCStrategies
from stp_core.common.log import getlogger
from stp_core.ratchet import Ratchet

from common.exceptions import PlenumValueError
from plenum.common.throttler import Throttler
from plenum.common.constants import PRIMARY_SELECTION_PREFIX, \
    VIEW_CHANGE_PREFIX, MONITORING_PREFIX, POOL_LEDGER_ID
from plenum.common.messages.node_messages import InstanceChange, ViewChangeDone, FutureViewChangeDone, \
    BackupInstanceFaulty
from plenum.common.util import mostCommonElement, SortedDict
from plenum.common.message_processor import MessageProcessor
from plenum.server.models import InstanceChanges
from plenum.server.has_action_queue import HasActionQueue
from plenum.server.suspicion_codes import Suspicions
from plenum.server.router import Router


logger = getlogger()

# TODO docs and types
# TODO logging


class ViewChanger(HasActionQueue, MessageProcessor):

    def __init__(self, node):
        self.node = node

        self._view_no = 0  # type: int

        HasActionQueue.__init__(self)
        self.pre_vc_strategy = None
        if hasattr(self.config, 'PRE_VC_STRATEGY'):
            self.pre_vc_strategy = preVCStrategies.get(self.config.PRE_VC_STRATEGY)(self)

        self.inBox = deque()
        self.outBox = deque()
        self.inBoxRouter = Router(
            (InstanceChange, self.process_instance_change_msg),
            (ViewChangeDone, self.process_vchd_msg),
            (FutureViewChangeDone, self.process_future_view_vchd_msg)
        )

        self.instanceChanges = InstanceChanges()

        # The quorum of `ViewChangeDone` msgs is different depending on whether we're doing a real view change,
        # or just propagating view_no and Primary from `CurrentState` messages sent to a newly joined Node.
        # TODO: separate real view change and Propagation of Primary
        # TODO: separate catch-up, view-change and primary selection so that
        # they are really independent.
        self.propagate_primary = False

        # Tracks if other nodes are indicating that this node is in lower view
        # than others. Keeps a map of view no to senders
        # TODO: Consider if sufficient ViewChangeDone for 2 different (and
        # higher views) are received, should one view change be interrupted in
        # between.
        self._next_view_indications = {}

        self._view_change_in_progress = False

        self.previous_view_no = None
        self.previous_master_primary = None

        self.set_defaults()

        self.initInsChngThrottling()

        # Action for _schedule instanceChange messages
        self.instance_change_action = None

        # Count of instance change rounds
        self.instance_change_rounds = 0

        # Time for view_change_starting
        self.start_view_change_ts = 0

        # Last successful viewNo.
        # In some cases view_change process can be uncompleted in time.
        # In that case we want to know, which viewNo was successful (last completed view_change)
        self.last_completed_view_no = 0

        # Force periodic view change if enabled in config
        force_view_change_freq = node.config.ForceViewChangeFreq
        if force_view_change_freq > 0:
            self.startRepeating(self.on_master_degradation, force_view_change_freq)

    def __repr__(self):
        return "{}".format(self.name)

    # PROPERTIES

    @property
    def view_no(self):
        return self._view_no

    @view_no.setter
    def view_no(self, value):
        logger.info("{} setting view no to {}".format(self.name, value))
        self._view_no = value

    @property
    def name(self):
        return self.node.name

    @property
    def config(self):
        return self.node.config

    @property
    def quorums(self):
        return self.node.quorums

    @property
    def view_change_in_progress(self):
        return self._view_change_in_progress

    @view_change_in_progress.setter
    def view_change_in_progress(self, value):
        self._view_change_in_progress = value

    @property
    def quorum(self) -> int:
        # TODO: re-factor this, separate this two states (selection of a new
        # primary and propagation of existing one)
        if not self.view_change_in_progress:
            return self.node.quorums.propagate_primary.value
        if self.propagate_primary:
            return self.node.quorums.propagate_primary.value
        return self.node.quorums.view_change_done.value

    @property
    def _hasViewChangeQuorum(self):
        # This method should just be present for master instance.
        """
        Checks whether n-f nodes completed view change and whether one
        of them is the next primary
        """
        num_of_ready_nodes = len(self._view_change_done)
        diff = self.quorum - num_of_ready_nodes
        if diff > 0:
            logger.info('{} needs {} ViewChangeDone messages'.format(self, diff))
            return False

        logger.info("{} got view change quorum ({} >= {})".
                    format(self.name, num_of_ready_nodes, self.quorum))
        return True

    @property
    def _is_propagated_view_change_completed(self):
        if not self._propagated_view_change_completed and \
                self.node.poolLedger is not None and \
                self.propagate_primary:

            accepted = self.get_sufficient_same_view_change_done_messages()
            if accepted is not None:
                accepted_pool_ledger_i = \
                    next(filter(lambda x: x[0] == POOL_LEDGER_ID,
                                accepted[1]))
                self_pool_ledger_i = \
                    next(filter(lambda x: x[0] == POOL_LEDGER_ID,
                                self.node.ledger_summary))
                logger.info("{} Primary selection has been already completed "
                            "on pool ledger info = {}, primary {}, self pool ledger info {}".
                            format(self, accepted_pool_ledger_i, accepted[0], self_pool_ledger_i))
                self._propagated_view_change_completed = True

        return self._propagated_view_change_completed

    @property
    def has_view_change_from_primary(self) -> bool:
        if not self._has_view_change_from_primary:
            next_primary_name = self.node.elector._next_primary_node_name_for_master()

            if next_primary_name not in self._view_change_done:
                logger.info("{} has not received ViewChangeDone from the next "
                            "primary {} (view_no: {}, totalNodes: {})".
                            format(self.name, next_primary_name, self.view_no, self.node.totalNodes))
            else:
                logger.info('{} received ViewChangeDone from primary {}'.format(self, next_primary_name))
                self._has_view_change_from_primary = True

        return self._has_view_change_from_primary

    @property
    def has_acceptable_view_change_quorum(self):
        if not self._has_acceptable_view_change_quorum:
            self._has_acceptable_view_change_quorum = (
                self._hasViewChangeQuorum and
                (self._is_propagated_view_change_completed or
                 self.has_view_change_from_primary)
            )
        return self._has_acceptable_view_change_quorum

    @property
    def is_behind_for_view(self) -> bool:
        # Checks if the node is currently behind the accepted state for this
        # view, only makes sense to call when the node has an acceptable
        # view change quorum
        _, accepted_ledger_summary = self.get_sufficient_same_view_change_done_messages()
        for (ledgerId, own_ledger_size, _), (_, accepted_ledger_size, _) in \
                zip(self.node.ledger_summary, accepted_ledger_summary):
            if own_ledger_size < accepted_ledger_size:
                logger.info("{} ledger {} sizes are differ: own {} accepted {}".
                            format(self, ledgerId, own_ledger_size, accepted_ledger_size))
                return True
        return False

    # __ PROPERTIES __

    # EXTERNAL EVENTS

    def on_master_degradation(self):
        """
        """
        view_no = self.view_no + 1
        logger.display("{} sending instance with view_no = {} and trying to start "
                       "view change since performance of master instance degraded".format(self, view_no))
        self.sendInstanceChange(view_no)
        self.do_view_change_if_possible(view_no)

    def send_instance_change_if_needed(self, proposed_view_no, reason):
        can, whyNot = self._canViewChange(proposed_view_no)
        # if scheduled action will be awakened after view change completed,
        # then this action must be stopped also.
        if not can and self.view_no < proposed_view_no and self.is_primary_disconnected():
            # Resend the same instance change message if we are not archive
            # InstanceChange quorum
            logger.info("Resend instance change message to all recipients")
            self.sendInstanceChange(proposed_view_no, reason)
            self._schedule(action=self.instance_change_action,
                           seconds=self.config.INSTANCE_CHANGE_TIMEOUT)
            logger.info("Count of rounds without quorum of "
                        "instance change messages: {}".format(self.instance_change_rounds))
            self.instance_change_rounds += 1
        else:
            # ViewChange procedure was started, therefore stop scheduling
            # resending instanceChange messages
            logger.info("Stop scheduling instance change resending")
            self._cancel(action=self.instance_change_action)
            self.instance_change_action = None
            self.instance_change_rounds = 0

    def on_primary_loss(self):
        view_no = self.view_no + 1
        logger.display("{} sending instance with view_no = {} and trying "
                       "to start view change since primary was lost".format(self, view_no))
        self.sendInstanceChange(view_no,
                                Suspicions.PRIMARY_DISCONNECTED)
        if self.instance_change_action:
            # It's an action, scheduled for previous instanceChange round
            logger.info("Stop previous instance change resending schedule")
            self._cancel(action=self.instance_change_action)
            self.instance_change_rounds = 0
        self.instance_change_action = partial(self.send_instance_change_if_needed,
                                              view_no,
                                              Suspicions.PRIMARY_DISCONNECTED)
        self._schedule(self.instance_change_action,
                       seconds=self.config.INSTANCE_CHANGE_TIMEOUT)
        self.do_view_change_if_possible(view_no)

    # TODO we have `on_primary_loss`, do we need that one?
    def on_primary_about_to_be_disconnected(self):
        view_no = self.view_no + 1
        logger.display("{} sending instance with view_no = {} "
                       "since primary is about to be disconnected".format(self, view_no))
        self.sendInstanceChange(
            view_no, Suspicions.PRIMARY_ABOUT_TO_BE_DISCONNECTED)

    def on_suspicious_primary(self, suspicion: Suspicions):
        view_no = self.view_no + 1
        logger.display("{} sending instance with view_no = {} since primary "
                       "seems suspicious, reason {}".format(self, view_no, suspicion.reason))
        self.sendInstanceChange(view_no, suspicion)
        # TODO why we don't try to start view change here

    def on_view_change_not_completed_in_time(self):
        view_no = self.view_no + 1
        logger.display("{} sending instance with view_no = {} since "
                       "view change to view {} is not completed in time".format(self, view_no, self.view_no))
        self.sendInstanceChange(view_no,
                                Suspicions.INSTANCE_CHANGE_TIMEOUT)

    def on_catchup_complete(self):
        if self.node.is_synced and self.node.master_replica.isPrimary is None and \
                not self._is_propagated_view_change_completed:
            self._send_view_change_done_message()

        self._start_selection()

    def process_future_view_vchd_msg(self, future_vcd_msg: FutureViewChangeDone, frm):
        # if we already started a view change then do not decide on a new one
        if self.view_change_in_progress:
            return

        from_current_state = future_vcd_msg.from_current_state
        view_no = future_vcd_msg.vcd_msg.viewNo
        # ToDo maybe we should compare with last_completed_view_no instead of viewNo.
        if not ((view_no > self.view_no) or
                (self.view_no == 0 and from_current_state)):
            # it means we already processed this future View Change Done
            return

        if self.view_no == 0 and from_current_state:
            # This is the first Propagate Primary,
            # so we need to make sure that we connected to the real primary for the proposed view
            # see test_view_change_after_back_to_quorum_with_disconnected_primary
            self.node.schedule_initial_propose_view_change()

        if view_no not in self._next_view_indications:
            self._next_view_indications[view_no] = {}
        self._next_view_indications[view_no][frm] = future_vcd_msg.vcd_msg
        self._start_view_change_if_possible(view_no, propagate_primary=from_current_state)

    # __ EXTERNAL EVENTS __

    def process_instance_change_msg(self, instChg: InstanceChange, frm: str) -> None:
        """
        Validate and process an instance change request.

        :param instChg: the instance change request
        :param frm: the name of the node that sent this `msg`
        """
        if frm not in self.node.nodestack.connecteds:
            self.node.discard(
                instChg,
                "received instance change request: {} from {} "
                "which is not in connected list: {}".
                format(instChg, frm, self.node.nodestack.connecteds), logger.info)
            return

        logger.info("{} received instance change request: {} from {}".format(self, instChg, frm))

        # TODO: add sender to blacklist?
        if not isinstance(instChg.viewNo, int):
            self.node.discard(
                instChg, "{}field view_no has incorrect type: {}".
                format(VIEW_CHANGE_PREFIX, type(instChg.viewNo)))
        elif instChg.viewNo <= self.view_no:
            self.node.discard(
                instChg,
                "Received instance change request with view no {} "
                "which is not more than its view no {}".
                format(instChg.viewNo, self.view_no), logger.info)
        else:
            # Record instance changes for views but send instance change
            # only when found master to be degraded. if quorum of view changes
            #  found then change view even if master not degraded
            self._on_verified_instance_change_msg(instChg, frm)

            if self.instanceChanges.hasInstChngFrom(instChg.viewNo, self.name):
                logger.info("{} received instance change message {} but has already "
                            "sent an instance change message".format(self, instChg))
            elif not self.node.monitor.isMasterDegraded():
                logger.info("{} received instance change message {} but did not "
                            "find the master to be slow".format(self, instChg))
            else:
                logger.display("{}{} found master degraded after receiving instance change"
                               " message from {}".format(VIEW_CHANGE_PREFIX, self, frm))
                self.sendInstanceChange(instChg.viewNo)

    def process_vchd_msg(self, msg: ViewChangeDone, sender: str) -> bool:
        """
        Processes ViewChangeDone messages. Once n-f messages have been
        received, decides on a primary for specific replica.

        :param msg: ViewChangeDone message
        :param sender: the name of the node from which this message was sent
        """
        logger.info("{}'s primary selector started processing of ViewChangeDone msg from {} : {}".
                    format(self.name, sender, msg))
        view_no = msg.viewNo
        if self.view_no != view_no:
            self.discard(msg, '{} got Primary from {} for view no {} '
                              'whereas current view no is {}'.
                         format(self, sender, view_no, self.view_no),
                         logMethod=logger.info)
            return False

        new_primary_name = msg.name
        if new_primary_name == self.previous_master_primary:
            self.discard(msg, '{} got Primary from {} for {} who was primary of '
                              'master in previous view too'.
                         format(self, sender, new_primary_name),
                         logMethod=logger.info)
            return False

        # Since a node can send ViewChangeDone more than one time
        self._on_verified_view_change_done_msg(msg, sender)
        # TODO why do we check that after the message tracking
        if self.node.master_replica.hasPrimary:
            self.discard(msg, "it already decided primary which is {}".
                         format(self.node.master_replica.primaryName), logger.info)
            return False

        self._start_selection()

    def send(self, msg):
        """
        Send a message to the node.

        :param msg: the message to send
        """
        logger.debug("{}'s view_changer sending {}".format(self.name, msg))
        self.outBox.append(msg)

    async def serviceQueues(self, limit=None) -> int:
        """
        Service at most `limit` messages from the inBox.

        :param limit: the maximum number of messages to service
        :return: the number of messages successfully processed
        """
        # do not start any view changes until catch-up is finished!
        if not Mode.is_done_syncing(self.node.mode):
            return 0
        return await self.inBoxRouter.handleAll(self.inBox, limit)

    def sendInstanceChange(self, view_no: int,
                           suspicion=Suspicions.PRIMARY_DEGRADED):
        """
        Broadcast an instance change request to all the remaining nodes

        :param view_no: the view number when the instance change is requested
        """

        # If not found any sent instance change messages in last
        # `ViewChangeWindowSize` seconds or the last sent instance change
        # message was sent long enough ago then instance change message can be
        # sent otherwise no.
        canSendInsChange, cooldown = self.insChngThrottler.acquire()
        if canSendInsChange:
            logger.info(
                "{}{} sending an instance change with view_no {}"
                " since {}".format(
                    VIEW_CHANGE_PREFIX,
                    self,
                    view_no,
                    suspicion.reason))
            logger.info("{}{} metrics for monitor: {}"
                        .format(MONITORING_PREFIX, self,
                                self.node.monitor.prettymetrics))
            msg = self._create_instance_change_msg(view_no, suspicion.code)
            self.send(msg)
            # record instance change vote for self and try to change the view
            # if quorum is reached
            self._on_verified_instance_change_msg(msg, self.name)
        else:
            logger.info("{} cannot send instance change sooner then {} seconds".format(self, cooldown))

    # noinspection PyAttributeOutsideInit
    def initInsChngThrottling(self):
        windowSize = self.node.config.ViewChangeWindowSize
        ratchet = Ratchet(a=2, b=0.05, c=1, base=2, peak=windowSize)
        self.insChngThrottler = Throttler(windowSize, ratchet.get)

    def _create_instance_change_msg(self, view_no, suspicion_code):
        return InstanceChange(view_no, suspicion_code)

    def _on_verified_instance_change_msg(self, msg, frm):
        view_no = msg.viewNo

        if not self.instanceChanges.hasInstChngFrom(view_no, frm):
            self.instanceChanges.addVote(msg, frm)
            if view_no > self.view_no:
                self.do_view_change_if_possible(view_no)

    def do_view_change_if_possible(self, view_no):
        # TODO: Need to handle skewed distributions which can arise due to
        # malicious nodes sending messages early on
        can, whyNot = self._canViewChange(view_no)
        if can:
            logger.display("{}{} initiating a view change to {} from {}".
                           format(VIEW_CHANGE_PREFIX, self, view_no, self.view_no))
            self.propagate_primary = False
            self.startViewChange(view_no)
        else:
            logger.info(whyNot)
        return can

    def _qourum_is_reached(self, count, propagate_primary):
        if propagate_primary:
            return self.quorums.propagate_primary.is_reached(count)
        else:
            return self.quorums.view_change_done.is_reached(count)

    def _start_view_change_if_possible(self, view_no, propagate_primary=False) -> bool:
        ind_count = len(self._next_view_indications[view_no])
        if self._qourum_is_reached(ind_count, propagate_primary):
            logger.display('{}{} starting view change for {} after {} view change '
                           'indications from other nodes'.format(VIEW_CHANGE_PREFIX, self, view_no, ind_count))
            self.propagate_primary = propagate_primary
            self.startViewChange(view_no)
            return True
        return False

    def _canViewChange(self, proposedViewNo: int) -> (bool, str):
        """
        Return whether there's quorum for view change for the proposed view
        number and its view is less than or equal to the proposed view
        """
        msg = None
        quorum = self.quorums.view_change.value
        if not self.instanceChanges.hasQuorum(proposedViewNo, quorum):
            msg = '{} has no quorum for view {}'.format(self, proposedViewNo)
        elif not proposedViewNo > self.view_no:
            msg = '{} is in higher view more than {}'.format(
                self, proposedViewNo)

        return not bool(msg), msg

    def startViewChange(self, proposed_view_no: int, continue_vc=False):
        """
        Trigger the view change process.

        :param proposed_view_no: the new view number after view change.
        """
        # TODO: consider moving this to pool manager
        # TODO: view change is a special case, which can have different
        # implementations - we need to make this logic pluggable

<<<<<<< HEAD
        self.previous_view_no = self.view_no
=======
        if self.pre_vc_strategy and (not self.propagate_primary) and (not continue_vc):
            self.pre_vc_strategy.prepare_view_change(proposed_view_no)
            return
>>>>>>> 98daa9f7
        self.view_no = proposed_view_no
        self.view_change_in_progress = True
        self.previous_master_primary = self.node.master_primary_name
        self.set_defaults()
        self._process_vcd_for_future_view()

        self.initInsChngThrottling()

        self.node.on_view_change_start()
        self.node.start_catchup()

    def _process_vcd_for_future_view(self):
        # make sure that all received VCD messages for future view
        # (including the current view) are stored, as they will be needed for a quorum
        # to finish the View Change and start selection.
        # This is especially critical for Propagate Primary mode (on receiving CURRENT_STATE by a new node).
        if self.view_no in self._next_view_indications:
            for frm, vcd in self._next_view_indications[self.view_no].items():
                # we call _on_verified_view_change_done_msg, not process_vchd_msg,
                # since we may be in propagate primary mode where some of validation inside process_vchd_msg
                # is not correct (for example, checking that the new primary differs from the current one)
                self._on_verified_view_change_done_msg(vcd, frm)

        # remove all for previous views
        for view_no in tuple(self._next_view_indications.keys()):
            if view_no <= self.view_no:
                del self._next_view_indications[view_no]

    def _on_verified_view_change_done_msg(self, msg, frm):
        new_primary_name = msg.name
        ledger_summary = msg.ledgerInfo

        # TODO what is the case when node sends several different
        # view change done messages
        data = (new_primary_name, ledger_summary)
        self._view_change_done[frm] = data

    def _start_selection(self):

        error = None

        if not self.node.is_synced:
            error = "mode is {}".format(self.node.mode)
        elif not self.has_acceptable_view_change_quorum:
            error = "has no view change quorum or no message from next primary"
        else:
            rv = self.get_sufficient_same_view_change_done_messages()
            if rv is None:
                error = "there are not sufficient same ViewChangeDone messages"
            elif not (self._is_propagated_view_change_completed or
                      self._verify_primary(*rv)):
                error = "failed to verify primary"

        if error is not None:
            logger.info('{} cannot start primary selection because {}'.format(self, error))
            return

        if self.is_behind_for_view:
            logger.info('{} is synced and has an acceptable view change quorum '
                        'but is behind the accepted state'.format(self))
            self.node.start_catchup()
            return

        logger.info("{} starting selection".format(self))

        nodeReg = None
        # in case of already completed view change
        # use node registry actual for the moment when it happened
        if self._is_propagated_view_change_completed:
            assert self._accepted_view_change_done_message is not None
            ledger_summary = self._accepted_view_change_done_message[1]
            pool_ledger_size = ledger_summary[POOL_LEDGER_ID][1]
            nodeReg = self.node.poolManager.getNodeRegistry(pool_ledger_size)
        if self.view_change_in_progress:
            self.node.backup_instance_faulty_processor.restore_replicas()

        self.node.select_primaries(nodeReg)

        if self.view_change_in_progress:
            self.view_change_in_progress = False
            self.node.on_view_change_complete()
            # when we had INSTANCE_CHANGE message, they added into instanceChanges
            # by msg.view_no. When view change was occured and view_no is changed,
            # then we should delete all INSTANCE_CHANGE messages with current (already changed)
            # view_no (which used in corresponded INSTANCE_CHANGE messages)
            # Therefore we delete all INSTANCE_CHANGE messages from previous and current view number
            for view_number in list(self.instanceChanges.keys()):
                if view_number <= self.view_no:
                    self.instanceChanges.pop(view_number, None)
            self.previous_view_no = None
            self.previous_master_primary = None
            self.propagate_primary = False

    def set_defaults(self):
        # Tracks view change done message
        self._view_change_done = {}  # replica name -> data

        # Set when an appropriate view change quorum is found which has
        # sufficient same ViewChangeDone messages
        self._primary_verified = False

        self._has_view_change_from_primary = False

        self._has_acceptable_view_change_quorum = False

        self._accepted_view_change_done_message = None

        # accept any primary if propagating view change done msgs
        # for already completed view change
        self._propagated_view_change_completed = False

    def get_sufficient_same_view_change_done_messages(self) -> Optional[Tuple]:
        # Returns whether has a quorum of ViewChangeDone messages that are same
        # TODO: Does not look like optimal implementation.
        if self._accepted_view_change_done_message is None and \
                self._view_change_done:
            votes = self._view_change_done.values()
            votes = [(nm, tuple(tuple(i) for i in info)) for nm, info in votes]
            (new_primary, ledger_info), vote_count = mostCommonElement(votes)
            if vote_count >= self.quorum:
                logger.info('{} found acceptable primary {} and ledger info {}'.
                            format(self, new_primary, ledger_info))
                self._accepted_view_change_done_message = (new_primary,
                                                           ledger_info)
            else:
                logger.info('{} does not have acceptable primary, only {} votes for {}'.
                            format(self, vote_count, (new_primary, ledger_info)))

        return self._accepted_view_change_done_message

    def _verify_primary(self, new_primary, ledger_info):
        """
        This method is called when sufficient number of ViewChangeDone
        received and makes steps to switch to the new primary
        """
        expected_primary = self.node.elector._next_primary_node_name_for_master()
        if new_primary != expected_primary:
            logger.error("{}{} expected next primary to be {}, but majority "
                         "declared {} instead for view {}"
                         .format(PRIMARY_SELECTION_PREFIX, self.name,
                                 expected_primary, new_primary, self.view_no))
            return False

        self._primary_verified = True
        return True
        # TODO: check if ledger status is expected

    def _send_view_change_done_message(self):
        """
        Sends ViewChangeDone message to other protocol participants
        """
        new_primary_name = self.node.elector._next_primary_node_name_for_master()
        ledger_summary = self.node.ledger_summary
        message = ViewChangeDone(self.view_no,
                                 new_primary_name,
                                 ledger_summary)

        logger.info("{} is sending ViewChangeDone msg to all : {}".format(self, message))

        self.send(message)
        self._on_verified_view_change_done_msg(message, self.name)

    # overridden method of PrimaryDecider
    def get_msgs_for_lagged_nodes(self) -> List[ViewChangeDone]:
        # Should not return a list, only done for compatibility with interface
        """
        Returns the last accepted `ViewChangeDone` message.
        If no view change has happened returns ViewChangeDone
        with view no 0 to a newly joined node
        """
        # TODO: Consider a case where more than one node joins immediately,
        # then one of the node might not have an accepted
        # ViewChangeDone message
        messages = []
        accepted = self._accepted_view_change_done_message
        if accepted:
            messages.append(ViewChangeDone(self.last_completed_view_no, *accepted))
        elif self.name in self._view_change_done:
            messages.append(ViewChangeDone(self.last_completed_view_no,
                                           *self._view_change_done[self.name]))
        else:
            logger.info('{} has no ViewChangeDone message to send for view {}'.
                        format(self, self.view_no))
        return messages

    def is_primary_disconnected(self):
        return \
            self.node.primaries_disconnection_times[self.node.master_replica.instId] and self.node.master_primary_name and \
            self.node.master_primary_name not in self.node.nodestack.conns<|MERGE_RESOLUTION|>--- conflicted
+++ resolved
@@ -525,13 +525,10 @@
         # TODO: view change is a special case, which can have different
         # implementations - we need to make this logic pluggable
 
-<<<<<<< HEAD
-        self.previous_view_no = self.view_no
-=======
         if self.pre_vc_strategy and (not self.propagate_primary) and (not continue_vc):
             self.pre_vc_strategy.prepare_view_change(proposed_view_no)
             return
->>>>>>> 98daa9f7
+        self.previous_view_no = self.view_no
         self.view_no = proposed_view_no
         self.view_change_in_progress = True
         self.previous_master_primary = self.node.master_primary_name
