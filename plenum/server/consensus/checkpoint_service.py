--- conflicted
+++ resolved
@@ -249,12 +249,6 @@
         # because according to paper, checkpoints cleared only when next stabilized.
         # Avoid using it while implement other services.
         self._data.checkpoints.clear()
-<<<<<<< HEAD
-        # TODO: change to = 1 in ViewChangeService integration.
-        self._data.stable_checkpoint = 0
-        self._data.checkpoints.append(self._data.initial_checkpoint)
-=======
->>>>>>> b29acee7
 
     def __str__(self) -> str:
         return "{} - checkpoint_service".format(self._data.name)
