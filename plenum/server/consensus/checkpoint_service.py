--- conflicted
+++ resolved
@@ -123,17 +123,11 @@
         self.update_watermark_from_3pc()
 
     def process_ordered(self, ordered: Ordered):
-<<<<<<< HEAD
         if ordered.instId != self._data.inst_id:
             return
-        for pp in reversed(self._data.preprepared):
-            if pp.ppSeqNo == ordered.ppSeqNo:
-                self._add_to_checkpoint(pp.ppSeqNo, pp.digest, pp.ledgerId, pp.viewNo)
-=======
         for batch_id in reversed(self._data.preprepared):
             if batch_id.pp_seq_no == ordered.ppSeqNo:
                 self._add_to_checkpoint(batch_id.pp_seq_no, batch_id.pp_digest, ordered.ledgerId, batch_id.view_no)
->>>>>>> d4ad799a
                 return
         raise LogicError("CheckpointService | Can't process Ordered msg because "
                          "ppSeqNo {} not in preprepared".format(ordered.ppSeqNo))
