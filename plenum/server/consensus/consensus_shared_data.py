from typing import List, NamedTuple, Optional

from plenum.common.config_util import getConfig
from plenum.common.messages.node_messages import PrePrepare, Checkpoint
from sortedcontainers import SortedListWithKey

from plenum.common.startable import Mode
<<<<<<< HEAD
from plenum.common.util import SortedDict
from plenum.server.models import Prepares, Commits
=======
from plenum.common.types import f
>>>>>>> 98d5363f
from plenum.server.propagator import Requests
from plenum.server.quorums import Quorums

# `view_no` is a view no is the current view_no, but `pp_view_no` is a view no when the given PrePrepare has been
# initially created and applied

# it's critical to keep the original view no to correctly create audit ledger transaction
# (since PrePrepare's view no is present there)

# An example when `view_no` != `pp_view_no`, is when view change didn't finish at first round
# (next primary is unavailable for example)
BatchID = NamedTuple('BatchID', [('view_no', int), ('pp_view_no', int), ('pp_seq_no', int), ('pp_digest', str)])


def preprepare_to_batch_id(pre_prepare: PrePrepare) -> BatchID:
    pp_view_no = pre_prepare.originalViewNo if f.ORIGINAL_VIEW_NO.nm in pre_prepare else pre_prepare.viewNo
    return BatchID(pre_prepare.viewNo, pp_view_no, pre_prepare.ppSeqNo, pre_prepare.digest)


class ConsensusSharedData:
    """
    This is a 3PC-state shared between Ordering, Checkpoint and ViewChange services.
    TODO: Consider depending on audit ledger
    TODO: Consider adding persistent local storage for 3PC certificates
    TODO: Restore primary name from audit ledger instead of passing through constructor
    """

    def __init__(self, name: str, validators: List[str], inst_id: int, is_master: bool = True):
        self._name = name
        self.inst_id = inst_id
        self.view_no = 0
        self.waiting_for_new_view = False
        self.primaries = []
        self.is_master = is_master

        self.legacy_vc_in_progress = False
        self.requests = Requests()
        self.last_ordered_3pc = (0, 0)
        # Indicates name of the primary replica of this protocol instance.
        # None in case the replica does not know who the primary of the
        # instance is
        # TODO: Replace this by read-only property which uses primaries and inst_id
        self.primary_name = None
        # seqNoEnd of the last stabilized checkpoint
        self.stable_checkpoint = 0
        # Checkpoint messages which the current node sent.
        # TODO: Replace sorted list with dict
        self.checkpoints = SortedListWithKey(key=lambda checkpoint: checkpoint.seqNoEnd)
        self.checkpoints.append(self.initial_checkpoint)
        # List of BatchIDs of PrePrepare messages for which quorum of Prepare messages is not reached yet
        self.preprepared = []  # type:  List[BatchID]
        # List of BatchIDs of PrePrepare messages for which quorum of Prepare messages is reached
        self.prepared = []  # type:  List[BatchID]
        self._validators = None
        self.quorums = None
        # a list of validator node names ordered by rank (historical order of adding)
        self.set_validators(validators)
        self.low_watermark = 0
        self.log_size = getConfig().LOG_SIZE
        self.high_watermark = self.low_watermark + self.log_size
        self.pp_seq_no = 0
        self.node_mode = Mode.starting
        # ToDo: it should be set in view_change_service before view_change starting
        # 3 phase key for the last prepared certificate before view change
        # started, applicable only to master instance
        self.legacy_last_prepared_before_view_change = None
        self.prev_view_prepare_cert = None

        # Dictionary of sent PRE-PREPARE that are stored by primary replica
        # which it has broadcasted to all other non primary replicas
        # Key of dictionary is a 2 element tuple with elements viewNo,
        # pre-prepare seqNo and value is the received PRE-PREPARE
        self.sent_preprepares = SortedDict(lambda k: (k[0], k[1]))
        # type: Dict[Tuple[int, int], PrePrepare]

        # Dictionary of all Prepare requests. Key of dictionary is a 2
        # element tuple with elements viewNo, seqNo and value is a 2 element
        # tuple containing request digest and set of sender node names(sender
        # replica names in case of multiple protocol instances)
        # (viewNo, seqNo) -> ((identifier, reqId), {senders})
        self.prepares = Prepares()
        # type: Dict[Tuple[int, int], Tuple[Tuple[str, int], Set[str]]]

        self.commits = Commits()
        # type: Dict[Tuple[int, int], Tuple[Tuple[str, int], Set[str]]]

        # Tracks for which keys PRE-PREPAREs have been requested.
        # Cleared in `gc`
        self.requested_pre_prepares = {}

    @property
    def name(self) -> str:
        return self._name

    def set_validators(self, validators: List[str]):
        self._validators = validators
        self.quorums = Quorums(len(validators))

    @property
    def validators(self) -> List[str]:
        """
        List of validator nodes aliases
        """
        return self._validators

    @property
    def is_primary(self) -> Optional[bool]:
        """
        TODO: It would be much more clear and easy to use if this returned just bool.
        Returns is replica primary for this instance.
        If primary name is not defined yet, returns None
        """
        return None if self.primary_name is None else self.primary_name == self.name

    @property
    def is_participating(self):
        return self.node_mode == Mode.participating

    @property
    def is_synced(self):
        return Mode.is_done_syncing(self.node_mode)

    @property
    def total_nodes(self):
        return len(self.validators)

    @property
    def initial_checkpoint(self):
        return Checkpoint(instId=self.inst_id, viewNo=0, seqNoStart=0, seqNoEnd=0, digest=None)

    @property
    def last_checkpoint(self) -> Checkpoint:
        return self.checkpoints[-1]<|MERGE_RESOLUTION|>--- conflicted
+++ resolved
@@ -5,12 +5,9 @@
 from sortedcontainers import SortedListWithKey
 
 from plenum.common.startable import Mode
-<<<<<<< HEAD
 from plenum.common.util import SortedDict
 from plenum.server.models import Prepares, Commits
-=======
 from plenum.common.types import f
->>>>>>> 98d5363f
 from plenum.server.propagator import Requests
 from plenum.server.quorums import Quorums
 
