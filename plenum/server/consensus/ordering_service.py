--- conflicted
+++ resolved
@@ -2257,10 +2257,6 @@
 
         return PROCESS, None
 
-<<<<<<< HEAD
-    def _cleanup_process(self, msg: CheckpointStabilized):
-        self.gc(msg.last_stable_3pc)
-=======
     def process_old_view_preprepare_request(self, msg: OldViewPrePrepareRequest, sender):
         result, reason = self._validate(msg)
         if result != PROCESS:
@@ -2298,7 +2294,11 @@
         # PrePrepare is accepted from the current Primary only
         sender = generateName(self._data.primary_name, self._data.inst_id)
         self.process_preprepare(new_pp, sender)
->>>>>>> 87edc541
+
+        return PROCESS, None
+
+    def _cleanup_process(self, msg: CheckpointStabilized):
+        self.gc(msg.last_stable_3pc)
 
     def _preprepare_batch(self, pp: PrePrepare):
         """
