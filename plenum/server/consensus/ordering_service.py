import itertools
import logging
import time
from collections import defaultdict, OrderedDict, deque
from functools import partial
from typing import Tuple, List, Set, Optional, Dict, Iterable

import math
from orderedset._orderedset import OrderedSet
from sortedcontainers import SortedList

from common.exceptions import PlenumValueError, LogicError
from common.serializers.serialization import state_roots_serializer, invalid_index_serializer
from crypto.bls.bls_bft_replica import BlsBftReplica
from plenum.common.config_util import getConfig
from plenum.common.constants import POOL_LEDGER_ID, SEQ_NO_DB_LABEL, AUDIT_LEDGER_ID, TXN_TYPE, \
    LAST_SENT_PP_STORE_LABEL, AUDIT_TXN_PP_SEQ_NO, AUDIT_TXN_VIEW_NO, AUDIT_TXN_PRIMARIES, PREPREPARE, PREPARE, COMMIT, \
    DOMAIN_LEDGER_ID, TS_LABEL
from plenum.common.event_bus import InternalBus, ExternalBus
from plenum.common.exceptions import SuspiciousNode, InvalidClientMessageException, SuspiciousPrePrepare, \
    UnknownIdentifier
from plenum.common.ledger import Ledger
from plenum.common.messages.internal_messages import RequestPropagates, BackupSetupLastOrdered, \
    RaisedSuspicion, ViewChangeStarted, NewViewCheckpointsApplied, Missing3pcMessage, CheckpointStabilized
from plenum.common.messages.node_messages import PrePrepare, Prepare, Commit, Reject, ThreePhaseKey, Ordered, \
    MessageReq
from plenum.common.metrics_collector import MetricsName, MetricsCollector, NullMetricsCollector, measure_time
from plenum.common.request import Request
from plenum.common.router import Subscription
from plenum.common.stashing_router import StashingRouter, PROCESS, DISCARD
from plenum.common.timer import TimerService, RepeatingTimer
from plenum.common.txn_util import get_payload_digest, get_payload_data, get_seq_no
from plenum.common.types import f
from plenum.common.util import compare_3PC_keys, updateNamedTuple, SortedDict, getMaxFailures, mostCommonElement, \
    get_utc_epoch, max_3PC_key
from plenum.server.batch_handlers.three_pc_batch import ThreePcBatch
from plenum.server.consensus.consensus_shared_data import ConsensusSharedData, BatchID, preprepare_to_batch_id
from plenum.server.consensus.metrics_decorator import measure_consensus_time
from plenum.server.consensus.msg_validator import ThreePCMsgValidator
from plenum.server.models import Prepares, Commits
from plenum.server.replica_helper import PP_APPLY_REJECT_WRONG, PP_APPLY_WRONG_DIGEST, PP_APPLY_WRONG_STATE, \
    PP_APPLY_ROOT_HASH_MISMATCH, PP_APPLY_HOOK_ERROR, PP_SUB_SEQ_NO_WRONG, PP_NOT_FINAL, PP_APPLY_AUDIT_HASH_MISMATCH, \
    PP_REQUEST_ALREADY_ORDERED, PP_CHECK_NOT_FROM_PRIMARY, PP_CHECK_TO_PRIMARY, PP_CHECK_DUPLICATE, \
    PP_CHECK_INCORRECT_POOL_STATE_ROOT, PP_CHECK_OLD, PP_CHECK_REQUEST_NOT_FINALIZED, PP_CHECK_NOT_NEXT, \
    PP_CHECK_WRONG_TIME, Stats, OrderedTracker, TPCStat
from plenum.server.replica_freshness_checker import FreshnessChecker
from plenum.server.replica_helper import replica_batch_digest
from plenum.server.request_managers.write_request_manager import WriteRequestManager
from plenum.server.suspicion_codes import Suspicions
from stp_core.common.log import getlogger


class OrderingService:

    def __init__(self,
                 data: ConsensusSharedData,
                 timer: TimerService,
                 bus: InternalBus,
                 network: ExternalBus,
                 write_manager: WriteRequestManager,
                 bls_bft_replica: BlsBftReplica,
                 freshness_checker: FreshnessChecker,
                 stasher=None,
                 get_current_time=None,
                 get_time_for_3pc_batch=None,
                 metrics: MetricsCollector = NullMetricsCollector()):
        self.metrics = metrics
        self._data = data
        self._requests = self._data.requests
        self._timer = timer
        self._bus = bus
        self._network = network
        self._write_manager = write_manager
        self._name = self._data.name
        self.get_time_for_3pc_batch = get_time_for_3pc_batch or get_utc_epoch
        # Flag which node set, when it have set new primaries and need to send batch
        self.primaries_batch_needed = False

        self._config = getConfig()
        self._logger = getlogger()
        # TODO: Change just to self._stasher = stasher
        self._stasher = stasher
        self._subscription = Subscription()
        self._validator = ThreePCMsgValidator(self._data)
        self.get_current_time = get_current_time or self._timer.get_current_time
        self._out_of_order_repeater = RepeatingTimer(self._timer,
                                                     self._config.PROCESS_STASHED_OUT_OF_ORDER_COMMITS_INTERVAL,
                                                     self._process_stashed_out_of_order_commits,
                                                     active=False)

        """
        Maps from legacy replica code
        """
        self._state_root_serializer = state_roots_serializer

        # Keeps a map of PRE-PREPAREs which did not satisfy timestamp
        # criteria, they can be accepted if >f PREPAREs are encountered.
        # This is emptied on view change. With each PRE-PREPARE, a flag is
        # stored which indicates whether there are sufficient acceptable
        # PREPAREs or not
        self.pre_prepares_stashed_for_incorrect_time = {}

        # Time of the last PRE-PREPARE which satisfied all validation rules
        # (time, digest, roots were all correct). This time is not to be
        # reverted even if the PRE-PREPAREs are not ordered. This implies that
        # the next primary would have seen all accepted PRE-PREPAREs or another
        # view change will happen
        self.last_accepted_pre_prepare_time = None

        # PRE-PREPAREs timestamps stored by non primary replica to check
        # obsolescence of incoming PrePrepares. Pre-prepares with the same
        # 3PC key are not merged since we need to keep incoming timestamps
        # for each new PP from every nodes separately.
        # Dictionary:
        #   key: Tuple[pp.viewNo, pp.seqNo]
        #   value: Dict[Tuple[PrePrepare, sender], timestamp]
        self.pre_prepare_tss = defaultdict(dict)

        # PRE-PREPAREs that are waiting to be processed but do not have the
        # corresponding request finalised. Happens when replica has not been
        # forwarded the request by the node but is getting 3 phase messages.
        # The value is a list since a malicious entry might send PRE-PREPARE
        # with a different digest and since we dont have the request finalised
        # yet, we store all PRE-PPREPAREs
        # type: List[Tuple[PrePrepare, str, Set[Tuple[str, int]]]]
        self.prePreparesPendingFinReqs = []

        # PrePrepares waiting for previous PrePrepares, key being tuple of view
        # number and pre-prepare sequence numbers and value being tuple of
        # PrePrepare and sender
        # TODO: Since pp_seq_no will start from 1 in each view, the comparator
        # of SortedDict needs to change
        self.prePreparesPendingPrevPP = SortedDict(lambda k: (k[0], k[1]))

        # PREPAREs that are stored by non primary replica for which it has not
        #  got any PRE-PREPARE. Dictionary that stores a tuple of view no and
        #  prepare sequence number as key and a deque of PREPAREs as value.
        # This deque is attempted to be flushed on receiving every
        # PRE-PREPARE request.
        self.preparesWaitingForPrePrepare = {}

        # Defines if there was a batch after last catchup
        self.first_batch_after_catchup = False

        self._lastPrePrepareSeqNo = self._data.low_watermark  # type: int

        # COMMITs that are stored for which there are no PRE-PREPARE or PREPARE
        # received
        self.commitsWaitingForPrepare = {}
        # type: Dict[Tuple[int, int], deque]

        # Dictionary of received PRE-PREPAREs. Key of dictionary is a 2
        # element tuple with elements viewNo, pre-prepare seqNo and value
        # is the received PRE-PREPARE
        self.prePrepares = SortedDict(lambda k: (k[0], k[1]))
        # type: Dict[Tuple[int, int], PrePrepare]

        # Dictionary to keep track of the which replica was primary during each
        # view. Key is the view no and value is the name of the primary
        # replica during that view
        self.primary_names = OrderedDict()  # type: OrderedDict[int, str]

        # Indicates name of the primary replica of this protocol instance.
        # None in case the replica does not know who the primary of the
        # instance is
        self._primary_name = None  # type: Optional[str]

        # Did we log a message about getting request while absence of primary
        self.warned_no_primary = False

        self.requestQueues = {}  # type: Dict[int, OrderedSet]

        self.stats = Stats(TPCStat)

        self.batches = OrderedDict()  # type: OrderedDict[Tuple[int, int]]

        self.l_bls_bft_replica = bls_bft_replica

        # Set of tuples to keep track of ordered requests. Each tuple is
        # (viewNo, ppSeqNo).
        self.ordered = OrderedTracker()

        self.lastBatchCreated = self.get_current_time()

        # Commits which are not being ordered since commits with lower
        # sequence numbers have not been ordered yet. Key is the
        # viewNo and value a map of pre-prepare sequence number to commit
        # type: Dict[int,Dict[int,Commit]]
        self.stashed_out_of_order_commits = {}

        self._freshness_checker = freshness_checker
        self._skip_send_3pc_ts = None

        self._subscription.subscribe(self._stasher, PrePrepare, self.process_preprepare)
        self._subscription.subscribe(self._stasher, Prepare, self.process_prepare)
        self._subscription.subscribe(self._stasher, Commit, self.process_commit)
        self._subscription.subscribe(self._stasher, NewViewCheckpointsApplied, self.process_new_view_checkpoints_applied)
        self._subscription.subscribe(self._bus, ViewChangeStarted, self.process_view_change_started)
        self._subscription.subscribe(self._bus, CheckpointStabilized, self._cleanup_process)

        # Dict to keep PrePrepares from old view to be re-ordered in the new view
        # key is (viewNo, ppDigest) tuple, and value is a PrePrepare
        self.old_view_preprepares = {}

    def cleanup(self):
        self._subscription.unsubscribe_all()

    def __repr__(self):
        return self.name

    @measure_consensus_time(MetricsName.PROCESS_PREPARE_TIME,
                            MetricsName.BACKUP_PROCESS_PREPARE_TIME)
    def process_prepare(self, prepare: Prepare, sender: str):
        """
        Validate and process the PREPARE specified.
        If validation is successful, create a COMMIT and broadcast it.

        :param prepare: a PREPARE msg
        :param sender: name of the node that sent the PREPARE
        """
        result, reason = self._validate(prepare)
        if result != PROCESS:
            return result, reason

        key = (prepare.viewNo, prepare.ppSeqNo)
        self._logger.debug("{} received PREPARE{} from {}".format(self, key, sender))

        # TODO move this try/except up higher
        try:
            if self._validate_prepare(prepare, sender):
                self._add_to_prepares(prepare, sender)
                self.stats.inc(TPCStat.PrepareRcvd)
                self._logger.debug("{} processed incoming PREPARE {}".format(
                    self, (prepare.viewNo, prepare.ppSeqNo)))
            else:
                # TODO let's have isValidPrepare throw an exception that gets
                # handled and possibly logged higher
                self._logger.trace("{} cannot process incoming PREPARE".format(self))
        except SuspiciousNode as ex:
            self.report_suspicious_node(ex)
        return None, None

    def _validate_prepare(self, prepare: Prepare, sender: str) -> bool:
        """
        Return whether the PREPARE specified is valid.

        :param prepare: the PREPARE to validate
        :param sender: the name of the node that sent the PREPARE
        :return: True if PREPARE is valid, False otherwise
        """
        key = (prepare.viewNo, prepare.ppSeqNo)
        primaryStatus = self._is_primary_for_msg(prepare)

        ppReq = self.get_preprepare(*key)

        # If a non primary replica and receiving a PREPARE request before a
        # PRE-PREPARE request, then proceed

        # PREPARE should not be sent from primary
        if self._is_msg_from_primary(prepare, sender):
            self.report_suspicious_node(SuspiciousNode(sender, Suspicions.PR_FRM_PRIMARY, prepare))
            return False

        # If non primary replica
        if primaryStatus is False:
            if self.prepares.hasPrepareFrom(prepare, sender):
                self.report_suspicious_node(SuspiciousNode(
                    sender, Suspicions.DUPLICATE_PR_SENT, prepare))
                return False
            # If PRE-PREPARE not received for the PREPARE, might be slow
            # network
            if not ppReq:
                self._enqueue_prepare(prepare, sender)
                self.l_setup_last_ordered_for_non_master()
                return False
        # If primary replica
        if primaryStatus is True:
            if self.prepares.hasPrepareFrom(prepare, sender):
                self.report_suspicious_node(SuspiciousNode(
                    sender, Suspicions.DUPLICATE_PR_SENT, prepare))
                return False
            # If PRE-PREPARE was not sent for this PREPARE, certainly
            # malicious behavior
            elif not ppReq:
                self.report_suspicious_node(SuspiciousNode(
                    sender, Suspicions.UNKNOWN_PR_SENT, prepare))
                return False

        if primaryStatus is None and not ppReq:
            self._enqueue_prepare(prepare, sender)
            self.l_setup_last_ordered_for_non_master()
            return False

        if prepare.digest != ppReq.digest:
            self.report_suspicious_node(SuspiciousNode(sender, Suspicions.PR_DIGEST_WRONG, prepare))
            return False
        elif prepare.stateRootHash != ppReq.stateRootHash:
            self.report_suspicious_node(SuspiciousNode(sender, Suspicions.PR_STATE_WRONG,
                                                       prepare))
            return False
        elif prepare.txnRootHash != ppReq.txnRootHash:
            self.report_suspicious_node(SuspiciousNode(sender, Suspicions.PR_TXN_WRONG,
                                                       prepare))
            return False
        elif prepare.auditTxnRootHash != ppReq.auditTxnRootHash:
            self.report_suspicious_node(SuspiciousNode(sender, Suspicions.PR_AUDIT_TXN_ROOT_HASH_WRONG,
                                                       prepare))
            return False

        # BLS multi-sig:
        self.l_bls_bft_replica.validate_prepare(prepare, sender)

        return True

    """Method from legacy code"""
    def _enqueue_prepare(self, pMsg: Prepare, sender: str):
        key = (pMsg.viewNo, pMsg.ppSeqNo)
        self._logger.debug("{} queueing prepare due to unavailability of PRE-PREPARE. "
                           "Prepare {} for key {} from {}".format(self, pMsg, key, sender))
        if key not in self.preparesWaitingForPrePrepare:
            self.preparesWaitingForPrePrepare[key] = deque()
        self.preparesWaitingForPrePrepare[key].append((pMsg, sender))
        if key not in self.pre_prepares_stashed_for_incorrect_time:
            if self.is_master or self.last_ordered_3pc[1] != 0:
                self._request_pre_prepare_for_prepare(key)
        else:
            self._process_stashed_pre_prepare_for_time_if_possible(key)

    def _process_stashed_pre_prepare_for_time_if_possible(
            self, key: Tuple[int, int]):
        """
        Check if any PRE-PREPAREs that were stashed since their time was not
        acceptable, can now be accepted since enough PREPAREs are received
        """
        self._logger.debug('{} going to process stashed PRE-PREPAREs with '
                           'incorrect times'.format(self))
        q = self._data.quorums.f
        if len(self.preparesWaitingForPrePrepare[key]) > q:
            times = [pr.ppTime for (pr, _) in
                     self.preparesWaitingForPrePrepare[key]]
            most_common_time, freq = mostCommonElement(times)
            if self._data.quorums.timestamp.is_reached(freq):
                self._logger.debug('{} found sufficient PREPAREs for the '
                                   'PRE-PREPARE{}'.format(self, key))
                stashed_pp = self.pre_prepares_stashed_for_incorrect_time
                pp, sender, done = stashed_pp[key]
                if done:
                    self._logger.debug('{} already processed PRE-PREPARE{}'.format(self, key))
                    return True
                # True is set since that will indicate to `is_pre_prepare_time_acceptable`
                # that sufficient PREPAREs are received
                stashed_pp[key] = (pp, sender, True)
                self._network.process_incoming(pp, sender)
                return True
        return False

    def _request_pre_prepare_for_prepare(self, three_pc_key) -> bool:
        """
        Check if has an acceptable PRE_PREPARE already stashed, if not then
        check count of PREPAREs, make sure >f consistent PREPAREs are found,
        store the acceptable PREPARE state (digest, roots) for verification of
        the received PRE-PREPARE
        """

        if three_pc_key in self.prePreparesPendingPrevPP:
            self._logger.debug('{} not requesting a PRE-PREPARE since already found '
                               'stashed for {}'.format(self, three_pc_key))
            return False

        if len(
                self.preparesWaitingForPrePrepare[three_pc_key]) < self._data.quorums.prepare.value:
            self._logger.debug(
                '{} not requesting a PRE-PREPARE because does not have'
                ' sufficient PREPAREs for {}'.format(
                    self, three_pc_key))
            return False

        digest, state_root, txn_root, _ = \
            self._get_acceptable_stashed_prepare_state(three_pc_key)

        # Choose a better data structure for `prePreparesPendingFinReqs`
        pre_prepares = [pp for pp, _, _ in self.prePreparesPendingFinReqs
                        if (pp.viewNo, pp.ppSeqNo) == three_pc_key]
        if pre_prepares:
            if [pp for pp in pre_prepares if (pp.digest, pp.stateRootHash, pp.txnRootHash) == (digest, state_root, txn_root)]:
                self._logger.debug('{} not requesting a PRE-PREPARE since already '
                                   'found stashed for {}'.format(self, three_pc_key))
                return False

        self._request_pre_prepare(three_pc_key,
                                  stash_data=(digest, state_root, txn_root))
        return True

    def _get_acceptable_stashed_prepare_state(self, three_pc_key):
        prepares = {s: (m.digest, m.stateRootHash, m.txnRootHash) for m, s in
                    self.preparesWaitingForPrePrepare[three_pc_key]}
        acceptable, freq = mostCommonElement(prepares.values())
        return (*acceptable, {s for s, state in prepares.items()
                              if state == acceptable})

    def _is_primary_for_msg(self, msg) -> Optional[bool]:
        """
        Return whether this replica is primary if the request's view number is
        equal this replica's view number and primary has been selected for
        the current view.
        Return None otherwise.
        :param msg: message
        """
        return self._data.is_primary if self._is_msg_for_current_view(msg) \
            else self._is_primary_in_view(msg.viewNo)

    def _is_primary_in_view(self, viewNo: int) -> Optional[bool]:
        """
        Return whether this replica was primary in the given view
        """
        if viewNo not in self.primary_names:
            return False
        return self.primary_names[viewNo] == self.name

    @measure_consensus_time(MetricsName.PROCESS_COMMIT_TIME,
                            MetricsName.BACKUP_PROCESS_COMMIT_TIME)
    def process_commit(self, commit: Commit, sender: str):
        """
        Validate and process the COMMIT specified.
        If validation is successful, return the message to the node.

        :param commit: an incoming COMMIT message
        :param sender: name of the node that sent the COMMIT
        """
        result, reason = self._validate(commit)
        if result != PROCESS:
            return result, reason

        self._logger.debug("{} received COMMIT{} from {}".format(
            self, (commit.viewNo, commit.ppSeqNo), sender))

        if self._validate_commit(commit, sender):
            self.stats.inc(TPCStat.CommitRcvd)
            self._add_to_commits(commit, sender)
            self._logger.debug("{} processed incoming COMMIT{}".format(
                self, (commit.viewNo, commit.ppSeqNo)))
        return result, reason

    def _validate_commit(self, commit: Commit, sender: str) -> bool:
        """
        Return whether the COMMIT specified is valid.

        :param commit: the COMMIT to validate
        :return: True if `request` is valid, False otherwise
        """
        key = (commit.viewNo, commit.ppSeqNo)
        if not self._has_prepared(key):
            self._enqueue_commit(commit, sender)
            return False

        if self.commits.hasCommitFrom(commit, sender):
            self.report_suspicious_node(SuspiciousNode(sender, Suspicions.DUPLICATE_CM_SENT, commit))
            return False

        # BLS multi-sig:
        pre_prepare = self.get_preprepare(commit.viewNo, commit.ppSeqNo)
        why_not = self.l_bls_bft_replica.validate_commit(commit, sender, pre_prepare)

        if why_not == BlsBftReplica.CM_BLS_SIG_WRONG:
            self._logger.warning("{} discard Commit message from "
                                 "{}:{}".format(self, sender, commit))
            self.report_suspicious_node(SuspiciousNode(sender,
                                                       Suspicions.CM_BLS_SIG_WRONG,
                                                       commit))
            return False
        elif why_not is not None:
            self._logger.warning("Unknown error code returned for bls commit "
                                 "validation {}".format(why_not))

        return True

    def _enqueue_commit(self, request: Commit, sender: str):
        key = (request.viewNo, request.ppSeqNo)
        self._logger.debug("{} - Queueing commit due to unavailability of PREPARE. "
                           "Request {} with key {} from {}".format(self, request, key, sender))
        if key not in self.commitsWaitingForPrepare:
            self.commitsWaitingForPrepare[key] = deque()
        self.commitsWaitingForPrepare[key].append((request, sender))

    @measure_consensus_time(MetricsName.PROCESS_PREPREPARE_TIME,
                            MetricsName.BACKUP_PROCESS_PREPREPARE_TIME)
    def process_preprepare(self, pre_prepare: PrePrepare, sender: str):
        """
        Validate and process provided PRE-PREPARE, create and
        broadcast PREPARE for it.

        :param pre_prepare: message
        :param sender: name of the node that sent this message
        """
        pp_key = (pre_prepare.viewNo, pre_prepare.ppSeqNo)
        # the same PrePrepare might come here multiple times
        if (pp_key and (pre_prepare, sender) not in self.pre_prepare_tss[pp_key]):
            # TODO more clean solution would be to set timestamps
            # earlier (e.g. in zstack)
            self.pre_prepare_tss[pp_key][pre_prepare, sender] = self.get_time_for_3pc_batch()

        result, reason = self._validate(pre_prepare)
        if result != PROCESS:
            return result, reason

        key = (pre_prepare.viewNo, pre_prepare.ppSeqNo)
        self._logger.debug("{} received PRE-PREPARE{} from {}".format(self, key, sender))

        # TODO: should we still do it?
        # Converting each req_idrs from list to tuple
        req_idrs = {f.REQ_IDR.nm: [key for key in pre_prepare.reqIdr]}
        pre_prepare = updateNamedTuple(pre_prepare, **req_idrs)

        def report_suspicious(reason):
            ex = SuspiciousNode(sender, reason, pre_prepare)
            self.report_suspicious_node(ex)

        why_not = self._can_process_pre_prepare(pre_prepare, sender)
        if why_not is None:
            why_not_applied = \
                self._process_valid_preprepare(pre_prepare, sender)
            if why_not_applied is not None:
                if why_not_applied == PP_APPLY_REJECT_WRONG:
                    report_suspicious(Suspicions.PPR_REJECT_WRONG)
                elif why_not_applied == PP_APPLY_WRONG_DIGEST:
                    report_suspicious(Suspicions.PPR_DIGEST_WRONG)
                elif why_not_applied == PP_APPLY_WRONG_STATE:
                    report_suspicious(Suspicions.PPR_STATE_WRONG)
                elif why_not_applied == PP_APPLY_ROOT_HASH_MISMATCH:
                    report_suspicious(Suspicions.PPR_TXN_WRONG)
                elif why_not_applied == PP_APPLY_HOOK_ERROR:
                    report_suspicious(Suspicions.PPR_PLUGIN_EXCEPTION)
                elif why_not_applied == PP_SUB_SEQ_NO_WRONG:
                    report_suspicious(Suspicions.PPR_SUB_SEQ_NO_WRONG)
                elif why_not_applied == PP_NOT_FINAL:
                    # this is fine, just wait for another
                    return None, None
                elif why_not_applied == PP_APPLY_AUDIT_HASH_MISMATCH:
                    report_suspicious(Suspicions.PPR_AUDIT_TXN_ROOT_HASH_WRONG)
                elif why_not_applied == PP_REQUEST_ALREADY_ORDERED:
                    report_suspicious(Suspicions.PPR_WITH_ORDERED_REQUEST)
        elif why_not == PP_CHECK_NOT_FROM_PRIMARY:
            report_suspicious(Suspicions.PPR_FRM_NON_PRIMARY)
        elif why_not == PP_CHECK_TO_PRIMARY:
            report_suspicious(Suspicions.PPR_TO_PRIMARY)
        elif why_not == PP_CHECK_DUPLICATE:
            report_suspicious(Suspicions.DUPLICATE_PPR_SENT)
        elif why_not == PP_CHECK_INCORRECT_POOL_STATE_ROOT:
            report_suspicious(Suspicions.PPR_POOL_STATE_ROOT_HASH_WRONG)
        elif why_not == PP_CHECK_OLD:
            self._logger.info("PRE-PREPARE {} has ppSeqNo lower "
                              "then the latest one - ignoring it".format(key))
        elif why_not == PP_CHECK_REQUEST_NOT_FINALIZED:
            absents = set()
            non_fin = set()
            non_fin_payload = set()
            for key in pre_prepare.reqIdr:
                req = self._requests.get(key)
                if req is None:
                    absents.add(key)
                elif not req.finalised:
                    non_fin.add(key)
                    non_fin_payload.add(req.request.payload_digest)
            absent_str = ', '.join(str(key) for key in absents)
            non_fin_str = ', '.join(
                '{} ({} : {})'.format(str(key),
                                      str(len(self._requests[key].propagates)),
                                      ', '.join(self._requests[key].propagates.keys())) for key in non_fin)
            self._logger.warning(
                "{} found requests in the incoming pp, of {} ledger, that are not finalized. "
                "{} of them don't have propagates: [{}]. "
                "{} of them don't have enough propagates: [{}].".format(self, pre_prepare.ledgerId,
                                                                        len(absents), absent_str,
                                                                        len(non_fin), non_fin_str))

            def signal_suspicious(req):
                self._logger.info("Request digest {} already ordered. Discard {} "
                                  "from {}".format(req, pre_prepare, sender))
                report_suspicious(Suspicions.PPR_WITH_ORDERED_REQUEST)

            # checking for payload digest is more effective
            for payload_key in non_fin_payload:
                if self.db_manager.get_store(SEQ_NO_DB_LABEL).get_by_payload_digest(payload_key) != (None, None):
                    signal_suspicious(payload_key)
                    return None, None

            # for absents we can only check full digest
            for full_key in absents:
                if self.db_manager.get_store(SEQ_NO_DB_LABEL).get_by_full_digest(full_key) is not None:
                    signal_suspicious(full_key)
                    return None, None

            bad_reqs = absents | non_fin
            self._enqueue_pre_prepare(pre_prepare, sender, bad_reqs)
            # TODO: An optimisation might be to not request PROPAGATEs
            # if some PROPAGATEs are present or a client request is
            # present and sufficient PREPAREs and PRE-PREPARE are present,
            # then the digest can be compared but this is expensive as the
            # PREPARE and PRE-PREPARE contain a combined digest
            self._schedule(partial(self._request_propagates_if_needed, bad_reqs, pre_prepare),
                           self._config.PROPAGATE_REQUEST_DELAY)
        elif why_not == PP_CHECK_NOT_NEXT:
            pp_view_no = pre_prepare.viewNo
            pp_seq_no = pre_prepare.ppSeqNo
            _, last_pp_seq_no = self.__last_pp_3pc
            if self.is_master or self.last_ordered_3pc[1] != 0:
                seq_frm = last_pp_seq_no + 1
                seq_to = pp_seq_no - 1
                if seq_to >= seq_frm >= pp_seq_no - self._config.CHK_FREQ + 1:
                    self._logger.warning(
                        "{} missing PRE-PREPAREs from {} to {}, "
                        "going to request".format(self, seq_frm, seq_to))
                    self._request_missing_three_phase_messages(
                        pp_view_no, seq_frm, seq_to)
            self._enqueue_pre_prepare(pre_prepare, sender)
            self.l_setup_last_ordered_for_non_master()
        elif why_not == PP_CHECK_WRONG_TIME:
            key = (pre_prepare.viewNo, pre_prepare.ppSeqNo)
            item = (pre_prepare, sender, False)
            self.pre_prepares_stashed_for_incorrect_time[key] = item
            report_suspicious(Suspicions.PPR_TIME_WRONG)
        elif why_not == BlsBftReplica.PPR_BLS_MULTISIG_WRONG:
            report_suspicious(Suspicions.PPR_BLS_MULTISIG_WRONG)
        else:
            self._logger.warning("Unknown PRE-PREPARE check status: {}".format(why_not))
        return None, None

    @property
    def view_no(self):
        return self._data.view_no

    @property
    def sent_preprepares(self):
        return self._data.sent_preprepares

    @property
    def prepares(self):
        return self._data.prepares

    @property
    def commits(self):
        return self._data.commits

    @property
    def last_ordered_3pc(self):
        return self._data.last_ordered_3pc

    @last_ordered_3pc.setter
    def last_ordered_3pc(self, lo_tuple):
        self._data.last_ordered_3pc = lo_tuple
        pp_seq_no = lo_tuple[1]
        if pp_seq_no > self.lastPrePrepareSeqNo:
            self.lastPrePrepareSeqNo = pp_seq_no
        self._logger.info('{} set last ordered as {}'.format(self, lo_tuple))

    @property
    def last_preprepare(self):
        last_3pc = (0, 0)
        lastPp = None
        if self.sent_preprepares:
            (v, s), pp = self.sent_preprepares.peekitem(-1)
            last_3pc = (v, s)
            lastPp = pp
        if self.prePrepares:
            (v, s), pp = self.prePrepares.peekitem(-1)
            if compare_3PC_keys(last_3pc, (v, s)) > 0:
                lastPp = pp
        return lastPp

    @property
    def __last_pp_3pc(self):
        last_pp = self.last_preprepare
        if not last_pp:
            return self.last_ordered_3pc

        last_3pc = (last_pp.viewNo, last_pp.ppSeqNo)
        if compare_3PC_keys(self.last_ordered_3pc, last_3pc) > 0:
            return last_3pc

        return self.last_ordered_3pc

    @property
    def db_manager(self):
        return self._write_manager.database_manager

    @property
    def is_master(self):
        return self._data.is_master

    @property
    def primary_name(self):
        """
        Name of the primary replica of this replica's instance

        :return: Returns name if primary is known, None otherwise
        """
        return self._data.primary_name

    @property
    def name(self):
        return self._data.name

    @name.setter
    def name(self, n):
        self._data._name = n

    @property
    def f(self):
        return getMaxFailures(self._data.total_nodes)

    def gc(self, till3PCKey):
        self._logger.info("{} cleaning up till {}".format(self, till3PCKey))
        tpcKeys = set()
        reqKeys = set()

        for key3PC, pp in itertools.chain(
            self.sent_preprepares.items(),
            self.prePrepares.items()
        ):
            if compare_3PC_keys(till3PCKey, key3PC) <= 0:
                tpcKeys.add(key3PC)
                for reqKey in pp.reqIdr:
                    reqKeys.add(reqKey)

        for key3PC, pp_dict in self.pre_prepare_tss.items():
            if compare_3PC_keys(till3PCKey, key3PC) <= 0:
                tpcKeys.add(key3PC)
                # TODO INDY-1983: was found that it adds additional
                # requests to clean, need to explore why
                # for (pp, _) in pp_dict:
                #    for reqKey in pp.reqIdr:
                #        reqKeys.add(reqKey)

        self._logger.trace("{} found {} 3-phase keys to clean".
                           format(self, len(tpcKeys)))
        self._logger.trace("{} found {} request keys to clean".
                           format(self, len(reqKeys)))

        to_clean_up = (
            self.pre_prepare_tss,
            self.sent_preprepares,
            self.prePrepares,
            self.prepares,
            self.commits,
            self.batches,
            self.pre_prepares_stashed_for_incorrect_time,
            self.old_view_preprepares
        )
        for request_key in tpcKeys:
            for coll in to_clean_up:
                coll.pop(request_key, None)

        for request_key in reqKeys:
            self._requests.free(request_key)
            for ledger_id, keys in self.requestQueues.items():
                if request_key in keys:
                    self.discard_req_key(ledger_id, request_key)
            self._logger.trace('{} freed request {} from previous checkpoints'
                               .format(self, request_key))

        # ToDo: do we need ordered messages there?
        self.ordered.clear_below_view(self.view_no - 1)

        # BLS multi-sig:
        self.l_bls_bft_replica.gc(till3PCKey)

    def discard_req_key(self, ledger_id, req_key):
        self.requestQueues[ledger_id].discard(req_key)

    def _clear_prev_view_pre_prepares(self):
        to_remove = []
        for idx, (pp, _, _) in enumerate(self.prePreparesPendingFinReqs):
            if pp.viewNo < self.view_no:
                to_remove.insert(0, idx)
        for idx in to_remove:
            self.prePreparesPendingFinReqs.pop(idx)

        for (v, p) in list(self.prePreparesPendingPrevPP.keys()):
            if v < self.view_no:
                self.prePreparesPendingPrevPP.pop((v, p))

    def report_suspicious_node(self, ex: SuspiciousNode):
        self._bus.send(RaisedSuspicion(inst_id=self._data.inst_id,
                                       ex=ex))

    def _validate(self, msg):
        return self._validator.validate(msg)

    """Method from legacy code"""
    def l_compact_primary_names(self):
        min_allowed_view_no = self.view_no - 1
        views_to_remove = []
        for view_no in self.primary_names:
            if view_no >= min_allowed_view_no:
                break
            views_to_remove.append(view_no)
        for view_no in views_to_remove:
            self.primary_names.pop(view_no)

    def _can_process_pre_prepare(self, pre_prepare: PrePrepare, sender: str):
        """
        Decide whether this replica is eligible to process a PRE-PREPARE.

        :param pre_prepare: a PRE-PREPARE msg to process
        :param sender: the name of the node that sent the PRE-PREPARE msg
        """
        # TODO: Check whether it is rejecting PRE-PREPARE from previous view

        # PRE-PREPARE should not be sent from non primary
        if not self._is_msg_from_primary(pre_prepare, sender):
            return PP_CHECK_NOT_FROM_PRIMARY

        # Already has a PRE-PREPARE with same 3 phase key
        if (pre_prepare.viewNo, pre_prepare.ppSeqNo) in self.prePrepares:
            return PP_CHECK_DUPLICATE

        if not self._is_pre_prepare_time_acceptable(pre_prepare, sender):
            return PP_CHECK_WRONG_TIME

        if compare_3PC_keys((pre_prepare.viewNo, pre_prepare.ppSeqNo),
                            self.__last_pp_3pc) > 0:
            return PP_CHECK_OLD  # ignore old pre-prepare

        if self._non_finalised_reqs(pre_prepare.reqIdr):
            return PP_CHECK_REQUEST_NOT_FINALIZED

        if not self._is_next_pre_prepare(pre_prepare.viewNo,
                                         pre_prepare.ppSeqNo):
            return PP_CHECK_NOT_NEXT

        if f.POOL_STATE_ROOT_HASH.nm in pre_prepare and \
                pre_prepare.poolStateRootHash != self.get_state_root_hash(POOL_LEDGER_ID):
            return PP_CHECK_INCORRECT_POOL_STATE_ROOT

        # BLS multi-sig:
        status = self.l_bls_bft_replica.validate_pre_prepare(pre_prepare,
                                                             sender)
        if status is not None:
            return status
        return None

    def _schedule(self, func, delay):
        self._timer.schedule(delay, func)

    def _process_valid_preprepare(self, pre_prepare: PrePrepare, sender: str):
        self.first_batch_after_catchup = False
        old_state_root = self.get_state_root_hash(pre_prepare.ledgerId, to_str=False)
        old_txn_root = self.get_txn_root_hash(pre_prepare.ledgerId)
        if self.is_master:
            self._logger.debug('{} state root before processing {} is {}, {}'.format(
                self,
                pre_prepare,
                old_state_root,
                old_txn_root))

        # 1. APPLY
        reqs, invalid_indices, rejects, suspicious = self._apply_pre_prepare(pre_prepare)

        # 2. CHECK IF MORE CHUNKS NEED TO BE APPLIED FURTHER BEFORE VALIDATION
        if pre_prepare.sub_seq_no != 0:
            return PP_SUB_SEQ_NO_WRONG

        if not pre_prepare.final:
            return PP_NOT_FINAL

        # 3. VALIDATE APPLIED
        invalid_from_pp = invalid_index_serializer.deserialize(pre_prepare.discarded)
        if suspicious:
            why_not_applied = PP_REQUEST_ALREADY_ORDERED
        else:
            why_not_applied = self._validate_applied_pre_prepare(pre_prepare,
                                                                 reqs, invalid_indices, invalid_from_pp)

        # 4. IF NOT VALID AFTER APPLYING - REVERT
        if why_not_applied is not None:
            if self.is_master:
                self._revert(pre_prepare.ledgerId,
                             old_state_root,
                             len(pre_prepare.reqIdr) - len(invalid_indices))
            return why_not_applied

        # 5. TRACK APPLIED
        if rejects:
            for reject in rejects:
                self._network.send(reject)
        self._add_to_pre_prepares(pre_prepare)

        if self.is_master:
            # BLS multi-sig:
            self.l_bls_bft_replica.process_pre_prepare(pre_prepare, sender)
            self._logger.trace("{} saved shared multi signature for "
                               "root".format(self, old_state_root))

        if not self.is_master:
            self.db_manager.get_store(LAST_SENT_PP_STORE_LABEL).store_last_sent_pp_seq_no(
                self._data.inst_id, pre_prepare.ppSeqNo)
        self._track_batches(pre_prepare, old_state_root)
        key = (pre_prepare.viewNo, pre_prepare.ppSeqNo)
        self._logger.debug("{} processed incoming PRE-PREPARE{}".format(self, key),
                           extra={"tags": ["processing"]})
        return None

    def _enqueue_pre_prepare(self, pre_prepare: PrePrepare, sender: str,
                             nonFinReqs: Set = None):
        if nonFinReqs:
            self._logger.info("{} - Queueing pre-prepares due to unavailability of finalised "
                              "requests. PrePrepare {} from {}".format(self, pre_prepare, sender))
            self.prePreparesPendingFinReqs.append((pre_prepare, sender, nonFinReqs))
        else:
            # Possible exploit, an malicious party can send an invalid
            # pre-prepare and over-write the correct one?
            self._logger.info("Queueing pre-prepares due to unavailability of previous pre-prepares. {} from {}".
                              format(pre_prepare, sender))
            self.prePreparesPendingPrevPP[pre_prepare.viewNo, pre_prepare.ppSeqNo] = (pre_prepare, sender)

    def _request_propagates_if_needed(self, bad_reqs: list, pre_prepare: PrePrepare):
        if any(pre_prepare is pended[0] for pended in self.prePreparesPendingFinReqs):
            self._bus.send(RequestPropagates(bad_reqs))

    def _request_missing_three_phase_messages(self, view_no: int, seq_frm: int, seq_to: int) -> None:
        for pp_seq_no in range(seq_frm, seq_to + 1):
            key = (view_no, pp_seq_no)
            self._request_pre_prepare(key)
            self._request_prepare(key)
            self._request_commit(key)

    def _request_three_phase_msg(self, three_pc_key: Tuple[int, int],
                                 msg_type: str,
                                 recipients: Optional[List[str]] = None,
                                 stash_data: Optional[Tuple[str, str, str]] = None):
        self._bus.send(Missing3pcMessage(msg_type,
                                         three_pc_key,
                                         self._data.inst_id,
                                         recipients,
                                         stash_data))

    def _request_pre_prepare(self, three_pc_key: Tuple[int, int],
                             stash_data: Optional[Tuple[str, str, str]] = None):
        """
        Request preprepare
        """
        recipients = self.primary_name
        self._request_three_phase_msg(three_pc_key,
                                      PREPREPARE,
                                      recipients,
                                      stash_data)

    def _request_prepare(self, three_pc_key: Tuple[int, int],
                         recipients: List[str] = None,
                         stash_data: Optional[Tuple[str, str, str]] = None):
        """
        Request preprepare
        """
        if recipients is None:
            recipients = self._network.connecteds.copy()
            primary_name = self.primary_name[:self.primary_name.rfind(":")]
            if primary_name in recipients:
                recipients.remove(primary_name)
        self._request_three_phase_msg(three_pc_key, PREPARE, recipients, stash_data)

    def _request_commit(self, three_pc_key: Tuple[int, int],
                        recipients: List[str] = None):
        """
        Request commit
        """
        if recipients is None:
            recipients = self._network.connecteds.copy()
        self._request_three_phase_msg(three_pc_key, COMMIT, recipients)

    """Method from legacy code"""
    def l_setup_last_ordered_for_non_master(self):
        """
        Since last ordered view_no and pp_seq_no are only communicated for
        master instance, backup instances use this method for restoring
        `last_ordered_3pc`
        :return:
        """
        if not self.is_master and self.first_batch_after_catchup and \
                not self._data.is_primary:
            # If not master instance choose last ordered seq no to be 1 less
            # the lowest prepared certificate in this view
            lowest_prepared = self.l_get_lowest_probable_prepared_certificate_in_view(
                self.view_no)
            if lowest_prepared is not None:
                # now after catch up we have in last_ordered_3pc[1] value 0
                # it value should change last_ordered_3pc to lowest_prepared - 1
                self._logger.info('{} Setting last ordered for non-master as {}'.
                                  format(self, self.last_ordered_3pc))
                self.last_ordered_3pc = (self.view_no, lowest_prepared - 1)
                self._bus.send(BackupSetupLastOrdered(inst_id=self._data.inst_id))
                self.first_batch_after_catchup = False

    def get_state_root_hash(self, ledger_id: str, to_str=True, committed=False):
        return self.db_manager.get_state_root_hash(ledger_id, to_str, committed) \
            if self.is_master \
            else None

    def get_txn_root_hash(self, ledger_id: str, to_str=True):
        return self.db_manager.get_txn_root_hash(ledger_id, to_str) \
            if self.is_master \
            else None

    def _is_msg_from_primary(self, msg, sender: str) -> bool:
        """
        Return whether this message was from primary replica
        :param msg:
        :param sender:
        :return:
        """
        if self._is_msg_for_current_view(msg):
            return self.primary_name == sender
        try:
            return self.primary_names[msg.viewNo] == sender
        except KeyError:
            return False

    def _is_msg_for_current_view(self, msg):
        """
        Return whether this request's view number is equal to the current view
        number of this replica.
        """
        viewNo = getattr(msg, "viewNo", None)
        return viewNo == self.view_no

    def _is_pre_prepare_time_correct(self, pp: PrePrepare, sender: str) -> bool:
        """
        Check if this PRE-PREPARE is not older than (not checking for greater
        than since batches maybe sent in less than 1 second) last PRE-PREPARE
        and in a sufficient range of local clock's UTC time.
        :param pp:
        :return:
        """
        tpcKey = (pp.viewNo, pp.ppSeqNo)

        if (self.last_accepted_pre_prepare_time and
                pp.ppTime < self.last_accepted_pre_prepare_time):
            return False
        elif ((tpcKey not in self.pre_prepare_tss) or
                ((pp, sender) not in self.pre_prepare_tss[tpcKey])):
            return False
        else:
            return (
                abs(pp.ppTime - self.pre_prepare_tss[tpcKey][pp, sender]) <=
                self._config.ACCEPTABLE_DEVIATION_PREPREPARE_SECS
            )

    def _is_pre_prepare_time_acceptable(self, pp: PrePrepare, sender: str) -> bool:
        """
        Returns True or False depending on the whether the time in PRE-PREPARE
        is acceptable. Can return True if time is not acceptable but sufficient
        PREPAREs are found to support the PRE-PREPARE
        :param pp:
        :return:
        """
        key = (pp.viewNo, pp.ppSeqNo)
        if key in self._data.requested_pre_prepares:
            # Special case for requested PrePrepares
            return True
        correct = self._is_pre_prepare_time_correct(pp, sender)
        if not correct:
            if key in self.pre_prepares_stashed_for_incorrect_time and \
                    self.pre_prepares_stashed_for_incorrect_time[key][-1]:
                self._logger.debug('{} marking time as correct for {}'.format(self, pp))
                correct = True
            else:
                self._logger.warning('{} found {} to have incorrect time.'.format(self, pp))
        return correct

    def _non_finalised_reqs(self, reqKeys: List[Tuple[str, int]]):
        """
        Check if there are any requests which are not finalised, i.e for
        which there are not enough PROPAGATEs
        """
        return {key for key in reqKeys if not self._requests.is_finalised(key)}

    """Method from legacy code"""
    def _is_next_pre_prepare(self, view_no: int, pp_seq_no: int):
        if pp_seq_no == 1:
            # First PRE-PREPARE
            return True
        (last_pp_view_no, last_pp_seq_no) = self.__last_pp_3pc
        return pp_seq_no - last_pp_seq_no == 1

    def _apply_pre_prepare(self, pre_prepare: PrePrepare):
        """
        Applies (but not commits) requests of the PrePrepare
        to the ledger and state
        """
        reqs = []
        idx = 0
        rejects = []
        invalid_indices = []
        suspicious = False

        # 1. apply each request
        for req_key in pre_prepare.reqIdr:
            req = self._requests[req_key].finalised
            try:
                self._process_req_during_batch(req,
                                               pre_prepare.ppTime)
            except (InvalidClientMessageException, UnknownIdentifier, SuspiciousPrePrepare) as ex:
                self._logger.warning('{} encountered exception {} while processing {}, '
                                     'will reject'.format(self, ex, req))
                rejects.append((req.key, Reject(req.identifier, req.reqId, ex)))
                invalid_indices.append(idx)
                if isinstance(ex, SuspiciousPrePrepare):
                    suspicious = True
            finally:
                reqs.append(req)
            idx += 1

        # 2. call callback for the applied batch
        if self.is_master:
            three_pc_batch = ThreePcBatch.from_pre_prepare(pre_prepare,
                                                           state_root=self.get_state_root_hash(pre_prepare.ledgerId,
                                                                                               to_str=False),
                                                           txn_root=self.get_txn_root_hash(pre_prepare.ledgerId,
                                                                                           to_str=False),
                                                           primaries=[],
                                                           valid_digests=self._get_valid_req_ids_from_all_requests(
                                                               reqs, invalid_indices))
            self.post_batch_creation(three_pc_batch)

        return reqs, invalid_indices, rejects, suspicious

    def _get_valid_req_ids_from_all_requests(self, reqs, invalid_indices):
        return [req.key for idx, req in enumerate(reqs) if idx not in invalid_indices]

    def _validate_applied_pre_prepare(self, pre_prepare: PrePrepare,
                                      reqs, invalid_indices, invalid_from_pp) -> Optional[int]:
        if len(invalid_indices) != len(invalid_from_pp):
            return PP_APPLY_REJECT_WRONG

        digest = self.replica_batch_digest(reqs)
        if digest != pre_prepare.digest:
            return PP_APPLY_WRONG_DIGEST

        if self.is_master:
            if pre_prepare.stateRootHash != self.get_state_root_hash(pre_prepare.ledgerId):
                return PP_APPLY_WRONG_STATE

            if pre_prepare.txnRootHash != self.get_txn_root_hash(pre_prepare.ledgerId):
                return PP_APPLY_ROOT_HASH_MISMATCH

            # TODO: move this kind of validation to batch handlers
            if f.AUDIT_TXN_ROOT_HASH.nm in pre_prepare and pre_prepare.auditTxnRootHash != self.get_txn_root_hash(AUDIT_LEDGER_ID):
                return PP_APPLY_AUDIT_HASH_MISMATCH

        return None

    """Method from legacy code"""
    def l_get_lowest_probable_prepared_certificate_in_view(
            self, view_no) -> Optional[int]:
        """
        Return lowest pp_seq_no of the view for which can be prepared but
        choose from unprocessed PRE-PREPAREs and PREPAREs.
        """
        # TODO: Naive implementation, dont need to iterate over the complete
        # data structures, fix this later
        seq_no_pp = SortedList()  # pp_seq_no of PRE-PREPAREs
        # pp_seq_no of PREPAREs with count of PREPAREs for each
        seq_no_p = set()

        for (v, p) in self.prePreparesPendingPrevPP:
            if v == view_no:
                seq_no_pp.add(p)
            if v > view_no:
                break

        for (v, p), pr in self.preparesWaitingForPrePrepare.items():
            if v == view_no and len(pr) >= self._data.quorums.prepare.value:
                seq_no_p.add(p)

        for n in seq_no_pp:
            if n in seq_no_p:
                return n
        return None

    def _revert(self, ledgerId, stateRootHash, reqCount):
        # A batch should only be reverted if all batches that came after it
        # have been reverted
        ledger = self.db_manager.get_ledger(ledgerId)
        state = self.db_manager.get_state(ledgerId)
        self._logger.info('{} reverting {} txns and state root from {} to {} for ledger {}'
                          .format(self, reqCount, Ledger.hashToStr(state.headHash),
                                  Ledger.hashToStr(stateRootHash), ledgerId))
        state.revertToHead(stateRootHash)
        ledger.discardTxns(reqCount)
        self.post_batch_rejection(ledgerId)

    def _track_batches(self, pp: PrePrepare, prevStateRootHash):
        # pp.discarded indicates the index from where the discarded requests
        #  starts hence the count of accepted requests, prevStateRoot is
        # tracked to revert this PRE-PREPARE
        self._logger.trace('{} tracking batch for {} with state root {}'.format(
            self, pp, prevStateRootHash))
        if self.is_master:
            self.metrics.add_event(MetricsName.THREE_PC_BATCH_SIZE, len(pp.reqIdr))
        else:
            self.metrics.add_event(MetricsName.BACKUP_THREE_PC_BATCH_SIZE, len(pp.reqIdr))

        self.batches[(pp.viewNo, pp.ppSeqNo)] = [pp.ledgerId, pp.discarded,
                                                 pp.ppTime, prevStateRootHash, len(pp.reqIdr)]

    @property
    def lastPrePrepareSeqNo(self):
        return self._lastPrePrepareSeqNo

    @lastPrePrepareSeqNo.setter
    def lastPrePrepareSeqNo(self, n):
        """
        This will _lastPrePrepareSeqNo to values greater than its previous
        values else it will not. To forcefully override as in case of `revert`,
        directly set `self._lastPrePrepareSeqNo`
        """
        if n > self._lastPrePrepareSeqNo:
            self._lastPrePrepareSeqNo = n
        else:
            self._logger.debug(
                '{} cannot set lastPrePrepareSeqNo to {} as its '
                'already {}'.format(
                    self, n, self._lastPrePrepareSeqNo))

    def _add_to_pre_prepares(self, pp: PrePrepare) -> None:
        """
        Add the specified PRE-PREPARE to this replica's list of received
        PRE-PREPAREs and try sending PREPARE

        :param pp: the PRE-PREPARE to add to the list
        """
        key = (pp.viewNo, pp.ppSeqNo)
        # ToDo:
        self.prePrepares[key] = pp
        self._preprepare_batch(pp)
        self.lastPrePrepareSeqNo = pp.ppSeqNo
        self.last_accepted_pre_prepare_time = pp.ppTime
        self._dequeue_prepares(*key)
        self._dequeue_commits(*key)
        self.stats.inc(TPCStat.PrePrepareRcvd)
        self.try_prepare(pp)

    def _dequeue_prepares(self, viewNo: int, ppSeqNo: int):
        key = (viewNo, ppSeqNo)
        if key in self.preparesWaitingForPrePrepare:
            i = 0
            # Keys of pending prepares that will be processed below
            while self.preparesWaitingForPrePrepare[key]:
                prepare, sender = self.preparesWaitingForPrePrepare[
                    key].popleft()
                self._logger.debug("{} popping stashed PREPARE{}".format(self, key))
                self._network.process_incoming(prepare, sender)
                i += 1
            self.preparesWaitingForPrePrepare.pop(key)
            self._logger.debug("{} processed {} PREPAREs waiting for PRE-PREPARE for"
                               " view no {} and seq no {}".format(self, i, viewNo, ppSeqNo))

    def _dequeue_commits(self, viewNo: int, ppSeqNo: int):
        key = (viewNo, ppSeqNo)
        if key in self.commitsWaitingForPrepare:
            if not self._has_prepared(key):
                self._logger.debug('{} has not pre-prepared {}, will dequeue the '
                                   'COMMITs later'.format(self, key))
                return
            i = 0
            # Keys of pending prepares that will be processed below
            while self.commitsWaitingForPrepare[key]:
                commit, sender = self.commitsWaitingForPrepare[
                    key].popleft()
                self._logger.debug("{} popping stashed COMMIT{}".format(self, key))
                self._network.process_incoming(commit, sender)

                i += 1
            self.commitsWaitingForPrepare.pop(key)
            self._logger.debug("{} processed {} COMMITs waiting for PREPARE for"
                               " view no {} and seq no {}".format(self, i, viewNo, ppSeqNo))

    def try_prepare(self, pp: PrePrepare):
        """
        Try to send the Prepare message if the PrePrepare message is ready to
        be passed into the Prepare phase.
        """
        rv, msg = self._can_prepare(pp)
        if rv:
            self._do_prepare(pp)
        else:
            self._logger.debug("{} cannot send PREPARE since {}".format(self, msg))

    def _can_prepare(self, ppReq) -> (bool, str):
        """
        Return whether the batch of requests in the PRE-PREPARE can
        proceed to the PREPARE step.

        :param ppReq: any object with identifier and requestId attributes
        """
        if self.prepares.hasPrepareFrom(ppReq, self.name):
            return False, 'has already sent PREPARE for {}'.format(ppReq)
        return True, ''

    @measure_consensus_time(MetricsName.SEND_PREPARE_TIME,
                            MetricsName.BACKUP_SEND_PREPARE_TIME)
    def _do_prepare(self, pp: PrePrepare):
        self._logger.debug("{} Sending PREPARE{} at {}".format(
            self, (pp.viewNo, pp.ppSeqNo), self.get_current_time()))
        params = [self._data.inst_id,
                  pp.viewNo,
                  pp.ppSeqNo,
                  pp.ppTime,
                  pp.digest,
                  pp.stateRootHash,
                  pp.txnRootHash]
        if f.AUDIT_TXN_ROOT_HASH.nm in pp:
            params.append(pp.auditTxnRootHash)

        # BLS multi-sig:
        params = self.l_bls_bft_replica.update_prepare(params, pp.ledgerId)

        prepare = Prepare(*params)
        self._send(prepare, stat=TPCStat.PrepareSent)
        self._add_to_prepares(prepare, self.name)

    def _has_prepared(self, key):
        if not self.get_preprepare(*key):
            return False
        if ((key not in self.prepares and key not in self.sent_preprepares) and
                (key not in self.preparesWaitingForPrePrepare)):
            return False
        return True

    def get_preprepare(self, viewNo, ppSeqNo):
        key = (viewNo, ppSeqNo)
        if key in self.sent_preprepares:
            return self.sent_preprepares[key]
        if key in self.prePrepares:
            return self.prePrepares[key]
        return None

    def _add_to_prepares(self, prepare: Prepare, sender: str):
        """
        Add the specified PREPARE to this replica's list of received
        PREPAREs and try sending COMMIT

        :param prepare: the PREPARE to add to the list
        """
        # BLS multi-sig:
        self.l_bls_bft_replica.process_prepare(prepare, sender)

        self.prepares.addVote(prepare, sender)
        self._dequeue_commits(prepare.viewNo, prepare.ppSeqNo)
        self._try_commit(prepare)

    def _try_commit(self, prepare: Prepare):
        """
        Try to commit if the Prepare message is ready to be passed into the
        commit phase.
        """
        rv, reason = self._can_commit(prepare)
        if rv:
            pp = self.get_preprepare(prepare.viewNo, prepare.ppSeqNo)
            self._prepare_batch(pp)
            self._do_commit(prepare)
        else:
            self._logger.debug("{} cannot send COMMIT since {}".format(self, reason))

    @measure_consensus_time(MetricsName.SEND_COMMIT_TIME,
                            MetricsName.BACKUP_SEND_COMMIT_TIME)
    def _do_commit(self, p: Prepare):
        """
        Create a commit message from the given Prepare message and trigger the
        commit phase
        :param p: the prepare message
        """
        key_3pc = (p.viewNo, p.ppSeqNo)
        self._logger.debug("{} Sending COMMIT{} at {}".format(self, key_3pc, self.get_current_time()))

        params = [
            self._data.inst_id, p.viewNo, p.ppSeqNo
        ]

        pre_prepare = self.get_preprepare(*key_3pc)

        # BLS multi-sig:
        if p.stateRootHash is not None:
            pre_prepare = self.get_preprepare(*key_3pc)
            params = self.l_bls_bft_replica.update_commit(params, pre_prepare)

        commit = Commit(*params)

        self._send(commit, stat=TPCStat.CommitSent)
        self._add_to_commits(commit, self.name)

    def _add_to_commits(self, commit: Commit, sender: str):
        """
        Add the specified COMMIT to this replica's list of received
        commit requests.

        :param commit: the COMMIT to add to the list
        :param sender: the name of the node that sent the COMMIT
        """
        # BLS multi-sig:
        self.l_bls_bft_replica.process_commit(commit, sender)

        self.commits.addVote(commit, sender)
        self._try_order(commit)

    def _try_order(self, commit: Commit):
        """
        Try to order if the Commit message is ready to be ordered.
        """
        canOrder, reason = self._can_order(commit)
        if canOrder:
            self._logger.trace("{} returning request to node".format(self))
            self._do_order(commit)
        else:
            self._logger.debug("{} cannot return request to node: {}".format(self, reason))
        return canOrder

    def _do_order(self, commit: Commit):
        key = (commit.viewNo, commit.ppSeqNo)
        self._logger.debug("{} ordering COMMIT {}".format(self, key))
        return self._order_3pc_key(key)

    @measure_consensus_time(MetricsName.ORDER_3PC_BATCH_TIME,
                            MetricsName.BACKUP_ORDER_3PC_BATCH_TIME)
    def _order_3pc_key(self, key):
        pp = self.get_preprepare(*key)
        if pp is None:
            raise ValueError(
                "{} no PrePrepare with a 'key' {} found".format(self, key)
            )

        self._freshness_checker.update_freshness(ledger_id=pp.ledgerId,
                                                 ts=pp.ppTime)

        self._add_to_ordered(*key)
        invalid_indices = invalid_index_serializer.deserialize(pp.discarded)
        invalid_reqIdr = []
        valid_reqIdr = []
        for ind, reqIdr in enumerate(pp.reqIdr):
            if ind in invalid_indices:
                invalid_reqIdr.append(reqIdr)
            else:
                valid_reqIdr.append(reqIdr)
            self._requests.ordered_by_replica(reqIdr)

        ordered = Ordered(self._data.inst_id,
                          pp.viewNo,
                          valid_reqIdr,
                          invalid_reqIdr,
                          pp.ppSeqNo,
                          pp.ppTime,
                          pp.ledgerId,
                          pp.stateRootHash,
                          pp.txnRootHash,
                          pp.auditTxnRootHash if f.AUDIT_TXN_ROOT_HASH.nm in pp else None,
                          self._get_primaries_for_ordered(pp))
        self._discard_ordered_req_keys(pp)

        self._bus.send(ordered)

        ordered_msg = "{} ordered batch request, view no {}, ppSeqNo {}, ledger {}, " \
                      "state root {}, txn root {}, audit root {}".format(self, pp.viewNo, pp.ppSeqNo, pp.ledgerId,
                                                                         pp.stateRootHash, pp.txnRootHash,
                                                                         pp.auditTxnRootHash)
        self._logger.debug("{}, requests ordered {}, discarded {}".
                           format(ordered_msg, valid_reqIdr, invalid_reqIdr))
        self._logger.info("{}, requests ordered {}, discarded {}".
                          format(ordered_msg, len(valid_reqIdr), len(invalid_reqIdr)))

        if self.is_master:
            self.metrics.add_event(MetricsName.ORDERED_BATCH_SIZE, len(valid_reqIdr) + len(invalid_reqIdr))
            self.metrics.add_event(MetricsName.ORDERED_BATCH_INVALID_COUNT, len(invalid_reqIdr))
        else:
            self.metrics.add_event(MetricsName.BACKUP_ORDERED_BATCH_SIZE, len(valid_reqIdr))

        # BLS multi-sig:
        self.l_bls_bft_replica.process_order(key, self._data.quorums, pp)

        return True

    def _add_to_ordered(self, view_no: int, pp_seq_no: int):
        self.ordered.add(view_no, pp_seq_no)
        self.last_ordered_3pc = (view_no, pp_seq_no)
<<<<<<< HEAD
=======
        self.requested_pre_prepares.pop((view_no, pp_seq_no), None)
        self.requested_prepares.pop((view_no, pp_seq_no), None)
        self.requested_commits.pop((view_no, pp_seq_no), None)
>>>>>>> 6ab5713b

    def _get_primaries_for_ordered(self, pp):
        ledger = self.db_manager.get_ledger(AUDIT_LEDGER_ID)
        for index, txn in enumerate(ledger.get_uncommitted_txns()):
            payload_data = get_payload_data(txn)
            if pp.ppSeqNo == payload_data[AUDIT_TXN_PP_SEQ_NO] and \
                    pp.viewNo == payload_data[AUDIT_TXN_VIEW_NO]:
                txn_primaries = payload_data[AUDIT_TXN_PRIMARIES]
                if isinstance(txn_primaries, Iterable):
                    return txn_primaries
                elif isinstance(txn_primaries, int):
                    last_primaries_seq_no = get_seq_no(txn) - txn_primaries
                    return get_payload_data(
                        ledger.get_by_seq_no_uncommitted(last_primaries_seq_no))[AUDIT_TXN_PRIMARIES]
                break
        else:
            return self._data.primaries

    def _discard_ordered_req_keys(self, pp: PrePrepare):
        for k in pp.reqIdr:
            # Using discard since the key may not be present as in case of
            # primary, the key was popped out while creating PRE-PREPARE.
            # Or in case of node catching up, it will not validate
            # PRE-PREPAREs or PREPAREs but will only validate number of COMMITs
            #  and their consistency with PRE-PREPARE of PREPAREs
            self.discard_req_key(pp.ledgerId, k)

    def _can_order(self, commit: Commit) -> Tuple[bool, Optional[str]]:
        """
        Return whether the specified commitRequest can be returned to the node.

        Decision criteria:

        - If have got just n-f Commit requests then return request to node
        - If less than n-f of commit requests then probably don't have
            consensus on the request; don't return request to node
        - If more than n-f then already returned to node; don't return request
            to node

        :param commit: the COMMIT
        """
        quorum = self._data.quorums.commit.value
        if not self.commits.hasQuorum(commit, quorum):
            return False, "no quorum ({}): {} commits where f is {}". \
                format(quorum, commit, self.f)

        key = (commit.viewNo, commit.ppSeqNo)
        if self._validator.has_already_ordered(*key):
            return False, "already ordered"

        if commit.ppSeqNo > 1 and not self._all_prev_ordered(commit):
            viewNo, ppSeqNo = commit.viewNo, commit.ppSeqNo
            if viewNo not in self.stashed_out_of_order_commits:
                self.stashed_out_of_order_commits[viewNo] = {}
            self.stashed_out_of_order_commits[viewNo][ppSeqNo] = commit
            self._out_of_order_repeater.start()
            return False, "stashing {} since out of order". \
                format(commit)

        return True, None

    def _process_stashed_out_of_order_commits(self):
        # This method is called periodically to check for any commits that
        # were stashed due to lack of commits before them and orders them if it
        # can

        if not self.can_order_commits():
            return

        self._logger.debug('{} trying to order from out of order commits. '
                           'Len(stashed_out_of_order_commits) == {}'
                           .format(self, len(self.stashed_out_of_order_commits)))
        if self.last_ordered_3pc:
            lastOrdered = self.last_ordered_3pc
            vToRemove = set()
            for v in self.stashed_out_of_order_commits:
                if v < lastOrdered[0]:
                    self._logger.debug(
                        "{} found commits {} from previous view {}"
                        " that were not ordered but last ordered"
                        " is {}".format(
                            self, self.stashed_out_of_order_commits[v], v, lastOrdered))
                    vToRemove.add(v)
                    continue
                pToRemove = set()
                for p, commit in self.stashed_out_of_order_commits[v].items():
                    if (v, p) in self.ordered or \
                            self._validator.has_already_ordered(*(commit.viewNo, commit.ppSeqNo)):
                        pToRemove.add(p)
                        continue
                    if (v == lastOrdered[0] and lastOrdered == (v, p - 1)) or \
                            (v > lastOrdered[0] and self._is_lowest_commit_in_view(commit)):
                        self._logger.debug("{} ordering stashed commit {}".format(self, commit))
                        if self._try_order(commit):
                            lastOrdered = (v, p)
                            pToRemove.add(p)

                for p in pToRemove:
                    del self.stashed_out_of_order_commits[v][p]
                if not self.stashed_out_of_order_commits[v]:
                    vToRemove.add(v)

            for v in vToRemove:
                del self.stashed_out_of_order_commits[v]

            if not self.stashed_out_of_order_commits:
                self._out_of_order_repeater.stop()
        else:
            self._logger.debug('{} last_ordered_3pc if False. '
                               'Len(stashed_out_of_order_commits) == {}'
                               .format(self, len(self.stashed_out_of_order_commits)))

    def _is_lowest_commit_in_view(self, commit):
        view_no = commit.viewNo
        if view_no > self.view_no:
            self._logger.debug('{} encountered {} which belongs to a later view'.format(self, commit))
            return False
        return commit.ppSeqNo == 1

    def _all_prev_ordered(self, commit: Commit):
        """
        Return True if all previous COMMITs have been ordered
        """
        # TODO: This method does a lot of work, choose correct data
        # structures to make it efficient.

        viewNo, ppSeqNo = commit.viewNo, commit.ppSeqNo

        if self.last_ordered_3pc == (viewNo, ppSeqNo - 1):
            # Last ordered was in same view as this COMMIT
            return True

        # if some PREPAREs/COMMITs were completely missed in the same view
        toCheck = set()
        toCheck.update(set(self.sent_preprepares.keys()))
        toCheck.update(set(self.prePrepares.keys()))
        toCheck.update(set(self.prepares.keys()))
        toCheck.update(set(self.commits.keys()))
        for (v, p) in toCheck:
            if v < viewNo and (v, p) not in self.ordered:
                # Have commits from previous view that are unordered.
                return False
            if v == viewNo and p < ppSeqNo and (v, p) not in self.ordered:
                # If unordered commits are found with lower ppSeqNo then this
                # cannot be ordered.
                return False

        return True

    def _can_commit(self, prepare: Prepare) -> (bool, str):
        """
        Return whether the specified PREPARE can proceed to the Commit
        step.

        Decision criteria:

        - If this replica has got just n-f-1 PREPARE requests then commit request.
        - If less than n-f-1 PREPARE requests then probably there's no consensus on
            the request; don't commit
        - If more than n-f-1 then already sent COMMIT; don't commit

        :param prepare: the PREPARE
        """
        quorum = self._data.quorums.prepare.value
        if not self.prepares.hasQuorum(prepare, quorum):
            return False, 'does not have prepare quorum for {}'.format(prepare)
        if self._has_committed(prepare):
            return False, 'has already sent COMMIT for {}'.format(prepare)
        return True, ''

    def _has_committed(self, request) -> bool:
        return self.commits.hasCommitFrom(ThreePhaseKey(
            request.viewNo, request.ppSeqNo), self.name)

    def post_batch_creation(self, three_pc_batch: ThreePcBatch):
        """
        A batch of requests has been created and has been applied but
        committed to ledger and state.
        :param ledger_id:
        :param state_root: state root after the batch creation
        :return:
        """
        ledger_id = three_pc_batch.ledger_id
        if ledger_id != POOL_LEDGER_ID and not three_pc_batch.primaries:
            three_pc_batch.primaries = self._write_manager.future_primary_handler.get_last_primaries() or self._data.primaries
        if self._write_manager.is_valid_ledger_id(ledger_id):
            self._write_manager.post_apply_batch(three_pc_batch)
        else:
            self._logger.debug('{} did not know how to handle for ledger {}'.format(self, ledger_id))

    def post_batch_rejection(self, ledger_id):
        """
        A batch of requests has been rejected, if stateRoot is None, reject
        the current batch.
        :param ledger_id:
        :param stateRoot: state root after the batch was created
        :return:
        """
        if self._write_manager.is_valid_ledger_id(ledger_id):
            self._write_manager.post_batch_rejected(ledger_id)
        else:
            self._logger.debug('{} did not know how to handle for ledger {}'.format(self, ledger_id))

    def _ledger_id_for_request(self, request: Request):
        if request.operation.get(TXN_TYPE) is None:
            raise ValueError(
                "{} TXN_TYPE is not defined for request {}".format(self, request)
            )

        typ = request.operation[TXN_TYPE]
        return self._write_manager.type_to_ledger_id[typ]

    def _do_dynamic_validation(self, request: Request, req_pp_time: int):
        """
                State based validation
                """
        # Digest validation
        # TODO implicit caller's context: request is processed by (master) replica
        # as part of PrePrepare 3PC batch
        ledger_id, seq_no = self.db_manager.get_store(SEQ_NO_DB_LABEL).get_by_payload_digest(request.payload_digest)
        if ledger_id is not None and seq_no is not None:
            raise SuspiciousPrePrepare('Trying to order already ordered request')

        ledger = self.db_manager.get_ledger(self._ledger_id_for_request(request))
        for txn in ledger.uncommittedTxns:
            if get_payload_digest(txn) == request.payload_digest:
                raise SuspiciousPrePrepare('Trying to order already ordered request')

        # TAA validation
        # For now, we need to call taa_validation not from dynamic_validation because
        # req_pp_time is required
        self._write_manager.do_taa_validation(request, req_pp_time, self._config)
        self._write_manager.dynamic_validation(request)

    @measure_consensus_time(MetricsName.REQUEST_PROCESSING_TIME,
                            MetricsName.BACKUP_REQUEST_PROCESSING_TIME)
    def _process_req_during_batch(self,
                                  req: Request,
                                  cons_time: int):
        """
                This method will do dynamic validation and apply requests.
                If there is any errors during validation it would be raised
                """
        if self.is_master:
            self._do_dynamic_validation(req, cons_time)
            self._write_manager.apply_request(req, cons_time)

    def can_send_3pc_batch(self):
        if not self._data.is_primary:
            return False
        if not self._data.is_participating:
            return False
        # ToDo: is pre_view_change_in_progress needed?
        # if self.replica.node.pre_view_change_in_progress:
        #     return False
        if self.view_no < self.last_ordered_3pc[0]:
            return False
        if self.view_no == self.last_ordered_3pc[0]:
            if self._lastPrePrepareSeqNo < self.last_ordered_3pc[1]:
                return False
            # This check is done for current view only to simplify logic and avoid
            # edge cases between views, especially taking into account that we need
            # to send a batch in new view as soon as possible
            if self._config.Max3PCBatchesInFlight is not None:
                batches_in_flight = self._lastPrePrepareSeqNo - self.last_ordered_3pc[1]
                if batches_in_flight >= self._config.Max3PCBatchesInFlight:
                    if self._can_log_skip_send_3pc():
                        self._logger.info("{} not creating new batch because there already {} in flight out of {} allowed".
                                          format(self.name, batches_in_flight, self._config.Max3PCBatchesInFlight))
                    return False

        self._skip_send_3pc_ts = None
        return True

    def _can_log_skip_send_3pc(self):
        current_time = time.perf_counter()
        if self._skip_send_3pc_ts is None:
            self._skip_send_3pc_ts = current_time
            return True

        if current_time - self._skip_send_3pc_ts > self._config.Max3PCBatchWait:
            self._skip_send_3pc_ts = current_time
            return True

        return False

    def can_order_commits(self):
        if self._data.is_participating:
            return True
        if self._data.is_synced and self._data.legacy_vc_in_progress:
            return True
        return False

    @staticmethod
    def generateName(node_name: str, inst_id: int):
        """
        Create and return the name for a replica using its nodeName and
        instanceId.
         Ex: Alpha:1
        """

        if isinstance(node_name, str):
            # Because sometimes it is bytes (why?)
            if ":" in node_name:
                # Because in some cases (for requested messages) it
                # already has ':'. This should be fixed.
                return node_name
        return "{}:{}".format(node_name, inst_id)

    def dequeue_pre_prepares(self):
        """
        Dequeue any received PRE-PREPAREs that did not have finalized requests
        or the replica was missing any PRE-PREPAREs before it
        :return:
        """
        ppsReady = []
        # Check if any requests have become finalised belonging to any stashed
        # PRE-PREPAREs.
        for i, (pp, sender, reqIds) in enumerate(
                self.prePreparesPendingFinReqs):
            finalised = set()
            for r in reqIds:
                if self._requests.is_finalised(r):
                    finalised.add(r)
            diff = reqIds.difference(finalised)
            # All requests become finalised
            if not diff:
                ppsReady.append(i)
            self.prePreparesPendingFinReqs[i] = (pp, sender, diff)

        for i in sorted(ppsReady, reverse=True):
            pp, sender, _ = self.prePreparesPendingFinReqs.pop(i)
            self.prePreparesPendingPrevPP[pp.viewNo, pp.ppSeqNo] = (pp, sender)

        r = 0
        while self.prePreparesPendingPrevPP and self._can_dequeue_pre_prepare(
                *self.prePreparesPendingPrevPP.iloc[0]):
            _, (pp, sender) = self.prePreparesPendingPrevPP.popitem(last=False)
            if not self._can_pp_seq_no_be_in_view(pp.viewNo, pp.ppSeqNo):
                self._discard(pp, "Pre-Prepare from a previous view",
                              self._logger.debug)
                continue
            self._logger.info("{} popping stashed PREPREPARE{} "
                              "from sender {}".format(self, (pp.viewNo, pp.ppSeqNo), sender))
            self._network.process_incoming(pp, sender)
            r += 1
        return r

    def _can_dequeue_pre_prepare(self, view_no: int, pp_seq_no: int):
        return self._is_next_pre_prepare(view_no, pp_seq_no) or compare_3PC_keys(
            (view_no, pp_seq_no), self.last_ordered_3pc) >= 0

    # TODO: Convert this into a free function?
    def _discard(self, msg, reason, logMethod=logging.error, cliOutput=False):
        """
        Discard a message and log a reason using the specified `logMethod`.

        :param msg: the message to discard
        :param reason: the reason why this message is being discarded
        :param logMethod: the logging function to be used
        :param cliOutput: if truthy, informs a CLI that the logged msg should
        be printed
        """
        reason = "" if not reason else " because {}".format(reason)
        logMethod("{} discarding message {}{}".format(self, msg, reason),
                  extra={"cli": cliOutput})

    def _can_pp_seq_no_be_in_view(self, view_no, pp_seq_no):
        """
        Checks if the `pp_seq_no` could have been in view `view_no`. It will
        return False when the `pp_seq_no` belongs to a later view than
        `view_no` else will return True
        :return:
        """
        if view_no > self.view_no:
            raise PlenumValueError(
                'view_no', view_no,
                "<= current view_no {}".format(self.view_no),
                prefix=self
            )

        return view_no == self.view_no or (view_no < self.view_no and self._data.legacy_last_prepared_before_view_change and
                                           compare_3PC_keys((view_no, pp_seq_no),
                                                            self._data.legacy_last_prepared_before_view_change) >= 0)

    def send_3pc_batch(self):
        if not self.can_send_3pc_batch():
            return 0

        sent_batches = set()

        # 1. send 3PC batches with requests for every ledger
        self._send_3pc_batches_for_ledgers(sent_batches)

        # 2. for every ledger we haven't just sent a 3PC batch check if it's not fresh enough,
        # and send an empty 3PC batch to update the state if needed
        self._send_3pc_freshness_batch(sent_batches)

        # 3. send 3PC batch if new primaries elected
        self.l_send_3pc_primaries_batch(sent_batches)

        # 4. update ts of last sent 3PC batch
        if len(sent_batches) > 0:
            self.lastBatchCreated = self.get_current_time()

        return len(sent_batches)

    def l_send_3pc_primaries_batch(self, sent_batches):
        # As we've selected new primaries, we need to send 3pc batch,
        # so this primaries can be saved in audit ledger
        if not sent_batches and self.primaries_batch_needed:
            self._logger.debug("Sending a 3PC batch to propagate newly selected primaries")
            self.primaries_batch_needed = False
            sent_batches.add(self._do_send_3pc_batch(ledger_id=DOMAIN_LEDGER_ID))

    def _send_3pc_freshness_batch(self, sent_batches):
        if not self._config.UPDATE_STATE_FRESHNESS:
            return

        if not self.is_master:
            return

        # Update freshness for all outdated ledgers sequentially without any waits
        # TODO: Consider sending every next update in Max3PCBatchWait only
        outdated_ledgers = self._freshness_checker.check_freshness(self.get_time_for_3pc_batch())
        for ledger_id, ts in outdated_ledgers.items():
            if ledger_id in sent_batches:
                self._logger.debug("Ledger {} is not updated for {} seconds, "
                                   "but a 3PC for this ledger has been just sent".format(ledger_id, ts))
                continue

            self._logger.info("Ledger {} is not updated for {} seconds, "
                              "so its freshness state is going to be updated now".format(ledger_id, ts))
            sent_batches.add(
                self._do_send_3pc_batch(ledger_id=ledger_id))

    def _send_3pc_batches_for_ledgers(self, sent_batches):
        # TODO: Consider sending every next update in Max3PCBatchWait only
        for ledger_id, q in self.requestQueues.items():
            if len(q) == 0:
                continue

            queue_full = len(q) >= self._config.Max3PCBatchSize
            timeout = self.lastBatchCreated + self._config.Max3PCBatchWait < self.get_current_time()
            if not queue_full and not timeout:
                continue

            sent_batches.add(
                self._do_send_3pc_batch(ledger_id=ledger_id))

    def _do_send_3pc_batch(self, ledger_id):
        oldStateRootHash = self.get_state_root_hash(ledger_id, to_str=False)
        pre_prepare = self.create_3pc_batch(ledger_id)
        self.send_pre_prepare(pre_prepare)
        if not self.is_master:
            self.db_manager.get_store(LAST_SENT_PP_STORE_LABEL).store_last_sent_pp_seq_no(
                self._data.inst_id, pre_prepare.ppSeqNo)

        self._preprepare_batch(pre_prepare)
        self._track_batches(pre_prepare, oldStateRootHash)
        return ledger_id

    @measure_consensus_time(MetricsName.CREATE_3PC_BATCH_TIME,
                            MetricsName.BACKUP_CREATE_3PC_BATCH_TIME)
    def create_3pc_batch(self, ledger_id):
        pp_seq_no = self.lastPrePrepareSeqNo + 1
        pool_state_root_hash = self.get_state_root_hash(POOL_LEDGER_ID)
        self._logger.debug("{} creating batch {} for ledger {} with state root {}".format(
            self, pp_seq_no, ledger_id,
            self.get_state_root_hash(ledger_id, to_str=False)))

        if self.last_accepted_pre_prepare_time is None:
            last_ordered_ts = self._get_last_timestamp_from_state(ledger_id)
            if last_ordered_ts:
                self.last_accepted_pre_prepare_time = last_ordered_ts

        # DO NOT REMOVE `view_no` argument, used while replay
        # tm = self.utc_epoch
        tm = self._get_utc_epoch_for_preprepare(self._data.inst_id, self.view_no,
                                                pp_seq_no)

        reqs, invalid_indices, rejects = self._consume_req_queue_for_pre_prepare(
            ledger_id, tm, self.view_no, pp_seq_no)
        if self.is_master:
            three_pc_batch = ThreePcBatch(ledger_id=ledger_id,
                                          inst_id=self._data.inst_id,
                                          view_no=self.view_no,
                                          pp_seq_no=pp_seq_no,
                                          pp_time=tm,
                                          state_root=self.get_state_root_hash(ledger_id, to_str=False),
                                          txn_root=self.get_txn_root_hash(ledger_id, to_str=False),
                                          primaries=[],
                                          valid_digests=self._get_valid_req_ids_from_all_requests(
                                              reqs, invalid_indices))
            self.post_batch_creation(three_pc_batch)

        digest = self.replica_batch_digest(reqs)
        state_root_hash = self.get_state_root_hash(ledger_id)
        audit_txn_root_hash = self.get_txn_root_hash(AUDIT_LEDGER_ID)

        """TODO: for now default value for fields sub_seq_no is 0 and for final is True"""
        params = [
            self._data.inst_id,
            self.view_no,
            pp_seq_no,
            tm,
            [req.digest for req in reqs],
            invalid_index_serializer.serialize(invalid_indices, toBytes=False),
            digest,
            ledger_id,
            state_root_hash,
            self.get_txn_root_hash(ledger_id),
            0,
            True,
            pool_state_root_hash,
            audit_txn_root_hash
        ]

        # BLS multi-sig:
        params = self.l_bls_bft_replica.update_pre_prepare(params, ledger_id)

        pre_prepare = PrePrepare(*params)

        self._logger.trace('{} created a PRE-PREPARE with {} requests for ledger {}'.format(
            self, len(reqs), ledger_id))
        self.lastPrePrepareSeqNo = pp_seq_no
        self.last_accepted_pre_prepare_time = tm
        if self.is_master and rejects:
            for reject in rejects:
                self._network.send(reject)
        return pre_prepare

    def _get_last_timestamp_from_state(self, ledger_id):
        if ledger_id == DOMAIN_LEDGER_ID:
            ts_store = self.db_manager.get_store(TS_LABEL)
            if ts_store:
                last_timestamp = ts_store.get_last_key()
                if last_timestamp:
                    last_timestamp = int(last_timestamp.decode())
                    self._logger.debug("Last ordered timestamp from store is : {}"
                                       "".format(last_timestamp))
                    return last_timestamp
        return None

    # This is to enable replaying, inst_id, view_no and pp_seq_no are used
    # while replaying
    def _get_utc_epoch_for_preprepare(self, inst_id, view_no, pp_seq_no):
        tm = self.get_time_for_3pc_batch()
        if self.last_accepted_pre_prepare_time and \
                tm < self.last_accepted_pre_prepare_time:
            tm = self.last_accepted_pre_prepare_time
        return tm

    def _consume_req_queue_for_pre_prepare(self, ledger_id, tm,
                                           view_no, pp_seq_no):
        reqs = []
        rejects = []
        invalid_indices = []
        idx = 0
        while len(reqs) < self._config.Max3PCBatchSize \
                and self.requestQueues[ledger_id]:
            key = self.requestQueues[ledger_id].pop(0)
            if key in self._requests:
                fin_req = self._requests[key].finalised
                malicious_req = False
                try:
                    self._process_req_during_batch(fin_req,
                                                   tm)

                except (
                        InvalidClientMessageException,
                        UnknownIdentifier
                ) as ex:
                    self._logger.warning('{} encountered exception {} while processing {}, '
                                         'will reject'.format(self, ex, fin_req))
                    rejects.append((fin_req.key, Reject(fin_req.identifier, fin_req.reqId, ex)))
                    invalid_indices.append(idx)
                except SuspiciousPrePrepare:
                    malicious_req = True
                finally:
                    if not malicious_req:
                        reqs.append(fin_req)
                if not malicious_req:
                    idx += 1
            else:
                self._logger.debug('{} found {} in its request queue but the '
                                   'corresponding request was removed'.format(self, key))

        return reqs, invalid_indices, rejects

    @measure_consensus_time(MetricsName.SEND_PREPREPARE_TIME,
                            MetricsName.BACKUP_SEND_PREPREPARE_TIME)
    def send_pre_prepare(self, ppReq: PrePrepare):
        self.sent_preprepares[ppReq.viewNo, ppReq.ppSeqNo] = ppReq
        self._send(ppReq, stat=TPCStat.PrePrepareSent)

    def _send(self, msg, dst=None, stat=None) -> None:
        """
        Send a message to the node on which this replica resides.

        :param stat:
        :param rid: remote id of one recipient (sends to all recipients if None)
        :param msg: the message to send
        """
        if stat:
            self.stats.inc(stat)
        self._network.send(msg, dst=dst)

    def revert_unordered_batches(self):
        """
        Revert changes to ledger (uncommitted) and state made by any requests
        that have not been ordered.
        """
        i = 0
        for key in sorted(self.batches.keys(), reverse=True):
            if compare_3PC_keys(self.last_ordered_3pc, key) > 0:
                ledger_id, discarded, _, prevStateRoot, len_reqIdr = self.batches.pop(key)
                discarded = invalid_index_serializer.deserialize(discarded)
                self._logger.debug('{} reverting 3PC key {}'.format(self, key))
                self._revert(ledger_id, prevStateRoot, len_reqIdr - len(discarded))
                self._lastPrePrepareSeqNo -= 1
                i += 1
            else:
                break
        self._logger.info('{} reverted {} batches before starting catch up'.format(self, i))
        return i

    def l_last_prepared_certificate_in_view(self) -> Optional[Tuple[int, int]]:
        # Pick the latest sent COMMIT in the view.
        # TODO: Consider stashed messages too?
        if not self.is_master:
            raise LogicError("{} is not a master".format(self))
        keys = []
        quorum = self._data.quorums.prepare.value
        for key in self.prepares.keys():
            if self.prepares.hasQuorum(ThreePhaseKey(*key), quorum):
                keys.append(key)
        return max_3PC_key(keys) if keys else None

    def _caught_up_till_3pc(self, last_caught_up_3PC):
        self.last_ordered_3pc = last_caught_up_3PC
        self._remove_till_caught_up_3pc(last_caught_up_3PC)

    def catchup_clear_for_backup(self):
        if not self._data.is_primary:
            self.batches.clear()
            self.sent_preprepares.clear()
            self.prePrepares.clear()
            self.prepares.clear()
            self.commits.clear()
            self._data.prepared.clear()
            self._data.preprepared.clear()
            self.first_batch_after_catchup = True

    def _remove_till_caught_up_3pc(self, last_caught_up_3PC):
        """
        Remove any 3 phase messages till the last ordered key and also remove
        any corresponding request keys
        """
        outdated_pre_prepares = {}
        for key, pp in self.prePrepares.items():
            if compare_3PC_keys(key, last_caught_up_3PC) >= 0:
                outdated_pre_prepares[key] = pp
        for key, pp in self.sent_preprepares.items():
            if compare_3PC_keys(key, last_caught_up_3PC) >= 0:
                outdated_pre_prepares[key] = pp

        self._logger.trace('{} going to remove messages for {} 3PC keys'.format(
            self, len(outdated_pre_prepares)))

        for key, pp in outdated_pre_prepares.items():
            self.batches.pop(key, None)
            self.sent_preprepares.pop(key, None)
            self.prePrepares.pop(key, None)
            self.prepares.pop(key, None)
            self.commits.pop(key, None)
            self._discard_ordered_req_keys(pp)
            self._clear_batch(pp)

    def get_sent_preprepare(self, viewNo, ppSeqNo):
        key = (viewNo, ppSeqNo)
        return self.sent_preprepares.get(key)

    def get_sent_prepare(self, viewNo, ppSeqNo):
        key = (viewNo, ppSeqNo)
        if key in self.prepares:
            prepare = self.prepares[key].msg
            if self.prepares.hasPrepareFrom(prepare, self.name):
                return prepare
        return None

    def get_sent_commit(self, viewNo, ppSeqNo):
        key = (viewNo, ppSeqNo)
        if key in self.commits:
            commit = self.commits[key].msg
            if self.commits.hasCommitFrom(commit, self.name):
                return commit
        return None

    def replica_batch_digest(self, reqs):
        return replica_batch_digest(reqs)

    def _clear_all_3pc_msgs(self):

        # Clear the 3PC log
        self.prePrepares.clear()
        self.prepares.clear()
        self.commits.clear()

        self.requested_pre_prepares.clear()
        self.requested_prepares.clear()
        self.requested_commits.clear()

        self.pre_prepare_tss.clear()
        self.prePreparesPendingFinReqs.clear()
        self.prePreparesPendingPrevPP.clear()
        self.sentPrePrepares.clear()

    def process_view_change_started(self, msg: ViewChangeStarted):
        # 1. update shared data
        self._data.preprepared = []
        self._data.prepared = []

        # 2. save existing PrePrepares
        new_old_view_preprepares = {(pp.ppSeqNo, pp.digest): pp
                                    for pp in itertools.chain(self.prePrepares.values(), self.sent_preprepares.values())}
        self.old_view_preprepares.update(new_old_view_preprepares)

        # 3. revert unordered transactions
        if self.is_master:
            self.revert_unordered_batches()

        # 4. clear all 3pc messages
        self._clear_all_3pc_msgs()

<<<<<<< HEAD
        self.pre_prepare_tss.clear()
        self.prePreparesPendingFinReqs.clear()
        self.prePreparesPendingPrevPP.clear()
        self.sent_preprepares.clear()
=======
>>>>>>> 6ab5713b
        self.batches.clear()

        # 5. clear ordered from previous view
        self.ordered.clear_below_view(msg.view_no)
        return PROCESS, None

    def process_new_view_checkpoints_applied(self, msg: NewViewCheckpointsApplied):
        result, reason = self._validate(msg)
        if result != PROCESS:
            return result, reason

        if not self.is_master:
            return DISCARD, "not master"

        for batch_id in msg.batches:
            # TODO: take into account original view no
            pp = self.old_view_preprepares.get((batch_id.pp_seq_no, batch_id.pp_digest))
            if pp is None:
                # TODO: implement correct re-sending logic
                # self._request_pre_prepare(three_pc_key=(batch_id.view_no, batch_id.pp_seq_no))
                continue
            if self._validator.has_already_ordered(batch_id.view_no, batch_id.pp_seq_no):
                self._add_to_pre_prepares(pp)
            else:
                sender = self.generateName(self._data.primary_name, self._data.inst_id)
                # TODO: route it through the bus?
                self.process_preprepare(pp, sender)

        # TODO: this needs to be removed
        self._data.preprepared = [BatchID(view_no=msg.view_no, pp_seq_no=batch_id.pp_seq_no,
                                          pp_digest=batch_id.pp_digest)
                                  for batch_id in msg.batches]
        self._data.prepared = []

        return PROCESS, None

    def _cleanup_process(self, msg: CheckpointStabilized):
        self.gc(msg.last_stable_3pc)

    def _preprepare_batch(self, pp: PrePrepare):
        """
        After pp had validated, it placed into _preprepared list
        """
        if preprepare_to_batch_id(pp) in self._data.preprepared:
            raise LogicError('New pp cannot be stored in preprepared')
        if self._data.checkpoints and pp.ppSeqNo < self._data.last_checkpoint.seqNoEnd:
            raise LogicError('ppSeqNo cannot be lower than last checkpoint')
        self._data.preprepared.append(preprepare_to_batch_id(pp))

    def _prepare_batch(self, pp: PrePrepare):
        """
        After prepared certificate for pp had collected,
        it removed from _preprepared and placed into _prepared list
        """
        self._data.prepared.append(preprepare_to_batch_id(pp))

    def _clear_batch(self, pp: PrePrepare):
        """
        When 3pc batch processed, it removed from _prepared list
        """
        if preprepare_to_batch_id(pp) in self._data.preprepared:
            self._data.preprepared.remove(preprepare_to_batch_id(pp))
        if preprepare_to_batch_id(pp) in self._data.prepared:
            self._data.prepared.remove(preprepare_to_batch_id(pp))<|MERGE_RESOLUTION|>--- conflicted
+++ resolved
@@ -1480,12 +1480,6 @@
     def _add_to_ordered(self, view_no: int, pp_seq_no: int):
         self.ordered.add(view_no, pp_seq_no)
         self.last_ordered_3pc = (view_no, pp_seq_no)
-<<<<<<< HEAD
-=======
-        self.requested_pre_prepares.pop((view_no, pp_seq_no), None)
-        self.requested_prepares.pop((view_no, pp_seq_no), None)
-        self.requested_commits.pop((view_no, pp_seq_no), None)
->>>>>>> 6ab5713b
 
     def _get_primaries_for_ordered(self, pp):
         ledger = self.db_manager.get_ledger(AUDIT_LEDGER_ID)
@@ -2194,11 +2188,6 @@
         self.prePrepares.clear()
         self.prepares.clear()
         self.commits.clear()
-
-        self.requested_pre_prepares.clear()
-        self.requested_prepares.clear()
-        self.requested_commits.clear()
-
         self.pre_prepare_tss.clear()
         self.prePreparesPendingFinReqs.clear()
         self.prePreparesPendingPrevPP.clear()
@@ -2221,13 +2210,6 @@
         # 4. clear all 3pc messages
         self._clear_all_3pc_msgs()
 
-<<<<<<< HEAD
-        self.pre_prepare_tss.clear()
-        self.prePreparesPendingFinReqs.clear()
-        self.prePreparesPendingPrevPP.clear()
-        self.sent_preprepares.clear()
-=======
->>>>>>> 6ab5713b
         self.batches.clear()
 
         # 5. clear ordered from previous view
