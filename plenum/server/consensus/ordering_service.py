--- conflicted
+++ resolved
@@ -2026,11 +2026,7 @@
         reqs, invalid_indices, rejects = self._consume_req_queue_for_pre_prepare(
             ledger_id, tm, self.view_no, pp_seq_no)
 
-<<<<<<< HEAD
-        primaries_for_batch = self._write_manager.future_primary_handler.get_primaries(self.view_no)
-=======
         primaries_for_batch = self._primaries_selector.select_primaries(self.view_no)
->>>>>>> e652e802
         req_ids = [req.digest for req in reqs]
         digest = self.generate_pp_digest(req_ids, self.view_no, tm)
         if self.is_master:
