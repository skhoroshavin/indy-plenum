--- conflicted
+++ resolved
@@ -2342,13 +2342,12 @@
     def replica_batch_digest(self, reqs):
         return replica_batch_digest(reqs)
 
-<<<<<<< HEAD
     def _clear_all_3pc_msgs_after_vc(self):
         self.sentPrePrepares.clear()
         self.prepares.clear()
         self.prePrepares.clear()
         self.commits.clear()
-=======
+
     def process_view_change_started(self, msg: ViewChangeStarted):
         # 1. update shared data
         self._data.preprepared = []
@@ -2408,5 +2407,4 @@
                                   for batch_id in msg.batches]
         self._data.prepared = []
 
-        return PROCESS, None
->>>>>>> 1c098c9a
+        return PROCESS, None