import itertools
import logging
import time
from collections import defaultdict, OrderedDict, deque
from functools import partial
from typing import Tuple, List, Set, Optional, Dict, Iterable

import math
from orderedset._orderedset import OrderedSet
from sortedcontainers import SortedList

from common.exceptions import PlenumValueError, LogicError
from common.serializers.serialization import state_roots_serializer, invalid_index_serializer
from crypto.bls.bls_bft_replica import BlsBftReplica
from plenum.common.config_util import getConfig
from plenum.common.constants import POOL_LEDGER_ID, SEQ_NO_DB_LABEL, ReplicaHooks, AUDIT_LEDGER_ID, TXN_TYPE, \
    LAST_SENT_PP_STORE_LABEL, AUDIT_TXN_PP_SEQ_NO, AUDIT_TXN_VIEW_NO, AUDIT_TXN_PRIMARIES, PREPREPARE, PREPARE, COMMIT, \
    DOMAIN_LEDGER_ID, TS_LABEL
from plenum.common.event_bus import InternalBus, ExternalBus
from plenum.common.exceptions import SuspiciousNode, InvalidClientMessageException, SuspiciousPrePrepare, \
    UnknownIdentifier
from plenum.common.ledger import Ledger
<<<<<<< HEAD
from plenum.common.messages.internal_messages import HookMessage, OutboxMessage, DoCheckpointMessage, \
    RemoveStashedCheckpoints, RequestPropagates, NewViewCheckpointsApplied, ViewChangeStarted
=======
from plenum.common.messages.internal_messages import HookMessage, \
    RequestPropagates, PrimariesBatchNeeded, BackupSetupLastOrdered, RaisedSuspicion
>>>>>>> 962004fd
from plenum.common.messages.node_messages import PrePrepare, Prepare, Commit, Reject, ThreePhaseKey, Ordered, \
    CheckpointState, MessageReq
from plenum.common.metrics_collector import MetricsName, MetricsCollector, NullMetricsCollector, measure_time
from plenum.common.request import Request
from plenum.common.router import Subscription
from plenum.common.stashing_router import StashingRouter, PROCESS
from plenum.common.timer import TimerService, RepeatingTimer
from plenum.common.txn_util import get_payload_digest, get_payload_data, get_seq_no
from plenum.common.types import f
from plenum.common.util import compare_3PC_keys, updateNamedTuple, SortedDict, getMaxFailures, mostCommonElement, \
    get_utc_epoch, max_3PC_key
from plenum.server.batch_handlers.three_pc_batch import ThreePcBatch
<<<<<<< HEAD
from plenum.server.consensus.consensus_shared_data import ConsensusSharedData, BatchID
=======
from plenum.server.consensus.consensus_shared_data import ConsensusSharedData
from plenum.server.consensus.metrics_decorator import measure_consensus_time
>>>>>>> 962004fd
from plenum.server.consensus.msg_validator import ThreePCMsgValidator
from plenum.server.models import Prepares, Commits
from plenum.server.replica_helper import PP_APPLY_REJECT_WRONG, PP_APPLY_WRONG_DIGEST, PP_APPLY_WRONG_STATE, \
    PP_APPLY_ROOT_HASH_MISMATCH, PP_APPLY_HOOK_ERROR, PP_SUB_SEQ_NO_WRONG, PP_NOT_FINAL, PP_APPLY_AUDIT_HASH_MISMATCH, \
    PP_REQUEST_ALREADY_ORDERED, PP_CHECK_NOT_FROM_PRIMARY, PP_CHECK_TO_PRIMARY, PP_CHECK_DUPLICATE, \
    PP_CHECK_INCORRECT_POOL_STATE_ROOT, PP_CHECK_OLD, PP_CHECK_REQUEST_NOT_FINALIZED, PP_CHECK_NOT_NEXT, \
    PP_CHECK_WRONG_TIME, Stats, ConsensusDataHelper, OrderedTracker, TPCStat
from plenum.server.replica_freshness_checker import FreshnessChecker
from plenum.server.replica_helper import replica_batch_digest
from plenum.server.replica_validator_enums import INCORRECT_INSTANCE, INCORRECT_PP_SEQ_NO, ALREADY_ORDERED, \
    STASH_VIEW, FUTURE_VIEW, OLD_VIEW, GREATER_PREP_CERT, STASH_CATCH_UP, CATCHING_UP, OUTSIDE_WATERMARKS, \
    STASH_WATERMARKS
from plenum.server.request_managers.write_request_manager import WriteRequestManager
from plenum.server.suspicion_codes import Suspicions
from stp_core.common.log import getlogger


class OrderingService:

    def __init__(self,
                 data: ConsensusSharedData,
                 timer: TimerService,
                 bus: InternalBus,
                 network: ExternalBus,
                 write_manager: WriteRequestManager,
                 bls_bft_replica: BlsBftReplica,
                 freshness_checker: FreshnessChecker,
                 get_current_time=None,
                 get_time_for_3pc_batch=None,
                 stasher=None,
                 metrics: MetricsCollector = NullMetricsCollector()):
        self.metrics = metrics
        self._data = data
        self._requests = self._data.requests
        self._timer = timer
        self._bus = bus
        self._network = network
        self._write_manager = write_manager
        self._name = self._data.name
        self.get_time_for_3pc_batch = get_time_for_3pc_batch or get_utc_epoch

        self._config = getConfig()
        self._logger = getlogger()
        # TODO: Change just to self._stasher = stasher
        self._stasher = stasher if stasher else StashingRouter(self._config.REPLICA_STASH_LIMIT)
        self._subscription = Subscription()
        self._validator = ThreePCMsgValidator(self._data)
        self.get_current_time = get_current_time or self._timer.get_current_time
        self._out_of_order_repeater = RepeatingTimer(self._timer,
                                                     self._config.PROCESS_STASHED_OUT_OF_ORDER_COMMITS_INTERVAL,
                                                     self.l_process_stashed_out_of_order_commits,
                                                     active=False)

        """
        Maps from legacy replica code
        """
        self._state_root_serializer = state_roots_serializer

        # Keeps a map of PRE-PREPAREs which did not satisfy timestamp
        # criteria, they can be accepted if >f PREPAREs are encountered.
        # This is emptied on view change. With each PRE-PREPARE, a flag is
        # stored which indicates whether there are sufficient acceptable
        # PREPAREs or not
        self.pre_prepares_stashed_for_incorrect_time = {}

        # Time of the last PRE-PREPARE which satisfied all validation rules
        # (time, digest, roots were all correct). This time is not to be
        # reverted even if the PRE-PREPAREs are not ordered. This implies that
        # the next primary would have seen all accepted PRE-PREPAREs or another
        # view change will happen
        self.last_accepted_pre_prepare_time = None
        # Tracks for which keys PRE-PREPAREs have been requested.
        # Cleared in `gc`
        # type: Dict[Tuple[int, int], Optional[Tuple[str, str, str]]]
        self.requested_pre_prepares = {}

        # Tracks for which keys PREPAREs have been requested.
        # Cleared in `gc`
        # type: Dict[Tuple[int, int], Optional[Tuple[str, str, str]]]
        self.requested_prepares = {}

        # Tracks for which keys COMMITs have been requested.
        # Cleared in `gc`
        # type: Dict[Tuple[int, int], Optional[Tuple[str, str, str]]]
        self.requested_commits = {}

        # PRE-PREPAREs timestamps stored by non primary replica to check
        # obsolescence of incoming PrePrepares. Pre-prepares with the same
        # 3PC key are not merged since we need to keep incoming timestamps
        # for each new PP from every nodes separately.
        # Dictionary:
        #   key: Tuple[pp.viewNo, pp.seqNo]
        #   value: Dict[Tuple[PrePrepare, sender], timestamp]
        self.pre_prepare_tss = defaultdict(dict)

        # PRE-PREPAREs that are waiting to be processed but do not have the
        # corresponding request finalised. Happens when replica has not been
        # forwarded the request by the node but is getting 3 phase messages.
        # The value is a list since a malicious entry might send PRE-PREPARE
        # with a different digest and since we dont have the request finalised
        # yet, we store all PRE-PPREPAREs
        # type: List[Tuple[PrePrepare, str, Set[Tuple[str, int]]]]
        self.prePreparesPendingFinReqs = []

        # PrePrepares waiting for previous PrePrepares, key being tuple of view
        # number and pre-prepare sequence numbers and value being tuple of
        # PrePrepare and sender
        # TODO: Since pp_seq_no will start from 1 in each view, the comparator
        # of SortedDict needs to change
        self.prePreparesPendingPrevPP = SortedDict(lambda k: (k[0], k[1]))

        # PREPAREs that are stored by non primary replica for which it has not
        #  got any PRE-PREPARE. Dictionary that stores a tuple of view no and
        #  prepare sequence number as key and a deque of PREPAREs as value.
        # This deque is attempted to be flushed on receiving every
        # PRE-PREPARE request.
        self.preparesWaitingForPrePrepare = {}

        # Defines if there was a batch after last catchup
        self.first_batch_after_catchup = False

        self._lastPrePrepareSeqNo = self._data.low_watermark  # type: int

        # COMMITs that are stored for which there are no PRE-PREPARE or PREPARE
        # received
        self.commitsWaitingForPrepare = {}
        # type: Dict[Tuple[int, int], deque]

        # Dictionary of sent PRE-PREPARE that are stored by primary replica
        # which it has broadcasted to all other non primary replicas
        # Key of dictionary is a 2 element tuple with elements viewNo,
        # pre-prepare seqNo and value is the received PRE-PREPARE
        self.sentPrePrepares = SortedDict(lambda k: (k[0], k[1]))
        # type: Dict[Tuple[int, int], PrePrepare]

        # Dictionary of received PRE-PREPAREs. Key of dictionary is a 2
        # element tuple with elements viewNo, pre-prepare seqNo and value
        # is the received PRE-PREPARE
        self.prePrepares = SortedDict(lambda k: (k[0], k[1]))
        # type: Dict[Tuple[int, int], PrePrepare]

        # Dictionary of received Prepare requests. Key of dictionary is a 2
        # element tuple with elements viewNo, seqNo and value is a 2 element
        # tuple containing request digest and set of sender node names(sender
        # replica names in case of multiple protocol instances)
        # (viewNo, seqNo) -> ((identifier, reqId), {senders})
        self.prepares = Prepares()
        # type: Dict[Tuple[int, int], Tuple[Tuple[str, int], Set[str]]]

        self.commits = Commits()
        # type: Dict[Tuple[int, int], Tuple[Tuple[str, int], Set[str]]]

        # Dictionary to keep track of the which replica was primary during each
        # view. Key is the view no and value is the name of the primary
        # replica during that view
        self.primary_names = OrderedDict()  # type: OrderedDict[int, str]

        # Indicates name of the primary replica of this protocol instance.
        # None in case the replica does not know who the primary of the
        # instance is
        self._primary_name = None  # type: Optional[str]

        # Did we log a message about getting request while absence of primary
        self.warned_no_primary = False

        # Queues used in PRE-PREPARE for each ledger,
        self.requestQueues = self._data.requestQueues  # type: Dict[int, OrderedSet]

        self.stats = Stats(TPCStat)

        self.batches = OrderedDict()  # type: OrderedDict[Tuple[int, int]]

        self.l_bls_bft_replica = bls_bft_replica

        # Set of tuples to keep track of ordered requests. Each tuple is
        # (viewNo, ppSeqNo).
        self.ordered = OrderedTracker()

        self.lastBatchCreated = self.get_current_time()

        # Commits which are not being ordered since commits with lower
        # sequence numbers have not been ordered yet. Key is the
        # viewNo and value a map of pre-prepare sequence number to commit
        # type: Dict[int,Dict[int,Commit]]
        self.stashed_out_of_order_commits = {}

        self._freshness_checker = freshness_checker
        self._skip_send_3pc_ts = None

        self._consensus_data_helper = ConsensusDataHelper(self._data)

<<<<<<< HEAD
        self._stasher.subscribe(PrePrepare, self.process_preprepare)
        self._stasher.subscribe(Prepare, self.process_prepare)
        self._stasher.subscribe(Commit, self.process_commit)
        self._stasher.subscribe(NewViewCheckpointsApplied, self.process_apply_new_view)
=======
        self._subscription.subscribe(self._stasher, PrePrepare, self.process_preprepare)
        self._subscription.subscribe(self._stasher, Prepare, self.process_prepare)
        self._subscription.subscribe(self._stasher, Commit, self.process_commit)
>>>>>>> 962004fd
        self._stasher.subscribe_to(network)
        self._stasher.subscribe_to(self._bus)

        self._bus.subscribe(ViewChangeStarted, self.process_view_change_started)

        # Dict to keep PrePrepares from old view to be re-ordered in the new view
        # key is (viewNo, ppSeqNo) tuple, and value is a PrePrepare
        self.old_view_preprepares = {}

    def cleanup(self):
        self._subscription.unsubscribe_all()

    def __repr__(self):
        return self.name

    @measure_consensus_time(MetricsName.PROCESS_PREPARE_TIME,
                            MetricsName.BACKUP_PROCESS_PREPARE_TIME)
    def process_prepare(self, prepare: Prepare, sender: str):
        """
        Validate and process the PREPARE specified.
        If validation is successful, create a COMMIT and broadcast it.

        :param prepare: a PREPARE msg
        :param sender: name of the node that sent the PREPARE
        """
        result, reason = self._validate(prepare)
        if result != PROCESS:
            return result, reason

        key = (prepare.viewNo, prepare.ppSeqNo)
        self._logger.debug("{} received PREPARE{} from {}".format(self, key, sender))

        # TODO move this try/except up higher
        try:
            if self.l_validatePrepare(prepare, sender):
                self.l_addToPrepares(prepare, sender)
                self.stats.inc(TPCStat.PrepareRcvd)
                self._logger.debug("{} processed incoming PREPARE {}".format(
                    self, (prepare.viewNo, prepare.ppSeqNo)))
            else:
                # TODO let's have isValidPrepare throw an exception that gets
                # handled and possibly logged higher
                self._logger.trace("{} cannot process incoming PREPARE".format(self))
        except SuspiciousNode as ex:
            self.report_suspicious_node(ex)
        return None, None

    def l_validatePrepare(self, prepare: Prepare, sender: str) -> bool:
        """
        Return whether the PREPARE specified is valid.

        :param prepare: the PREPARE to validate
        :param sender: the name of the node that sent the PREPARE
        :return: True if PREPARE is valid, False otherwise
        """
        key = (prepare.viewNo, prepare.ppSeqNo)
        primaryStatus = self.l_isPrimaryForMsg(prepare)

        ppReq = self.l_getPrePrepare(*key)

        # If a non primary replica and receiving a PREPARE request before a
        # PRE-PREPARE request, then proceed

        # PREPARE should not be sent from primary
        if self.l_isMsgFromPrimary(prepare, sender):
            self.report_suspicious_node(SuspiciousNode(sender, Suspicions.PR_FRM_PRIMARY, prepare))
            return False

        # If non primary replica
        if primaryStatus is False:
            if self.prepares.hasPrepareFrom(prepare, sender):
                self.report_suspicious_node(SuspiciousNode(
                    sender, Suspicions.DUPLICATE_PR_SENT, prepare))
                return False
            # If PRE-PREPARE not received for the PREPARE, might be slow
            # network
            if not ppReq:
                self.l_enqueue_prepare(prepare, sender)
                self.l_setup_last_ordered_for_non_master()
                return False
        # If primary replica
        if primaryStatus is True:
            if self.prepares.hasPrepareFrom(prepare, sender):
                self.report_suspicious_node(SuspiciousNode(
                    sender, Suspicions.DUPLICATE_PR_SENT, prepare))
                return False
            # If PRE-PREPARE was not sent for this PREPARE, certainly
            # malicious behavior
            elif not ppReq:
                self.report_suspicious_node(SuspiciousNode(
                    sender, Suspicions.UNKNOWN_PR_SENT, prepare))
                return False

        if primaryStatus is None and not ppReq:
            self.l_enqueue_prepare(prepare, sender)
            self.l_setup_last_ordered_for_non_master()
            return False

        if prepare.digest != ppReq.digest:
            self.report_suspicious_node(SuspiciousNode(sender, Suspicions.PR_DIGEST_WRONG, prepare))
            return False
        elif prepare.stateRootHash != ppReq.stateRootHash:
            self.report_suspicious_node(SuspiciousNode(sender, Suspicions.PR_STATE_WRONG,
                                                       prepare))
            return False
        elif prepare.txnRootHash != ppReq.txnRootHash:
            self.report_suspicious_node(SuspiciousNode(sender, Suspicions.PR_TXN_WRONG,
                                                       prepare))
            return False
        elif prepare.auditTxnRootHash != ppReq.auditTxnRootHash:
            self.report_suspicious_node(SuspiciousNode(sender, Suspicions.PR_AUDIT_TXN_ROOT_HASH_WRONG,
                                                       prepare))
            return False

        # BLS multi-sig:
        self.l_bls_bft_replica.validate_prepare(prepare, sender)

        return True

    """Method from legacy code"""
    def l_enqueue_prepare(self, pMsg: Prepare, sender: str):
        key = (pMsg.viewNo, pMsg.ppSeqNo)
        self._logger.debug("{} queueing prepare due to unavailability of PRE-PREPARE. "
                           "Prepare {} for key {} from {}".format(self, pMsg, key, sender))
        if key not in self.preparesWaitingForPrePrepare:
            self.preparesWaitingForPrePrepare[key] = deque()
        self.preparesWaitingForPrePrepare[key].append((pMsg, sender))
        if key not in self.pre_prepares_stashed_for_incorrect_time:
            if self.is_master or self.last_ordered_3pc[1] != 0:
                self.l_request_pre_prepare_for_prepare(key)
        else:
            self.l_process_stashed_pre_prepare_for_time_if_possible(key)

    def l_process_stashed_pre_prepare_for_time_if_possible(
            self, key: Tuple[int, int]):
        """
        Check if any PRE-PREPAREs that were stashed since their time was not
        acceptable, can now be accepted since enough PREPAREs are received
        """
        self._logger.debug('{} going to process stashed PRE-PREPAREs with '
                           'incorrect times'.format(self))
        q = self._data.quorums.f
        if len(self.preparesWaitingForPrePrepare[key]) > q:
            times = [pr.ppTime for (pr, _) in
                     self.preparesWaitingForPrePrepare[key]]
            most_common_time, freq = mostCommonElement(times)
            if self._data.quorums.timestamp.is_reached(freq):
                self._logger.debug('{} found sufficient PREPAREs for the '
                                   'PRE-PREPARE{}'.format(self, key))
                stashed_pp = self.pre_prepares_stashed_for_incorrect_time
                pp, sender, done = stashed_pp[key]
                if done:
                    self._logger.debug('{} already processed PRE-PREPARE{}'.format(self, key))
                    return True
                # True is set since that will indicate to `is_pre_prepare_time_acceptable`
                # that sufficient PREPAREs are received
                stashed_pp[key] = (pp, sender, True)
                self._network.process_incoming(pp, sender)
                return True
        return False

    """Method from legacy code"""
    def l_request_pre_prepare_for_prepare(self, three_pc_key) -> bool:
        """
        Check if has an acceptable PRE_PREPARE already stashed, if not then
        check count of PREPAREs, make sure >f consistent PREPAREs are found,
        store the acceptable PREPARE state (digest, roots) for verification of
        the received PRE-PREPARE
        """

        if three_pc_key in self.prePreparesPendingPrevPP:
            self._logger.debug('{} not requesting a PRE-PREPARE since already found '
                               'stashed for {}'.format(self, three_pc_key))
            return False

        if len(
                self.preparesWaitingForPrePrepare[three_pc_key]) < self._data.quorums.prepare.value:
            self._logger.debug(
                '{} not requesting a PRE-PREPARE because does not have'
                ' sufficient PREPAREs for {}'.format(
                    self, three_pc_key))
            return False

        digest, state_root, txn_root, _ = \
            self.l_get_acceptable_stashed_prepare_state(three_pc_key)

        # Choose a better data structure for `prePreparesPendingFinReqs`
        pre_prepares = [pp for pp, _, _ in self.prePreparesPendingFinReqs
                        if (pp.viewNo, pp.ppSeqNo) == three_pc_key]
        if pre_prepares:
            if [pp for pp in pre_prepares if (pp.digest, pp.stateRootHash, pp.txnRootHash) == (digest, state_root, txn_root)]:
                self._logger.debug('{} not requesting a PRE-PREPARE since already '
                                   'found stashed for {}'.format(self, three_pc_key))
                return False

        self._request_pre_prepare(three_pc_key,
                                  stash_data=(digest, state_root, txn_root))
        return True

    """Method from legacy code"""
    def l_get_acceptable_stashed_prepare_state(self, three_pc_key):
        prepares = {s: (m.digest, m.stateRootHash, m.txnRootHash) for m, s in
                    self.preparesWaitingForPrePrepare[three_pc_key]}
        acceptable, freq = mostCommonElement(prepares.values())
        return (*acceptable, {s for s, state in prepares.items()
                              if state == acceptable})

    """Method from legacy code"""
    def l_isPrimaryForMsg(self, msg) -> Optional[bool]:
        """
        Return whether this replica is primary if the request's view number is
        equal this replica's view number and primary has been selected for
        the current view.
        Return None otherwise.
        :param msg: message
        """
        return self._data.is_primary if self.l_isMsgForCurrentView(msg) \
            else self.l_is_primary_in_view(msg.viewNo)

    """Method from legacy code"""
    def l_is_primary_in_view(self, viewNo: int) -> Optional[bool]:
        """
        Return whether this replica was primary in the given view
        """
        if viewNo not in self.primary_names:
            return False
        return self.primary_names[viewNo] == self.name

    @measure_consensus_time(MetricsName.PROCESS_COMMIT_TIME,
                            MetricsName.BACKUP_PROCESS_COMMIT_TIME)
    def process_commit(self, commit: Commit, sender: str):
        """
        Validate and process the COMMIT specified.
        If validation is successful, return the message to the node.

        :param commit: an incoming COMMIT message
        :param sender: name of the node that sent the COMMIT
        """
        result, reason = self._validate(commit)
        if result != PROCESS:
            return result, reason

        self._logger.debug("{} received COMMIT{} from {}".format(
            self, (commit.viewNo, commit.ppSeqNo), sender))

        if self.l_validateCommit(commit, sender):
            self.stats.inc(TPCStat.CommitRcvd)
            self.l_addToCommits(commit, sender)
            self._logger.debug("{} processed incoming COMMIT{}".format(
                self, (commit.viewNo, commit.ppSeqNo)))
        return result, reason

    """Method from legacy code"""
    def l_validateCommit(self, commit: Commit, sender: str) -> bool:
        """
        Return whether the COMMIT specified is valid.

        :param commit: the COMMIT to validate
        :return: True if `request` is valid, False otherwise
        """
        key = (commit.viewNo, commit.ppSeqNo)
        if not self.l_has_prepared(key):
            self.l_enqueue_commit(commit, sender)
            return False

        if self.commits.hasCommitFrom(commit, sender):
            self.report_suspicious_node(SuspiciousNode(sender, Suspicions.DUPLICATE_CM_SENT, commit))
            return False

        # BLS multi-sig:
        pre_prepare = self.l_getPrePrepare(commit.viewNo, commit.ppSeqNo)
        why_not = self.l_bls_bft_replica.validate_commit(commit, sender, pre_prepare)

        if why_not == BlsBftReplica.CM_BLS_SIG_WRONG:
            self._logger.warning("{} discard Commit message from "
                                 "{}:{}".format(self, sender, commit))
            self.report_suspicious_node(SuspiciousNode(sender,
                                                       Suspicions.CM_BLS_SIG_WRONG,
                                                       commit))
            return False
        elif why_not is not None:
            self._logger.warning("Unknown error code returned for bls commit "
                                 "validation {}".format(why_not))

        return True

    def l_enqueue_commit(self, request: Commit, sender: str):
        key = (request.viewNo, request.ppSeqNo)
        self._logger.debug("{} - Queueing commit due to unavailability of PREPARE. "
                           "Request {} with key {} from {}".format(self, request, key, sender))
        if key not in self.commitsWaitingForPrepare:
            self.commitsWaitingForPrepare[key] = deque()
        self.commitsWaitingForPrepare[key].append((request, sender))

    @measure_consensus_time(MetricsName.PROCESS_PREPREPARE_TIME,
                            MetricsName.BACKUP_PROCESS_PREPREPARE_TIME)
    def process_preprepare(self, pre_prepare: PrePrepare, sender: str):
        """
        Validate and process provided PRE-PREPARE, create and
        broadcast PREPARE for it.

        :param pre_prepare: message
        :param sender: name of the node that sent this message
        """
        pp_key = (pre_prepare.viewNo, pre_prepare.ppSeqNo)
        # the same PrePrepare might come here multiple times
        if (pp_key and (pre_prepare, sender) not in self.pre_prepare_tss[pp_key]):
            # TODO more clean solution would be to set timestamps
            # earlier (e.g. in zstack)
            self.pre_prepare_tss[pp_key][pre_prepare, sender] = self.get_time_for_3pc_batch()

        result, reason = self._validate(pre_prepare)
        if result != PROCESS:
            return result, reason

        key = (pre_prepare.viewNo, pre_prepare.ppSeqNo)
        self._logger.debug("{} received PRE-PREPARE{} from {}".format(self, key, sender))

        # TODO: should we still do it?
        # Converting each req_idrs from list to tuple
        req_idrs = {f.REQ_IDR.nm: [key for key in pre_prepare.reqIdr]}
        pre_prepare = updateNamedTuple(pre_prepare, **req_idrs)

        def report_suspicious(reason):
            ex = SuspiciousNode(sender, reason, pre_prepare)
            self.report_suspicious_node(ex)

        why_not = self.l_can_process_pre_prepare(pre_prepare, sender)
        if why_not is None:
            why_not_applied = \
                self.l_process_valid_preprepare(pre_prepare, sender)
            if why_not_applied is not None:
                if why_not_applied == PP_APPLY_REJECT_WRONG:
                    report_suspicious(Suspicions.PPR_REJECT_WRONG)
                elif why_not_applied == PP_APPLY_WRONG_DIGEST:
                    report_suspicious(Suspicions.PPR_DIGEST_WRONG)
                elif why_not_applied == PP_APPLY_WRONG_STATE:
                    report_suspicious(Suspicions.PPR_STATE_WRONG)
                elif why_not_applied == PP_APPLY_ROOT_HASH_MISMATCH:
                    report_suspicious(Suspicions.PPR_TXN_WRONG)
                elif why_not_applied == PP_APPLY_HOOK_ERROR:
                    report_suspicious(Suspicions.PPR_PLUGIN_EXCEPTION)
                elif why_not_applied == PP_SUB_SEQ_NO_WRONG:
                    report_suspicious(Suspicions.PPR_SUB_SEQ_NO_WRONG)
                elif why_not_applied == PP_NOT_FINAL:
                    # this is fine, just wait for another
                    return None, None
                elif why_not_applied == PP_APPLY_AUDIT_HASH_MISMATCH:
                    report_suspicious(Suspicions.PPR_AUDIT_TXN_ROOT_HASH_WRONG)
                elif why_not_applied == PP_REQUEST_ALREADY_ORDERED:
                    report_suspicious(Suspicions.PPR_WITH_ORDERED_REQUEST)
        elif why_not == PP_CHECK_NOT_FROM_PRIMARY:
            report_suspicious(Suspicions.PPR_FRM_NON_PRIMARY)
        elif why_not == PP_CHECK_TO_PRIMARY:
            report_suspicious(Suspicions.PPR_TO_PRIMARY)
        elif why_not == PP_CHECK_DUPLICATE:
            report_suspicious(Suspicions.DUPLICATE_PPR_SENT)
        elif why_not == PP_CHECK_INCORRECT_POOL_STATE_ROOT:
            report_suspicious(Suspicions.PPR_POOL_STATE_ROOT_HASH_WRONG)
        elif why_not == PP_CHECK_OLD:
            self._logger.info("PRE-PREPARE {} has ppSeqNo lower "
                              "then the latest one - ignoring it".format(key))
        elif why_not == PP_CHECK_REQUEST_NOT_FINALIZED:
            absents = set()
            non_fin = set()
            non_fin_payload = set()
            for key in pre_prepare.reqIdr:
                req = self._requests.get(key)
                if req is None:
                    absents.add(key)
                elif not req.finalised:
                    non_fin.add(key)
                    non_fin_payload.add(req.request.payload_digest)
            absent_str = ', '.join(str(key) for key in absents)
            non_fin_str = ', '.join(
                '{} ({} : {})'.format(str(key),
                                      str(len(self._requests[key].propagates)),
                                      ', '.join(self._requests[key].propagates.keys())) for key in non_fin)
            self._logger.warning(
                "{} found requests in the incoming pp, of {} ledger, that are not finalized. "
                "{} of them don't have propagates: {}."
                "{} of them don't have enough propagates: {}.".format(self, pre_prepare.ledgerId,
                                                                      len(absents), absent_str,
                                                                      len(non_fin), non_fin_str))

            def signal_suspicious(req):
                self._logger.info("Request digest {} already ordered. Discard {} "
                                  "from {}".format(req, pre_prepare, sender))
                report_suspicious(Suspicions.PPR_WITH_ORDERED_REQUEST)

            # checking for payload digest is more effective
            for payload_key in non_fin_payload:
                if self.db_manager.get_store(SEQ_NO_DB_LABEL).get_by_payload_digest(payload_key) != (None, None):
                    signal_suspicious(payload_key)
                    return None, None

            # for absents we can only check full digest
            for full_key in absents:
                if self.db_manager.get_store(SEQ_NO_DB_LABEL).get_by_full_digest(full_key) is not None:
                    signal_suspicious(full_key)
                    return None, None

            bad_reqs = absents | non_fin
            self.l_enqueue_pre_prepare(pre_prepare, sender, bad_reqs)
            # TODO: An optimisation might be to not request PROPAGATEs
            # if some PROPAGATEs are present or a client request is
            # present and sufficient PREPAREs and PRE-PREPARE are present,
            # then the digest can be compared but this is expensive as the
            # PREPARE and PRE-PREPARE contain a combined digest
            self._schedule(partial(self.l_request_propagates_if_needed, bad_reqs, pre_prepare),
                           self._config.PROPAGATE_REQUEST_DELAY)
        elif why_not == PP_CHECK_NOT_NEXT:
            pp_view_no = pre_prepare.viewNo
            pp_seq_no = pre_prepare.ppSeqNo
            last_pp_view_no, last_pp_seq_no = self.__last_pp_3pc
            if pp_view_no >= last_pp_view_no and (
                    self.is_master or self.last_ordered_3pc[1] != 0):
                seq_frm = last_pp_seq_no + 1 if pp_view_no == last_pp_view_no else 1
                seq_to = pp_seq_no - 1
                if seq_to >= seq_frm >= pp_seq_no - self._config.CHK_FREQ + 1:
                    self._logger.warning(
                        "{} missing PRE-PREPAREs from {} to {}, "
                        "going to request".format(self, seq_frm, seq_to))
                    self.l_request_missing_three_phase_messages(
                        pp_view_no, seq_frm, seq_to)
            self.l_enqueue_pre_prepare(pre_prepare, sender)
            self.l_setup_last_ordered_for_non_master()
        elif why_not == PP_CHECK_WRONG_TIME:
            key = (pre_prepare.viewNo, pre_prepare.ppSeqNo)
            item = (pre_prepare, sender, False)
            self.pre_prepares_stashed_for_incorrect_time[key] = item
            report_suspicious(Suspicions.PPR_TIME_WRONG)
        elif why_not == BlsBftReplica.PPR_BLS_MULTISIG_WRONG:
            report_suspicious(Suspicions.PPR_BLS_MULTISIG_WRONG)
        else:
            self._logger.warning("Unknown PRE-PREPARE check status: {}".format(why_not))
        return None, None

    """Properties from legacy code"""

    @property
    def view_no(self):
        return self._data.view_no

    @property
    def last_ordered_3pc(self):
        return self._data.last_ordered_3pc

    @last_ordered_3pc.setter
    def last_ordered_3pc(self, lo_tuple):
        self._data.last_ordered_3pc = lo_tuple
        self._logger.info('{} set last ordered as {}'.format(self, lo_tuple))

    @property
    def l_lastPrePrepare(self):
        last_3pc = (0, 0)
        lastPp = None
        if self.sentPrePrepares:
            (v, s), pp = self.sentPrePrepares.peekitem(-1)
            last_3pc = (v, s)
            lastPp = pp
        if self.prePrepares:
            (v, s), pp = self.prePrepares.peekitem(-1)
            if compare_3PC_keys(last_3pc, (v, s)) > 0:
                lastPp = pp
        return lastPp

    @property
    def __last_pp_3pc(self):
        last_pp = self.l_lastPrePrepare
        if not last_pp:
            return self.last_ordered_3pc

        last_3pc = (last_pp.viewNo, last_pp.ppSeqNo)
        if compare_3PC_keys(self.last_ordered_3pc, last_3pc) > 0:
            return last_3pc

        return self.last_ordered_3pc

    @property
    def db_manager(self):
        return self._write_manager.database_manager

    @property
    def is_master(self):
        return self._data.is_master

    @property
    def primary_name(self):
        """
        Name of the primary replica of this replica's instance

        :return: Returns name if primary is known, None otherwise
        """
        return self._data.primary_name

    @property
    def name(self):
        return self._data.name

    @name.setter
    def name(self, n):
        self._data._name = n

    @property
    def f(self):
        return getMaxFailures(self._data.total_nodes)

    """Method from legacy code"""
    def l_gc(self, till3PCKey):
        self._logger.info("{} cleaning up till {}".format(self, till3PCKey))
        tpcKeys = set()
        reqKeys = set()

        for key3PC, pp in itertools.chain(
            self.sentPrePrepares.items(),
            self.prePrepares.items()
        ):
            if compare_3PC_keys(till3PCKey, key3PC) <= 0:
                tpcKeys.add(key3PC)
                for reqKey in pp.reqIdr:
                    reqKeys.add(reqKey)

        for key3PC, pp_dict in self.pre_prepare_tss.items():
            if compare_3PC_keys(till3PCKey, key3PC) <= 0:
                tpcKeys.add(key3PC)
                # TODO INDY-1983: was found that it adds additional
                # requests to clean, need to explore why
                # for (pp, _) in pp_dict:
                #    for reqKey in pp.reqIdr:
                #        reqKeys.add(reqKey)

        self._logger.trace("{} found {} 3-phase keys to clean".
                           format(self, len(tpcKeys)))
        self._logger.trace("{} found {} request keys to clean".
                           format(self, len(reqKeys)))

        to_clean_up = (
            self.pre_prepare_tss,
            self.sentPrePrepares,
            self.prePrepares,
            self.prepares,
            self.commits,
            self.batches,
            self.requested_pre_prepares,
            self.requested_prepares,
            self.requested_commits,
            self.pre_prepares_stashed_for_incorrect_time,
            self.old_view_preprepares
        )
        for request_key in tpcKeys:
            for coll in to_clean_up:
                coll.pop(request_key, None)

        for request_key in reqKeys:
            self._requests.free(request_key)
            for ledger_id, keys in self.requestQueues.items():
                if request_key in keys:
                    self.l_discard_req_key(ledger_id, request_key)
            self._logger.trace('{} freed request {} from previous checkpoints'
                               .format(self, request_key))

        # ToDo: do we need ordered messages there?
        self.ordered.clear_below_view(self.view_no - 1)

        # BLS multi-sig:
        self.l_bls_bft_replica.gc(till3PCKey)

    """Method from legacy code"""
    def l_discard_req_key(self, ledger_id, req_key):
        self.requestQueues[ledger_id].discard(req_key)

    def _clear_prev_view_pre_prepares(self):
        to_remove = []
        for idx, (pp, _, _) in enumerate(self.prePreparesPendingFinReqs):
            if pp.viewNo < self.view_no:
                to_remove.insert(0, idx)
        for idx in to_remove:
            self.prePreparesPendingFinReqs.pop(idx)

        for (v, p) in list(self.prePreparesPendingPrevPP.keys()):
            if v < self.view_no:
                self.prePreparesPendingPrevPP.pop((v, p))

    def report_suspicious_node(self, ex: SuspiciousNode):
        self._bus.send(RaisedSuspicion(inst_id=self._data.inst_id,
                                       ex=ex))

    def _validate(self, msg):
        return self._validator.validate(msg)

    """Method from legacy code"""
    def l_compact_primary_names(self):
        min_allowed_view_no = self.view_no - 1
        views_to_remove = []
        for view_no in self.primary_names:
            if view_no >= min_allowed_view_no:
                break
            views_to_remove.append(view_no)
        for view_no in views_to_remove:
            self.primary_names.pop(view_no)

    """Method from legacy code"""
    def l_can_process_pre_prepare(self, pre_prepare: PrePrepare, sender: str):
        """
        Decide whether this replica is eligible to process a PRE-PREPARE.

        :param pre_prepare: a PRE-PREPARE msg to process
        :param sender: the name of the node that sent the PRE-PREPARE msg
        """
        # TODO: Check whether it is rejecting PRE-PREPARE from previous view

        # PRE-PREPARE should not be sent from non primary
        if not self.l_isMsgFromPrimary(pre_prepare, sender):
            return PP_CHECK_NOT_FROM_PRIMARY

        # Already has a PRE-PREPARE with same 3 phase key
        if (pre_prepare.viewNo, pre_prepare.ppSeqNo) in self.prePrepares:
            return PP_CHECK_DUPLICATE

        if not self.l_is_pre_prepare_time_acceptable(pre_prepare, sender):
            return PP_CHECK_WRONG_TIME

        if compare_3PC_keys((pre_prepare.viewNo, pre_prepare.ppSeqNo),
                            self.__last_pp_3pc) > 0:
            return PP_CHECK_OLD  # ignore old pre-prepare

        if self.l_nonFinalisedReqs(pre_prepare.reqIdr):
            return PP_CHECK_REQUEST_NOT_FINALIZED

        if not self.l__is_next_pre_prepare(pre_prepare.viewNo,
                                           pre_prepare.ppSeqNo):
            return PP_CHECK_NOT_NEXT

        if f.POOL_STATE_ROOT_HASH.nm in pre_prepare and \
                pre_prepare.poolStateRootHash != self.l_stateRootHash(POOL_LEDGER_ID):
            return PP_CHECK_INCORRECT_POOL_STATE_ROOT

        # BLS multi-sig:
        status = self.l_bls_bft_replica.validate_pre_prepare(pre_prepare,
                                                             sender)
        if status is not None:
            return status
        return None

    def _schedule(self, func, delay):
        self._timer.schedule(delay, func)

    """Method from legacy code"""
    def l_process_valid_preprepare(self, pre_prepare: PrePrepare, sender: str):
        self.first_batch_after_catchup = False
        old_state_root = self.l_stateRootHash(pre_prepare.ledgerId, to_str=False)
        old_txn_root = self.l_txnRootHash(pre_prepare.ledgerId)
        if self.is_master:
            self._logger.debug('{} state root before processing {} is {}, {}'.format(
                self,
                pre_prepare,
                old_state_root,
                old_txn_root))

        # 1. APPLY
        reqs, invalid_indices, rejects, suspicious = self.l_apply_pre_prepare(pre_prepare)

        # 2. CHECK IF MORE CHUNKS NEED TO BE APPLIED FURTHER BEFORE VALIDATION
        if pre_prepare.sub_seq_no != 0:
            return PP_SUB_SEQ_NO_WRONG

        if not pre_prepare.final:
            return PP_NOT_FINAL

        # 3. VALIDATE APPLIED
        invalid_from_pp = invalid_index_serializer.deserialize(pre_prepare.discarded)
        if suspicious:
            why_not_applied = PP_REQUEST_ALREADY_ORDERED
        else:
            why_not_applied = self.l_validate_applied_pre_prepare(pre_prepare,
                                                                  reqs, invalid_indices, invalid_from_pp)

        # 4. IF NOT VALID AFTER APPLYING - REVERT
        if why_not_applied is not None:
            if self.is_master:
                self.l_revert(pre_prepare.ledgerId,
                              old_state_root,
                              len(pre_prepare.reqIdr) - len(invalid_indices))
            return why_not_applied

        # 5. EXECUTE HOOK
        if self.is_master:
            try:
                self.l_execute_hook(ReplicaHooks.APPLY_PPR, pre_prepare)
            except Exception as ex:
                self._logger.warning('{} encountered exception in replica '
                                     'hook {} : {}'.
                                     format(self, ReplicaHooks.APPLY_PPR, ex))
                self.l_revert(pre_prepare.ledgerId,
                              old_state_root,
                              len(pre_prepare.reqIdr) - len(invalid_from_pp))
                return PP_APPLY_HOOK_ERROR

        # 6. TRACK APPLIED
        if rejects:
            for reject in rejects:
                self._network.send(reject)
        self.l_addToPrePrepares(pre_prepare)

        if self.is_master:
            # BLS multi-sig:
            self.l_bls_bft_replica.process_pre_prepare(pre_prepare, sender)
            self._logger.trace("{} saved shared multi signature for "
                               "root".format(self, old_state_root))

        if not self.is_master:
            self.db_manager.get_store(LAST_SENT_PP_STORE_LABEL).store_last_sent_pp_seq_no(
                self._data.inst_id, pre_prepare.ppSeqNo)
        self.l_trackBatches(pre_prepare, old_state_root)
        key = (pre_prepare.viewNo, pre_prepare.ppSeqNo)
        self._logger.debug("{} processed incoming PRE-PREPARE{}".format(self, key),
                           extra={"tags": ["processing"]})
        return None

    """Method from legacy code"""
    def l_enqueue_pre_prepare(self, pre_prepare: PrePrepare, sender: str,
                              nonFinReqs: Set = None):
        if nonFinReqs:
            self._logger.info("{} - Queueing pre-prepares due to unavailability of finalised "
                              "requests. PrePrepare {} from {}".format(self, pre_prepare, sender))
            self.prePreparesPendingFinReqs.append((pre_prepare, sender, nonFinReqs))
        else:
            # Possible exploit, an malicious party can send an invalid
            # pre-prepare and over-write the correct one?
            self._logger.info("Queueing pre-prepares due to unavailability of previous pre-prepares. {} from {}".
                              format(pre_prepare, sender))
            self.prePreparesPendingPrevPP[pre_prepare.viewNo, pre_prepare.ppSeqNo] = (pre_prepare, sender)

    """Method from legacy code"""
    def l_request_propagates_if_needed(self, bad_reqs: list, pre_prepare: PrePrepare):
        if any(pre_prepare is pended[0] for pended in self.prePreparesPendingFinReqs):
            self._bus.send(RequestPropagates(bad_reqs))

    """Method from legacy code"""
    def l_request_missing_three_phase_messages(self, view_no: int, seq_frm: int, seq_to: int) -> None:
        for pp_seq_no in range(seq_frm, seq_to + 1):
            key = (view_no, pp_seq_no)
            self._request_pre_prepare(key)
            self._request_prepare(key)
            self._request_commit(key)

    def _request_three_phase_msg(self, three_pc_key: Tuple[int, int],
                                 stash: Dict[Tuple[int, int], Optional[Tuple[str, str, str]]],
                                 msg_type: str,
                                 recipients: Optional[List[str]] = None,
                                 stash_data: Optional[Tuple[str, str, str]] = None) -> bool:
        if three_pc_key in stash:
            self._logger.debug('{} not requesting {} since already '
                               'requested for {}'.format(self, msg_type, three_pc_key))
            return False

        # TODO: Using a timer to retry would be a better thing to do
        self._logger.trace('{} requesting {} for {} from {}'.format(
            self, msg_type, three_pc_key, recipients))
        # An optimisation can be to request PRE-PREPARE from f+1 or
        # f+x (f+x<2f) nodes only rather than 2f since only 1 correct
        # PRE-PREPARE is needed.
        self._request_msg(msg_type, {f.INST_ID.nm: self._data.inst_id,
                                     f.VIEW_NO.nm: three_pc_key[0],
                                     f.PP_SEQ_NO.nm: three_pc_key[1]},
                          frm=recipients)

        stash[three_pc_key] = stash_data
        return True

    def _request_pre_prepare(self, three_pc_key: Tuple[int, int],
                             stash_data: Optional[Tuple[str, str, str]] = None) -> bool:
        """
        Request preprepare
        """
        recipients = self.primary_name
        return self._request_three_phase_msg(three_pc_key,
                                             self.requested_pre_prepares,
                                             PREPREPARE,
                                             recipients,
                                             stash_data)

    def _request_prepare(self, three_pc_key: Tuple[int, int],
                         recipients: List[str] = None,
                         stash_data: Optional[Tuple[str, str, str]] = None) -> bool:
        """
        Request preprepare
        """
        if recipients is None:
            recipients = self._network.connecteds.copy()
            primary_name = self.primary_name[:self.primary_name.rfind(":")]
            if primary_name in recipients:
                recipients.remove(primary_name)
        return self._request_three_phase_msg(three_pc_key, self.requested_prepares, PREPARE, recipients, stash_data)

    def _request_commit(self, three_pc_key: Tuple[int, int],
                        recipients: List[str] = None) -> bool:
        """
        Request commit
        """
        if recipients is None:
            recipients = self._network.connecteds.copy()
        return self._request_three_phase_msg(three_pc_key, self.requested_commits, COMMIT, recipients)

    @measure_time(MetricsName.SEND_MESSAGE_REQ_TIME)
    def _request_msg(self, typ, params: Dict, frm: List[str] = None):
        self.l_send(MessageReq(**{
            f.MSG_TYPE.nm: typ,
            f.PARAMS.nm: params
        }), dst=frm)

    """Method from legacy code"""
    def l_setup_last_ordered_for_non_master(self):
        """
        Since last ordered view_no and pp_seq_no are only communicated for
        master instance, backup instances use this method for restoring
        `last_ordered_3pc`
        :return:
        """
        if not self.is_master and self.first_batch_after_catchup and \
                not self._data.is_primary:
            # If not master instance choose last ordered seq no to be 1 less
            # the lowest prepared certificate in this view
            lowest_prepared = self.l_get_lowest_probable_prepared_certificate_in_view(
                self.view_no)
            if lowest_prepared is not None:
                # now after catch up we have in last_ordered_3pc[1] value 0
                # it value should change last_ordered_3pc to lowest_prepared - 1
                self._logger.info('{} Setting last ordered for non-master as {}'.
                                  format(self, self.last_ordered_3pc))
                self.last_ordered_3pc = (self.view_no, lowest_prepared - 1)
                self._bus.send(BackupSetupLastOrdered(inst_id=self._data.inst_id))
                self.first_batch_after_catchup = False

    """Method from legacy code"""
    def l_stateRootHash(self, ledger_id, to_str=True, committed=False):
        if not self.is_master:
            return None
        state = self.db_manager.get_state(ledger_id)
        root = state.committedHeadHash if committed else state.headHash
        if to_str:
            root = self._state_root_serializer.serialize(bytes(root))
        return root

    """Method from legacy code"""
    def l_isMsgFromPrimary(self, msg, sender: str) -> bool:
        """
        Return whether this message was from primary replica
        :param msg:
        :param sender:
        :return:
        """
        if self.l_isMsgForCurrentView(msg):
            return self.primary_name == sender
        try:
            return self.primary_names[msg.viewNo] == sender
        except KeyError:
            return False

    """Method from legacy code"""
    def l_isMsgForCurrentView(self, msg):
        """
        Return whether this request's view number is equal to the current view
        number of this replica.
        """
        viewNo = getattr(msg, "viewNo", None)
        return viewNo == self.view_no

    """Method from legacy code"""
    def l_is_pre_prepare_time_correct(self, pp: PrePrepare, sender: str) -> bool:
        """
        Check if this PRE-PREPARE is not older than (not checking for greater
        than since batches maybe sent in less than 1 second) last PRE-PREPARE
        and in a sufficient range of local clock's UTC time.
        :param pp:
        :return:
        """
        tpcKey = (pp.viewNo, pp.ppSeqNo)

        if (self.last_accepted_pre_prepare_time and
                pp.ppTime < self.last_accepted_pre_prepare_time):
            return False
        elif ((tpcKey not in self.pre_prepare_tss) or
                ((pp, sender) not in self.pre_prepare_tss[tpcKey])):
            return False
        else:
            return (
                abs(pp.ppTime - self.pre_prepare_tss[tpcKey][pp, sender]) <=
                self._config.ACCEPTABLE_DEVIATION_PREPREPARE_SECS
            )

    """Method from legacy code"""
    def l_is_pre_prepare_time_acceptable(self, pp: PrePrepare, sender: str) -> bool:
        """
        Returns True or False depending on the whether the time in PRE-PREPARE
        is acceptable. Can return True if time is not acceptable but sufficient
        PREPAREs are found to support the PRE-PREPARE
        :param pp:
        :return:
        """
        key = (pp.viewNo, pp.ppSeqNo)
        if key in self.requested_pre_prepares:
            # Special case for requested PrePrepares
            return True
        correct = self.l_is_pre_prepare_time_correct(pp, sender)
        if not correct:
            if key in self.pre_prepares_stashed_for_incorrect_time and \
                    self.pre_prepares_stashed_for_incorrect_time[key][-1]:
                self._logger.debug('{} marking time as correct for {}'.format(self, pp))
                correct = True
            else:
                self._logger.warning('{} found {} to have incorrect time.'.format(self, pp))
        return correct

    """Method from legacy code"""
    def l_nonFinalisedReqs(self, reqKeys: List[Tuple[str, int]]):
        """
        Check if there are any requests which are not finalised, i.e for
        which there are not enough PROPAGATEs
        """
        return {key for key in reqKeys if not self._requests.is_finalised(key)}

    """Method from legacy code"""
    def l__is_next_pre_prepare(self, view_no: int, pp_seq_no: int):
        if view_no == self.view_no and pp_seq_no == 1:
            # First PRE-PREPARE in a new view
            return True
        (last_pp_view_no, last_pp_seq_no) = self.__last_pp_3pc
        if last_pp_view_no > view_no:
            return False
        if last_pp_view_no < view_no:
            if view_no != self.view_no:
                return False
            last_pp_seq_no = 0
        if pp_seq_no - last_pp_seq_no > 1:
            return False
        return True

    """Method from legacy code"""
    def l_txnRootHash(self, ledger_str, to_str=True):
        if not self.is_master:
            return None
        ledger = self.db_manager.get_ledger(ledger_str)
        root = ledger.uncommitted_root_hash
        if to_str:
            root = ledger.hashToStr(root)
        return root

    """Method from legacy code"""
    def l_apply_pre_prepare(self, pre_prepare: PrePrepare):
        """
        Applies (but not commits) requests of the PrePrepare
        to the ledger and state
        """

        reqs = []
        idx = 0
        rejects = []
        invalid_indices = []
        suspicious = False

        # 1. apply each request
        for req_key in pre_prepare.reqIdr:
            req = self._requests[req_key].finalised
            try:
                self.l_processReqDuringBatch(req,
                                             pre_prepare.ppTime)
            except (InvalidClientMessageException, UnknownIdentifier, SuspiciousPrePrepare) as ex:
                self._logger.warning('{} encountered exception {} while processing {}, '
                                     'will reject'.format(self, ex, req))
                rejects.append((req.key, Reject(req.identifier, req.reqId, ex)))
                invalid_indices.append(idx)
                if isinstance(ex, SuspiciousPrePrepare):
                    suspicious = True
            finally:
                reqs.append(req)
            idx += 1

        # 2. call callback for the applied batch
        if self.is_master:
            three_pc_batch = ThreePcBatch.from_pre_prepare(pre_prepare,
                                                           state_root=self.l_stateRootHash(pre_prepare.ledgerId,
                                                                                           to_str=False),
                                                           txn_root=self.l_txnRootHash(pre_prepare.ledgerId,
                                                                                       to_str=False),
                                                           primaries=[],
                                                           valid_digests=self.l_get_valid_req_ids_from_all_requests(
                                                               reqs, invalid_indices))
            self.post_batch_creation(three_pc_batch)

        return reqs, invalid_indices, rejects, suspicious

    """Method from legacy code"""
    def l_get_valid_req_ids_from_all_requests(self, reqs, invalid_indices):
        return [req.key for idx, req in enumerate(reqs) if idx not in invalid_indices]

    """Method from legacy code"""
    def l_validate_applied_pre_prepare(self, pre_prepare: PrePrepare,
                                       reqs, invalid_indices, invalid_from_pp) -> Optional[int]:
        if len(invalid_indices) != len(invalid_from_pp):
            return PP_APPLY_REJECT_WRONG

        digest = self.replica_batch_digest(reqs)
        if digest != pre_prepare.digest:
            return PP_APPLY_WRONG_DIGEST

        if self.is_master:
            if pre_prepare.stateRootHash != self.l_stateRootHash(pre_prepare.ledgerId):
                return PP_APPLY_WRONG_STATE

            if pre_prepare.txnRootHash != self.l_txnRootHash(pre_prepare.ledgerId):
                return PP_APPLY_ROOT_HASH_MISMATCH

            # TODO: move this kind of validation to batch handlers
            if f.AUDIT_TXN_ROOT_HASH.nm in pre_prepare and pre_prepare.auditTxnRootHash != self.l_txnRootHash(AUDIT_LEDGER_ID):
                return PP_APPLY_AUDIT_HASH_MISMATCH

        return None

    """Method from legacy code"""
    def l_get_lowest_probable_prepared_certificate_in_view(
            self, view_no) -> Optional[int]:
        """
        Return lowest pp_seq_no of the view for which can be prepared but
        choose from unprocessed PRE-PREPAREs and PREPAREs.
        """
        # TODO: Naive implementation, dont need to iterate over the complete
        # data structures, fix this later
        seq_no_pp = SortedList()  # pp_seq_no of PRE-PREPAREs
        # pp_seq_no of PREPAREs with count of PREPAREs for each
        seq_no_p = set()

        for (v, p) in self.prePreparesPendingPrevPP:
            if v == view_no:
                seq_no_pp.add(p)
            if v > view_no:
                break

        for (v, p), pr in self.preparesWaitingForPrePrepare.items():
            if v == view_no and len(pr) >= self._data.quorums.prepare.value:
                seq_no_p.add(p)

        for n in seq_no_pp:
            if n in seq_no_p:
                return n
        return None

    """Method from legacy code"""
    def l_revert(self, ledgerId, stateRootHash, reqCount):
        # A batch should only be reverted if all batches that came after it
        # have been reverted
        ledger = self.db_manager.get_ledger(ledgerId)
        state = self.db_manager.get_state(ledgerId)
        self._logger.info('{} reverting {} txns and state root from {} to {} for ledger {}'
                          .format(self, reqCount, Ledger.hashToStr(state.headHash),
                                  Ledger.hashToStr(stateRootHash), ledgerId))
        state.revertToHead(stateRootHash)
        ledger.discardTxns(reqCount)
        self.post_batch_rejection(ledgerId)

    """Method from legacy code"""
    def l_execute_hook(self, hook_id, *args):
        # ToDo: need to receive results from hooks
        self._bus.send(HookMessage(hook=hook_id,
                                   args=args))

    """Method from legacy code"""
    def l_trackBatches(self, pp: PrePrepare, prevStateRootHash):
        # pp.discarded indicates the index from where the discarded requests
        #  starts hence the count of accepted requests, prevStateRoot is
        # tracked to revert this PRE-PREPARE
        self._logger.trace('{} tracking batch for {} with state root {}'.format(
            self, pp, prevStateRootHash))
        if self.is_master:
            self.metrics.add_event(MetricsName.THREE_PC_BATCH_SIZE, len(pp.reqIdr))
        else:
            self.metrics.add_event(MetricsName.BACKUP_THREE_PC_BATCH_SIZE, len(pp.reqIdr))

        self.batches[(pp.viewNo, pp.ppSeqNo)] = [pp.ledgerId, pp.discarded,
                                                 pp.ppTime, prevStateRootHash, len(pp.reqIdr)]

    @property
    def lastPrePrepareSeqNo(self):
        return self._lastPrePrepareSeqNo

    @lastPrePrepareSeqNo.setter
    def lastPrePrepareSeqNo(self, n):
        """
        This will _lastPrePrepareSeqNo to values greater than its previous
        values else it will not. To forcefully override as in case of `revert`,
        directly set `self._lastPrePrepareSeqNo`
        """
        if n > self._lastPrePrepareSeqNo:
            self._lastPrePrepareSeqNo = n
        else:
            self._logger.debug(
                '{} cannot set lastPrePrepareSeqNo to {} as its '
                'already {}'.format(
                    self, n, self._lastPrePrepareSeqNo))

    """Method from legacy code"""
    def l_addToPrePrepares(self, pp: PrePrepare) -> None:
        """
        Add the specified PRE-PREPARE to this replica's list of received
        PRE-PREPAREs and try sending PREPARE

        :param pp: the PRE-PREPARE to add to the list
        """
        key = (pp.viewNo, pp.ppSeqNo)
        # ToDo:
        self.prePrepares[key] = pp
        self._consensus_data_helper.preprepare_batch(pp)
        self.lastPrePrepareSeqNo = pp.ppSeqNo
        self.last_accepted_pre_prepare_time = pp.ppTime
        self.l_dequeue_prepares(*key)
        self.l_dequeue_commits(*key)
        self.stats.inc(TPCStat.PrePrepareRcvd)
        self.l_tryPrepare(pp)

    """Method from legacy code"""
    def l_dequeue_prepares(self, viewNo: int, ppSeqNo: int):
        key = (viewNo, ppSeqNo)
        if key in self.preparesWaitingForPrePrepare:
            i = 0
            # Keys of pending prepares that will be processed below
            while self.preparesWaitingForPrePrepare[key]:
                prepare, sender = self.preparesWaitingForPrePrepare[
                    key].popleft()
                self._logger.debug("{} popping stashed PREPARE{}".format(self, key))
                self._network.process_incoming(prepare, sender)
                i += 1
            self.preparesWaitingForPrePrepare.pop(key)
            self._logger.debug("{} processed {} PREPAREs waiting for PRE-PREPARE for"
                               " view no {} and seq no {}".format(self, i, viewNo, ppSeqNo))

    """Method from legacy code"""
    def l_dequeue_commits(self, viewNo: int, ppSeqNo: int):
        key = (viewNo, ppSeqNo)
        if key in self.commitsWaitingForPrepare:
            if not self.l_has_prepared(key):
                self._logger.debug('{} has not pre-prepared {}, will dequeue the '
                                   'COMMITs later'.format(self, key))
                return
            i = 0
            # Keys of pending prepares that will be processed below
            while self.commitsWaitingForPrepare[key]:
                commit, sender = self.commitsWaitingForPrepare[
                    key].popleft()
                self._logger.debug("{} popping stashed COMMIT{}".format(self, key))
                self._network.process_incoming(commit, sender)

                i += 1
            self.commitsWaitingForPrepare.pop(key)
            self._logger.debug("{} processed {} COMMITs waiting for PREPARE for"
                               " view no {} and seq no {}".format(self, i, viewNo, ppSeqNo))

    """Method from legacy code"""
    def l_tryPrepare(self, pp: PrePrepare):
        """
        Try to send the Prepare message if the PrePrepare message is ready to
        be passed into the Prepare phase.
        """
        rv, msg = self.l_canPrepare(pp)
        if rv:
            self.l_doPrepare(pp)
        else:
            self._logger.debug("{} cannot send PREPARE since {}".format(self, msg))

    """Method from legacy code"""
    def l_canPrepare(self, ppReq) -> (bool, str):
        """
        Return whether the batch of requests in the PRE-PREPARE can
        proceed to the PREPARE step.

        :param ppReq: any object with identifier and requestId attributes
        """
        if self.l_has_sent_prepare(ppReq):
            return False, 'has already sent PREPARE for {}'.format(ppReq)
        return True, ''

    """Method from legacy code"""
    def l_has_sent_prepare(self, request) -> bool:
        return self.prepares.hasPrepareFrom(request, self.name)

    """Method from legacy code"""
    @measure_consensus_time(MetricsName.SEND_PREPARE_TIME,
                            MetricsName.BACKUP_SEND_PREPARE_TIME)
    def l_doPrepare(self, pp: PrePrepare):
        self._logger.debug("{} Sending PREPARE{} at {}".format(
            self, (pp.viewNo, pp.ppSeqNo), self.get_current_time()))
        params = [self._data.inst_id,
                  pp.viewNo,
                  pp.ppSeqNo,
                  pp.ppTime,
                  pp.digest,
                  pp.stateRootHash,
                  pp.txnRootHash]
        if f.AUDIT_TXN_ROOT_HASH.nm in pp:
            params.append(pp.auditTxnRootHash)

        # BLS multi-sig:
        params = self.l_bls_bft_replica.update_prepare(params, pp.ledgerId)

        prepare = Prepare(*params)
        if self.is_master:
            rv = self.l_execute_hook(ReplicaHooks.CREATE_PR, prepare, pp)
            prepare = rv if rv is not None else prepare
        self.l_send(prepare, stat=TPCStat.PrepareSent)
        self.l_addToPrepares(prepare, self.name)

    """Method from legacy code"""
    def l_update_watermark_from_3pc(self):
        if (self.last_ordered_3pc is not None) and (self.last_ordered_3pc[0] == self.view_no):
            self._logger.info("update_watermark_from_3pc to {}".format(self.last_ordered_3pc))
            self._data.low_watermark = self.last_ordered_3pc[1]
        else:
            self._logger.info("try to update_watermark_from_3pc but last_ordered_3pc is None")

    """Method from legacy code"""
    def l_has_prepared(self, key):
        if not self.l_getPrePrepare(*key):
            return False
        if ((key not in self.prepares and key not in self.sentPrePrepares) and
                (key not in self.preparesWaitingForPrePrepare)):
            return False
        return True

    """Method from legacy code"""
    def l_getPrePrepare(self, viewNo, ppSeqNo):
        key = (viewNo, ppSeqNo)
        if key in self.sentPrePrepares:
            return self.sentPrePrepares[key]
        if key in self.prePrepares:
            return self.prePrepares[key]
        return None

    """Method from legacy code"""
    def l_addToPrepares(self, prepare: Prepare, sender: str):
        """
        Add the specified PREPARE to this replica's list of received
        PREPAREs and try sending COMMIT

        :param prepare: the PREPARE to add to the list
        """
        # BLS multi-sig:
        self.l_bls_bft_replica.process_prepare(prepare, sender)

        self.prepares.addVote(prepare, sender)
        self.l_dequeue_commits(prepare.viewNo, prepare.ppSeqNo)
        self.l_tryCommit(prepare)

    """Method from legacy code"""
    def l_tryCommit(self, prepare: Prepare):
        """
        Try to commit if the Prepare message is ready to be passed into the
        commit phase.
        """
        rv, reason = self.l_canCommit(prepare)
        if rv:
            pp = self.l_getPrePrepare(prepare.viewNo, prepare.ppSeqNo)
            self._consensus_data_helper.prepare_batch(pp)
            self.l_doCommit(prepare)
        else:
            self._logger.debug("{} cannot send COMMIT since {}".format(self, reason))

    @measure_consensus_time(MetricsName.SEND_COMMIT_TIME,
                            MetricsName.BACKUP_SEND_COMMIT_TIME)
    def l_doCommit(self, p: Prepare):
        """
        Create a commit message from the given Prepare message and trigger the
        commit phase
        :param p: the prepare message
        """
        key_3pc = (p.viewNo, p.ppSeqNo)
        self._logger.debug("{} Sending COMMIT{} at {}".format(self, key_3pc, self.get_current_time()))

        params = [
            self._data.inst_id, p.viewNo, p.ppSeqNo
        ]

        pre_prepare = self.l_getPrePrepare(*key_3pc)

        # BLS multi-sig:
        if p.stateRootHash is not None:
            pre_prepare = self.l_getPrePrepare(*key_3pc)
            params = self.l_bls_bft_replica.update_commit(params, pre_prepare)

        commit = Commit(*params)

        self.l_send(commit, stat=TPCStat.CommitSent)
        self.l_addToCommits(commit, self.name)

    """Method from legacy code"""
    def l_addToCommits(self, commit: Commit, sender: str):
        """
        Add the specified COMMIT to this replica's list of received
        commit requests.

        :param commit: the COMMIT to add to the list
        :param sender: the name of the node that sent the COMMIT
        """
        # BLS multi-sig:
        self.l_bls_bft_replica.process_commit(commit, sender)

        self.commits.addVote(commit, sender)
        self.l_tryOrder(commit)

    """Method from legacy code"""
    def l_tryOrder(self, commit: Commit):
        """
        Try to order if the Commit message is ready to be ordered.
        """
        canOrder, reason = self.l_canOrder(commit)
        if canOrder:
            self._logger.trace("{} returning request to node".format(self))
            self.l_doOrder(commit)
        else:
            self._logger.debug("{} cannot return request to node: {}".format(self, reason))
        return canOrder

    """Method from legacy code"""
    def l_doOrder(self, commit: Commit):
        key = (commit.viewNo, commit.ppSeqNo)
        self._logger.debug("{} ordering COMMIT {}".format(self, key))
        return self.l_order_3pc_key(key)

    """Method from legacy code"""
    @measure_consensus_time(MetricsName.ORDER_3PC_BATCH_TIME,
                            MetricsName.BACKUP_ORDER_3PC_BATCH_TIME)
    def l_order_3pc_key(self, key):
        pp = self.l_getPrePrepare(*key)
        if pp is None:
            raise ValueError(
                "{} no PrePrepare with a 'key' {} found".format(self, key)
            )

        self._freshness_checker.update_freshness(ledger_id=pp.ledgerId,
                                                 ts=pp.ppTime)

        self.l_addToOrdered(*key)
        invalid_indices = invalid_index_serializer.deserialize(pp.discarded)
        invalid_reqIdr = []
        valid_reqIdr = []
        for ind, reqIdr in enumerate(pp.reqIdr):
            if ind in invalid_indices:
                invalid_reqIdr.append(reqIdr)
            else:
                valid_reqIdr.append(reqIdr)
            self._requests.ordered_by_replica(reqIdr)

        ordered = Ordered(self._data.inst_id,
                          pp.viewNo,
                          valid_reqIdr,
                          invalid_reqIdr,
                          pp.ppSeqNo,
                          pp.ppTime,
                          pp.ledgerId,
                          pp.stateRootHash,
                          pp.txnRootHash,
                          pp.auditTxnRootHash if f.AUDIT_TXN_ROOT_HASH.nm in pp else None,
                          self._get_primaries_for_ordered(pp))
        if self.is_master:
            rv = self.l_execute_hook(ReplicaHooks.CREATE_ORD, ordered, pp)
            ordered = rv if rv is not None else ordered

        self.l_discard_ordered_req_keys(pp)

        self._bus.send(ordered)

        ordered_msg = "{} ordered batch request, view no {}, ppSeqNo {}, ledger {}, " \
                      "state root {}, txn root {}, audit root {}".format(self, pp.viewNo, pp.ppSeqNo, pp.ledgerId,
                                                                         pp.stateRootHash, pp.txnRootHash,
                                                                         pp.auditTxnRootHash)
        self._logger.debug("{}, requests ordered {}, discarded {}".
                           format(ordered_msg, valid_reqIdr, invalid_reqIdr))
        self._logger.info("{}, requests ordered {}, discarded {}".
                          format(ordered_msg, len(valid_reqIdr), len(invalid_reqIdr)))

        if self.is_master:
            self.metrics.add_event(MetricsName.ORDERED_BATCH_SIZE, len(valid_reqIdr) + len(invalid_reqIdr))
            self.metrics.add_event(MetricsName.ORDERED_BATCH_INVALID_COUNT, len(invalid_reqIdr))
        else:
            self.metrics.add_event(MetricsName.BACKUP_ORDERED_BATCH_SIZE, len(valid_reqIdr))

        # BLS multi-sig:
        self.l_bls_bft_replica.process_order(key, self._data.quorums, pp)

        return True

    """Method from legacy code"""
    def l_addToOrdered(self, view_no: int, pp_seq_no: int):
        self.ordered.add(view_no, pp_seq_no)
        self.last_ordered_3pc = (view_no, pp_seq_no)

        self.requested_pre_prepares.pop((view_no, pp_seq_no), None)
        self.requested_prepares.pop((view_no, pp_seq_no), None)
        self.requested_commits.pop((view_no, pp_seq_no), None)

    def _get_primaries_for_ordered(self, pp):
        ledger = self.db_manager.get_ledger(AUDIT_LEDGER_ID)
        for index, txn in enumerate(ledger.get_uncommitted_txns()):
            payload_data = get_payload_data(txn)
            if pp.ppSeqNo == payload_data[AUDIT_TXN_PP_SEQ_NO] and \
                    pp.viewNo == payload_data[AUDIT_TXN_VIEW_NO]:
                txn_primaries = payload_data[AUDIT_TXN_PRIMARIES]
                if isinstance(txn_primaries, Iterable):
                    return txn_primaries
                elif isinstance(txn_primaries, int):
                    last_primaries_seq_no = get_seq_no(txn) - txn_primaries
                    return get_payload_data(
                        ledger.get_by_seq_no_uncommitted(last_primaries_seq_no))[AUDIT_TXN_PRIMARIES]
                break
        else:
            return self._data.primaries

    """Method from legacy code"""
    def l_discard_ordered_req_keys(self, pp: PrePrepare):
        for k in pp.reqIdr:
            # Using discard since the key may not be present as in case of
            # primary, the key was popped out while creating PRE-PREPARE.
            # Or in case of node catching up, it will not validate
            # PRE-PREPAREs or PREPAREs but will only validate number of COMMITs
            #  and their consistency with PRE-PREPARE of PREPAREs
            self.l_discard_req_key(pp.ledgerId, k)

    """Method from legacy code"""
    def l_canOrder(self, commit: Commit) -> Tuple[bool, Optional[str]]:
        """
        Return whether the specified commitRequest can be returned to the node.

        Decision criteria:

        - If have got just n-f Commit requests then return request to node
        - If less than n-f of commit requests then probably don't have
            consensus on the request; don't return request to node
        - If more than n-f then already returned to node; don't return request
            to node

        :param commit: the COMMIT
        """
        quorum = self._data.quorums.commit.value
        if not self.commits.hasQuorum(commit, quorum):
            return False, "no quorum ({}): {} commits where f is {}". \
                format(quorum, commit, self.f)

        key = (commit.viewNo, commit.ppSeqNo)
        if self._validator.has_already_ordered(*key):
            return False, "already ordered"

        if commit.ppSeqNo > 1 and not self.l_all_prev_ordered(commit):
            viewNo, ppSeqNo = commit.viewNo, commit.ppSeqNo
            if viewNo not in self.stashed_out_of_order_commits:
                self.stashed_out_of_order_commits[viewNo] = {}
            self.stashed_out_of_order_commits[viewNo][ppSeqNo] = commit
            self._out_of_order_repeater.start()
            return False, "stashing {} since out of order". \
                format(commit)

        return True, None

    """Method from legacy code"""
    def l_process_stashed_out_of_order_commits(self):
        # This method is called periodically to check for any commits that
        # were stashed due to lack of commits before them and orders them if it
        # can

        if not self.can_order():
            return

        self._logger.debug('{} trying to order from out of order commits. '
                           'Len(stashed_out_of_order_commits) == {}'
                           .format(self, len(self.stashed_out_of_order_commits)))
        if self.last_ordered_3pc:
            lastOrdered = self.last_ordered_3pc
            vToRemove = set()
            for v in self.stashed_out_of_order_commits:
                if v < lastOrdered[0]:
                    self._logger.debug(
                        "{} found commits {} from previous view {}"
                        " that were not ordered but last ordered"
                        " is {}".format(
                            self, self.stashed_out_of_order_commits[v], v, lastOrdered))
                    vToRemove.add(v)
                    continue
                pToRemove = set()
                for p, commit in self.stashed_out_of_order_commits[v].items():
                    if (v, p) in self.ordered or \
                            self._validator.has_already_ordered(*(commit.viewNo, commit.ppSeqNo)):
                        pToRemove.add(p)
                        continue
                    if (v == lastOrdered[0] and lastOrdered == (v, p - 1)) or \
                            (v > lastOrdered[0] and self.l_isLowestCommitInView(commit)):
                        self._logger.debug("{} ordering stashed commit {}".format(self, commit))
                        if self.l_tryOrder(commit):
                            lastOrdered = (v, p)
                            pToRemove.add(p)

                for p in pToRemove:
                    del self.stashed_out_of_order_commits[v][p]
                if not self.stashed_out_of_order_commits[v]:
                    vToRemove.add(v)

            for v in vToRemove:
                del self.stashed_out_of_order_commits[v]

            if not self.stashed_out_of_order_commits:
                self._out_of_order_repeater.stop()
        else:
            self._logger.debug('{} last_ordered_3pc if False. '
                               'Len(stashed_out_of_order_commits) == {}'
                               .format(self, len(self.stashed_out_of_order_commits)))

    def l_isLowestCommitInView(self, commit):
        view_no = commit.viewNo
        if view_no > self.view_no:
            self._logger.debug('{} encountered {} which belongs to a later view'.format(self, commit))
            return False
        return commit.ppSeqNo == 1

    """Method from legacy code"""
    def l_all_prev_ordered(self, commit: Commit):
        """
        Return True if all previous COMMITs have been ordered
        """
        # TODO: This method does a lot of work, choose correct data
        # structures to make it efficient.

        viewNo, ppSeqNo = commit.viewNo, commit.ppSeqNo

        if self.last_ordered_3pc == (viewNo, ppSeqNo - 1):
            # Last ordered was in same view as this COMMIT
            return True

        # if some PREPAREs/COMMITs were completely missed in the same view
        toCheck = set()
        toCheck.update(set(self.sentPrePrepares.keys()))
        toCheck.update(set(self.prePrepares.keys()))
        toCheck.update(set(self.prepares.keys()))
        toCheck.update(set(self.commits.keys()))
        for (v, p) in toCheck:
            if v < viewNo and (v, p) not in self.ordered:
                # Have commits from previous view that are unordered.
                return False
            if v == viewNo and p < ppSeqNo and (v, p) not in self.ordered:
                # If unordered commits are found with lower ppSeqNo then this
                # cannot be ordered.
                return False

        return True

    """Method from legacy code"""
    def l_canCommit(self, prepare: Prepare) -> (bool, str):
        """
        Return whether the specified PREPARE can proceed to the Commit
        step.

        Decision criteria:

        - If this replica has got just n-f-1 PREPARE requests then commit request.
        - If less than n-f-1 PREPARE requests then probably there's no consensus on
            the request; don't commit
        - If more than n-f-1 then already sent COMMIT; don't commit

        :param prepare: the PREPARE
        """
        quorum = self._data.quorums.prepare.value
        if not self.prepares.hasQuorum(prepare, quorum):
            return False, 'does not have prepare quorum for {}'.format(prepare)
        if self.l_hasCommitted(prepare):
            return False, 'has already sent COMMIT for {}'.format(prepare)
        return True, ''

    """Method from legacy code"""
    def l_hasCommitted(self, request) -> bool:
        return self.commits.hasCommitFrom(ThreePhaseKey(
            request.viewNo, request.ppSeqNo), self.name)

    def post_batch_creation(self, three_pc_batch: ThreePcBatch):
        """
        A batch of requests has been created and has been applied but
        committed to ledger and state.
        :param ledger_id:
        :param state_root: state root after the batch creation
        :return:
        """
        ledger_id = three_pc_batch.ledger_id
        if ledger_id != POOL_LEDGER_ID and not three_pc_batch.primaries:
            three_pc_batch.primaries = self._write_manager.future_primary_handler.get_last_primaries() or self._data.primaries
        if self._write_manager.is_valid_ledger_id(ledger_id):
            self._write_manager.post_apply_batch(three_pc_batch)
        else:
            self._logger.debug('{} did not know how to handle for ledger {}'.format(self, ledger_id))

    def post_batch_rejection(self, ledger_id):
        """
        A batch of requests has been rejected, if stateRoot is None, reject
        the current batch.
        :param ledger_id:
        :param stateRoot: state root after the batch was created
        :return:
        """
        if self._write_manager.is_valid_ledger_id(ledger_id):
            self._write_manager.post_batch_rejected(ledger_id)
        else:
            self._logger.debug('{} did not know how to handle for ledger {}'.format(self, ledger_id))

    """Method from legacy code"""
    def l_ledger_id_for_request(self, request: Request):
        if request.operation.get(TXN_TYPE) is None:
            raise ValueError(
                "{} TXN_TYPE is not defined for request {}".format(self, request)
            )

        typ = request.operation[TXN_TYPE]
        return self._write_manager.type_to_ledger_id[typ]

    """Method from legacy code"""
    def l_do_dynamic_validation(self, request: Request, req_pp_time: int):
        """
                State based validation
                """
        # Digest validation
        # TODO implicit caller's context: request is processed by (master) replica
        # as part of PrePrepare 3PC batch
        ledger_id, seq_no = self.db_manager.get_store(SEQ_NO_DB_LABEL).get_by_payload_digest(request.payload_digest)
        if ledger_id is not None and seq_no is not None:
            raise SuspiciousPrePrepare('Trying to order already ordered request')

        ledger = self.db_manager.get_ledger(self.l_ledger_id_for_request(request))
        for txn in ledger.uncommittedTxns:
            if get_payload_digest(txn) == request.payload_digest:
                raise SuspiciousPrePrepare('Trying to order already ordered request')

        # TAA validation
        # For now, we need to call taa_validation not from dynamic_validation because
        # req_pp_time is required
        self._write_manager.do_taa_validation(request, req_pp_time, self._config)
        self._write_manager.dynamic_validation(request)

    """Method from legacy code"""
    @measure_consensus_time(MetricsName.REQUEST_PROCESSING_TIME,
                            MetricsName.BACKUP_REQUEST_PROCESSING_TIME)
    def l_processReqDuringBatch(self,
                                req: Request,
                                cons_time: int):
        """
                This method will do dynamic validation and apply requests.
                If there is any errors during validation it would be raised
                """
        if self.is_master:
            self.l_do_dynamic_validation(req, cons_time)
            self._write_manager.apply_request(req, cons_time)

    def can_send_3pc_batch(self):
        if not self._data.is_primary:
            return False
        if not self._data.is_participating:
            return False
        # ToDo: is pre_view_change_in_progress needed?
        # if self.replica.node.pre_view_change_in_progress:
        #     return False
        if self.view_no < self.last_ordered_3pc[0]:
            return False
        if self.view_no == self.last_ordered_3pc[0]:
            if self._lastPrePrepareSeqNo < self.last_ordered_3pc[1]:
                return False
            # This check is done for current view only to simplify logic and avoid
            # edge cases between views, especially taking into account that we need
            # to send a batch in new view as soon as possible
            if self._config.Max3PCBatchesInFlight is not None:
                batches_in_flight = self._lastPrePrepareSeqNo - self.last_ordered_3pc[1]
                if batches_in_flight >= self._config.Max3PCBatchesInFlight:
                    if self.l_can_log_skip_send_3pc():
                        self._logger.info("{} not creating new batch because there already {} in flight out of {} allowed".
                                          format(self.name, batches_in_flight, self._config.Max3PCBatchesInFlight))
                    return False

        self._skip_send_3pc_ts = None
        return True

    def l_can_log_skip_send_3pc(self):
        current_time = time.perf_counter()
        if self._skip_send_3pc_ts is None:
            self._skip_send_3pc_ts = current_time
            return True

        if current_time - self._skip_send_3pc_ts > self._config.Max3PCBatchWait:
            self._skip_send_3pc_ts = current_time
            return True

        return False

    def can_order(self):
        if self._data.is_participating:
            return True
        if self._data.is_synced and self._data.legacy_vc_in_progress:
            return True
        return False

    @staticmethod
    def generateName(node_name: str, inst_id: int):
        """
        Create and return the name for a replica using its nodeName and
        instanceId.
         Ex: Alpha:1
        """

        if isinstance(node_name, str):
            # Because sometimes it is bytes (why?)
            if ":" in node_name:
                # Because in some cases (for requested messages) it
                # already has ':'. This should be fixed.
                return node_name
        return "{}:{}".format(node_name, inst_id)

<<<<<<< HEAD
    def process_view_change_started(self, msg: ViewChangeStarted):
        # 1. update shared data
        self._data.preprepared = []
        self._data.prepared = []

        # 2. save existing PrePrepares
        new_old_view_preprepares = {(pp.ppSeqNo, pp.digest): pp
                                    for pp in itertools.chain(self.prePrepares.values(), self.sentPrePrepares.values())}
        self.old_view_preprepares.update(new_old_view_preprepares)

        # 3. revert unordered transactions
        # self.revert_unordered_batches()

        # 4. Clear the 3PC log
        self.prePrepares.clear()
        self.prepares.clear()
        self.commits.clear()

        self.requested_pre_prepares.clear()
        self.requested_prepares.clear()
        self.requested_commits.clear()

        self.pre_prepare_tss.clear()
        self.prePreparesPendingFinReqs.clear()
        self.prePreparesPendingPrevPP.clear()
        self.sentPrePrepares.clear()
        self.batches.clear()
        self.l_batches.clear()
        self.ordered.clear_below_view(msg.view_no)

    def process_apply_new_view(self, msg: NewViewCheckpointsApplied):
        self._data.preprepared = [BatchID(view_no=msg.view_no, pp_seq_no=batch_id.pp_seq_no,
                                          pp_digest=batch_id.pp_digest)
                                  for batch_id in msg.batches]
        self._data.prepared = []
=======
    def l_dequeue_pre_prepares(self):
        """
        Dequeue any received PRE-PREPAREs that did not have finalized requests
        or the replica was missing any PRE-PREPAREs before it
        :return:
        """
        ppsReady = []
        # Check if any requests have become finalised belonging to any stashed
        # PRE-PREPAREs.
        for i, (pp, sender, reqIds) in enumerate(
                self.prePreparesPendingFinReqs):
            finalised = set()
            for r in reqIds:
                if self._requests.is_finalised(r):
                    finalised.add(r)
            diff = reqIds.difference(finalised)
            # All requests become finalised
            if not diff:
                ppsReady.append(i)
            self.prePreparesPendingFinReqs[i] = (pp, sender, diff)

        for i in sorted(ppsReady, reverse=True):
            pp, sender, _ = self.prePreparesPendingFinReqs.pop(i)
            self.prePreparesPendingPrevPP[pp.viewNo, pp.ppSeqNo] = (pp, sender)

        r = 0
        while self.prePreparesPendingPrevPP and self.l__is_next_pre_prepare(
                *self.prePreparesPendingPrevPP.iloc[0]):
            _, (pp, sender) = self.prePreparesPendingPrevPP.popitem(last=False)
            if not self.l_can_pp_seq_no_be_in_view(pp.viewNo, pp.ppSeqNo):
                self.l_discard(pp, "Pre-Prepare from a previous view",
                               self._logger.debug)
                continue
            self._logger.info("{} popping stashed PREPREPARE{} from sender {}".format(self, pp, sender))
            self._network.process_incoming(pp, sender)
            r += 1
        return r

    # TODO: Convert this into a free function?
    def l_discard(self, msg, reason, logMethod=logging.error, cliOutput=False):
        """
        Discard a message and log a reason using the specified `logMethod`.

        :param msg: the message to discard
        :param reason: the reason why this message is being discarded
        :param logMethod: the logging function to be used
        :param cliOutput: if truthy, informs a CLI that the logged msg should
        be printed
        """
        reason = "" if not reason else " because {}".format(reason)
        logMethod("{} discarding message {}{}".format(self, msg, reason),
                  extra={"cli": cliOutput})

    def l_can_pp_seq_no_be_in_view(self, view_no, pp_seq_no):
        """
        Checks if the `pp_seq_no` could have been in view `view_no`. It will
        return False when the `pp_seq_no` belongs to a later view than
        `view_no` else will return True
        :return:
        """
        if view_no > self.view_no:
            raise PlenumValueError(
                'view_no', view_no,
                "<= current view_no {}".format(self.view_no),
                prefix=self
            )

        return view_no == self.view_no or (view_no < self.view_no and self._data.legacy_last_prepared_before_view_change and
                                           compare_3PC_keys((view_no, pp_seq_no),
                                                            self._data.legacy_last_prepared_before_view_change) >= 0)

    def l_send_3pc_batch(self):
        if not self.can_send_3pc_batch():
            return 0

        sent_batches = set()

        # 1. send 3PC batches with requests for every ledger
        self.l_send_3pc_batches_for_ledgers(sent_batches)

        # 2. for every ledger we haven't just sent a 3PC batch check if it's not fresh enough,
        # and send an empty 3PC batch to update the state if needed
        self.l_send_3pc_freshness_batch(sent_batches)

        # 3. send 3PC batch if new primaries elected
        self.l_send_3pc_primaries_batch(sent_batches)

        # 4. update ts of last sent 3PC batch
        if len(sent_batches) > 0:
            self.lastBatchCreated = self.get_current_time()

        return len(sent_batches)

    def l_send_3pc_primaries_batch(self, sent_batches):
        # As we've selected new primaries, we need to send 3pc batch,
        # so this primaries can be saved in audit ledger
        if not sent_batches and self._data.primaries_batch_needed:
            self._logger.debug("Sending a 3PC batch to propagate newly selected primaries")
            self._bus.send(PrimariesBatchNeeded(False))
            # self._data.primaries_batch_needed = False
            sent_batches.add(self.l_do_send_3pc_batch(ledger_id=DOMAIN_LEDGER_ID))

    def l_send_3pc_freshness_batch(self, sent_batches):
        if not self._config.UPDATE_STATE_FRESHNESS:
            return

        if not self.is_master:
            return

        # Update freshness for all outdated ledgers sequentially without any waits
        # TODO: Consider sending every next update in Max3PCBatchWait only
        outdated_ledgers = self._freshness_checker.check_freshness(self.get_time_for_3pc_batch())
        for ledger_id, ts in outdated_ledgers.items():
            if ledger_id in sent_batches:
                self._logger.debug("Ledger {} is not updated for {} seconds, "
                                   "but a 3PC for this ledger has been just sent".format(ledger_id, ts))
                continue

            self._logger.info("Ledger {} is not updated for {} seconds, "
                              "so its freshness state is going to be updated now".format(ledger_id, ts))
            sent_batches.add(
                self.l_do_send_3pc_batch(ledger_id=ledger_id))

    def l_send_3pc_batches_for_ledgers(self, sent_batches):
        # TODO: Consider sending every next update in Max3PCBatchWait only
        for ledger_id, q in self.requestQueues.items():
            if len(q) == 0:
                continue

            queue_full = len(q) >= self._config.Max3PCBatchSize
            timeout = self.lastBatchCreated + self._config.Max3PCBatchWait < self.get_current_time()
            if not queue_full and not timeout:
                continue

            sent_batches.add(
                self.l_do_send_3pc_batch(ledger_id=ledger_id))

    def l_do_send_3pc_batch(self, ledger_id):
        oldStateRootHash = self.l_stateRootHash(ledger_id, to_str=False)
        pre_prepare = self.l_create_3pc_batch(ledger_id)
        self.l_sendPrePrepare(pre_prepare)
        if not self.is_master:
            self.db_manager.get_store(LAST_SENT_PP_STORE_LABEL).store_last_sent_pp_seq_no(
                self._data.inst_id, pre_prepare.ppSeqNo)

        self._consensus_data_helper.preprepare_batch(pre_prepare)
        self.l_trackBatches(pre_prepare, oldStateRootHash)
        return ledger_id

    @measure_consensus_time(MetricsName.CREATE_3PC_BATCH_TIME,
                            MetricsName.BACKUP_CREATE_3PC_BATCH_TIME)
    def l_create_3pc_batch(self, ledger_id):
        pp_seq_no = self.lastPrePrepareSeqNo + 1
        pool_state_root_hash = self.l_stateRootHash(POOL_LEDGER_ID)
        self._logger.debug("{} creating batch {} for ledger {} with state root {}".format(
            self, pp_seq_no, ledger_id,
            self.l_stateRootHash(ledger_id, to_str=False)))

        if self.last_accepted_pre_prepare_time is None:
            last_ordered_ts = self.l_get_last_timestamp_from_state(ledger_id)
            if last_ordered_ts:
                self.last_accepted_pre_prepare_time = last_ordered_ts

        # DO NOT REMOVE `view_no` argument, used while replay
        # tm = self.utc_epoch
        tm = self.l_get_utc_epoch_for_preprepare(self._data.inst_id, self.view_no,
                                                 pp_seq_no)

        reqs, invalid_indices, rejects = self.l_consume_req_queue_for_pre_prepare(
            ledger_id, tm, self.view_no, pp_seq_no)
        if self.is_master:
            three_pc_batch = ThreePcBatch(ledger_id=ledger_id,
                                          inst_id=self._data.inst_id,
                                          view_no=self.view_no,
                                          pp_seq_no=pp_seq_no,
                                          pp_time=tm,
                                          state_root=self.l_stateRootHash(ledger_id, to_str=False),
                                          txn_root=self.l_txnRootHash(ledger_id, to_str=False),
                                          primaries=[],
                                          valid_digests=self.l_get_valid_req_ids_from_all_requests(
                                              reqs, invalid_indices))
            self.post_batch_creation(three_pc_batch)

        digest = self.replica_batch_digest(reqs)
        state_root_hash = self.l_stateRootHash(ledger_id)
        audit_txn_root_hash = self.l_txnRootHash(AUDIT_LEDGER_ID)

        """TODO: for now default value for fields sub_seq_no is 0 and for final is True"""
        params = [
            self._data.inst_id,
            self.view_no,
            pp_seq_no,
            tm,
            [req.digest for req in reqs],
            invalid_index_serializer.serialize(invalid_indices, toBytes=False),
            digest,
            ledger_id,
            state_root_hash,
            self.l_txnRootHash(ledger_id),
            0,
            True,
            pool_state_root_hash,
            audit_txn_root_hash
        ]

        # BLS multi-sig:
        params = self.l_bls_bft_replica.update_pre_prepare(params, ledger_id)

        pre_prepare = PrePrepare(*params)
        if self.is_master:
            rv = self.l_execute_hook(ReplicaHooks.CREATE_PPR, pre_prepare)
            pre_prepare = rv if rv is not None else pre_prepare

        self._logger.trace('{} created a PRE-PREPARE with {} requests for ledger {}'.format(
            self, len(reqs), ledger_id))
        self.lastPrePrepareSeqNo = pp_seq_no
        self.last_accepted_pre_prepare_time = tm
        if self.is_master and rejects:
            for reject in rejects:
                self._network.send(reject)
        return pre_prepare

    def l_get_last_timestamp_from_state(self, ledger_id):
        if ledger_id == DOMAIN_LEDGER_ID:
            ts_store = self.db_manager.get_store(TS_LABEL)
            if ts_store:
                last_timestamp = ts_store.get_last_key()
                if last_timestamp:
                    last_timestamp = int(last_timestamp.decode())
                    self._logger.debug("Last ordered timestamp from store is : {}"
                                       "".format(last_timestamp))
                    return last_timestamp
        return None

    # This is to enable replaying, inst_id, view_no and pp_seq_no are used
    # while replaying
    def l_get_utc_epoch_for_preprepare(self, inst_id, view_no, pp_seq_no):
        tm = self.get_time_for_3pc_batch()
        if self.last_accepted_pre_prepare_time and \
                tm < self.last_accepted_pre_prepare_time:
            tm = self.last_accepted_pre_prepare_time
        return tm

    def l_consume_req_queue_for_pre_prepare(self, ledger_id, tm,
                                            view_no, pp_seq_no):
        reqs = []
        rejects = []
        invalid_indices = []
        idx = 0
        while len(reqs) < self._config.Max3PCBatchSize \
                and self.requestQueues[ledger_id]:
            key = self.requestQueues[ledger_id].pop(0)
            if key in self._requests:
                fin_req = self._requests[key].finalised
                malicious_req = False
                try:
                    self.l_processReqDuringBatch(fin_req,
                                                 tm)

                except (
                        InvalidClientMessageException,
                        UnknownIdentifier
                ) as ex:
                    self._logger.warning('{} encountered exception {} while processing {}, '
                                         'will reject'.format(self, ex, fin_req))
                    rejects.append((fin_req.key, Reject(fin_req.identifier, fin_req.reqId, ex)))
                    invalid_indices.append(idx)
                except SuspiciousPrePrepare:
                    malicious_req = True
                finally:
                    if not malicious_req:
                        reqs.append(fin_req)
                if not malicious_req:
                    idx += 1
            else:
                self._logger.debug('{} found {} in its request queue but the '
                                   'corresponding request was removed'.format(self, key))

        return reqs, invalid_indices, rejects

    @measure_consensus_time(MetricsName.SEND_PREPREPARE_TIME,
                            MetricsName.BACKUP_SEND_PREPREPARE_TIME)
    def l_sendPrePrepare(self, ppReq: PrePrepare):
        self.sentPrePrepares[ppReq.viewNo, ppReq.ppSeqNo] = ppReq
        self.l_send(ppReq, stat=TPCStat.PrePrepareSent)

    def l_send(self, msg, dst=None, stat=None) -> None:
        """
        Send a message to the node on which this replica resides.

        :param stat:
        :param rid: remote id of one recipient (sends to all recipients if None)
        :param msg: the message to send
        """
        # self._logger.trace("{} sending {}".format(self, msg.__class__.__name__),
        #                   extra={"cli": True, "tags": ['sending']})
        # self._logger.trace("{} sending {}".format(self, msg))
        if stat:
            self.stats.inc(stat)
        self._network.send(msg, dst=dst)

    def revert_unordered_batches(self):
        """
        Revert changes to ledger (uncommitted) and state made by any requests
        that have not been ordered.
        """
        i = 0
        for key in sorted(self.batches.keys(), reverse=True):
            if compare_3PC_keys(self.last_ordered_3pc, key) > 0:
                ledger_id, discarded, _, prevStateRoot, len_reqIdr = self.batches.pop(key)
                discarded = invalid_index_serializer.deserialize(discarded)
                self._logger.debug('{} reverting 3PC key {}'.format(self, key))
                self.l_revert(ledger_id, prevStateRoot, len_reqIdr - len(discarded))
                i += 1
            else:
                break
        self._logger.info('{} reverted {} batches before starting catch up'.format(self, i))
        return i

    def l_last_prepared_certificate_in_view(self) -> Optional[Tuple[int, int]]:
        # Pick the latest sent COMMIT in the view.
        # TODO: Consider stashed messages too?
        if not self.is_master:
            raise LogicError("{} is not a master".format(self))
        keys = []
        quorum = self._data.quorums.prepare.value
        for key in self.prepares.keys():
            if self.prepares.hasQuorum(ThreePhaseKey(*key), quorum):
                keys.append(key)
        return max_3PC_key(keys) if keys else None

    def _caught_up_till_3pc(self, last_caught_up_3PC):
        self.last_ordered_3pc = last_caught_up_3PC
        self._remove_till_caught_up_3pc(last_caught_up_3PC)

    def catchup_clear_for_backup(self):
        if not self._data.is_primary:
            self.last_ordered_3pc = (self._data.view_no, 0)
            self.batches.clear()
            self.sentPrePrepares.clear()
            self.prePrepares.clear()
            self.prepares.clear()
            self.commits.clear()
            self._data.prepared.clear()
            self._data.preprepared.clear()
            self.first_batch_after_catchup = True

    def _remove_till_caught_up_3pc(self, last_caught_up_3PC):
        """
        Remove any 3 phase messages till the last ordered key and also remove
        any corresponding request keys
        """
        outdated_pre_prepares = {}
        for key, pp in self.prePrepares.items():
            if compare_3PC_keys(key, last_caught_up_3PC) >= 0:
                outdated_pre_prepares[key] = pp
        for key, pp in self.sentPrePrepares.items():
            if compare_3PC_keys(key, last_caught_up_3PC) >= 0:
                outdated_pre_prepares[key] = pp

        self._logger.trace('{} going to remove messages for {} 3PC keys'.format(
            self, len(outdated_pre_prepares)))

        for key, pp in outdated_pre_prepares.items():
            self.batches.pop(key, None)
            self.sentPrePrepares.pop(key, None)
            self.prePrepares.pop(key, None)
            self.prepares.pop(key, None)
            self.commits.pop(key, None)
            self.l_discard_ordered_req_keys(pp)
            self._consensus_data_helper.clear_batch(pp)

    def get_sent_preprepare(self, viewNo, ppSeqNo):
        key = (viewNo, ppSeqNo)
        return self.sentPrePrepares.get(key)

    def get_sent_prepare(self, viewNo, ppSeqNo):
        key = (viewNo, ppSeqNo)
        if key in self.prepares:
            prepare = self.prepares[key].msg
            if self.prepares.hasPrepareFrom(prepare, self.name):
                return prepare
        return None

    def get_sent_commit(self, viewNo, ppSeqNo):
        key = (viewNo, ppSeqNo)
        if key in self.commits:
            commit = self.commits[key].msg
            if self.commits.hasCommitFrom(commit, self.name):
                return commit
        return None

    def replica_batch_digest(self, reqs):
        return replica_batch_digest(reqs)
>>>>>>> 962004fd
<|MERGE_RESOLUTION|>--- conflicted
+++ resolved
@@ -20,13 +20,8 @@
 from plenum.common.exceptions import SuspiciousNode, InvalidClientMessageException, SuspiciousPrePrepare, \
     UnknownIdentifier
 from plenum.common.ledger import Ledger
-<<<<<<< HEAD
-from plenum.common.messages.internal_messages import HookMessage, OutboxMessage, DoCheckpointMessage, \
-    RemoveStashedCheckpoints, RequestPropagates, NewViewCheckpointsApplied, ViewChangeStarted
-=======
 from plenum.common.messages.internal_messages import HookMessage, \
-    RequestPropagates, PrimariesBatchNeeded, BackupSetupLastOrdered, RaisedSuspicion
->>>>>>> 962004fd
+    RequestPropagates, PrimariesBatchNeeded, BackupSetupLastOrdered, RaisedSuspicion, NewViewCheckpointsApplied, ViewChangeStarted
 from plenum.common.messages.node_messages import PrePrepare, Prepare, Commit, Reject, ThreePhaseKey, Ordered, \
     CheckpointState, MessageReq
 from plenum.common.metrics_collector import MetricsName, MetricsCollector, NullMetricsCollector, measure_time
@@ -39,12 +34,8 @@
 from plenum.common.util import compare_3PC_keys, updateNamedTuple, SortedDict, getMaxFailures, mostCommonElement, \
     get_utc_epoch, max_3PC_key
 from plenum.server.batch_handlers.three_pc_batch import ThreePcBatch
-<<<<<<< HEAD
 from plenum.server.consensus.consensus_shared_data import ConsensusSharedData, BatchID
-=======
-from plenum.server.consensus.consensus_shared_data import ConsensusSharedData
 from plenum.server.consensus.metrics_decorator import measure_consensus_time
->>>>>>> 962004fd
 from plenum.server.consensus.msg_validator import ThreePCMsgValidator
 from plenum.server.models import Prepares, Commits
 from plenum.server.replica_helper import PP_APPLY_REJECT_WRONG, PP_APPLY_WRONG_DIGEST, PP_APPLY_WRONG_STATE, \
@@ -236,16 +227,10 @@
 
         self._consensus_data_helper = ConsensusDataHelper(self._data)
 
-<<<<<<< HEAD
-        self._stasher.subscribe(PrePrepare, self.process_preprepare)
-        self._stasher.subscribe(Prepare, self.process_prepare)
-        self._stasher.subscribe(Commit, self.process_commit)
-        self._stasher.subscribe(NewViewCheckpointsApplied, self.process_apply_new_view)
-=======
         self._subscription.subscribe(self._stasher, PrePrepare, self.process_preprepare)
         self._subscription.subscribe(self._stasher, Prepare, self.process_prepare)
         self._subscription.subscribe(self._stasher, Commit, self.process_commit)
->>>>>>> 962004fd
+        self._subscription.subscribe(self._stasher, NewViewCheckpointsApplied, self.process_apply_new_view)
         self._stasher.subscribe_to(network)
         self._stasher.subscribe_to(self._bus)
 
@@ -1962,43 +1947,6 @@
                 return node_name
         return "{}:{}".format(node_name, inst_id)
 
-<<<<<<< HEAD
-    def process_view_change_started(self, msg: ViewChangeStarted):
-        # 1. update shared data
-        self._data.preprepared = []
-        self._data.prepared = []
-
-        # 2. save existing PrePrepares
-        new_old_view_preprepares = {(pp.ppSeqNo, pp.digest): pp
-                                    for pp in itertools.chain(self.prePrepares.values(), self.sentPrePrepares.values())}
-        self.old_view_preprepares.update(new_old_view_preprepares)
-
-        # 3. revert unordered transactions
-        # self.revert_unordered_batches()
-
-        # 4. Clear the 3PC log
-        self.prePrepares.clear()
-        self.prepares.clear()
-        self.commits.clear()
-
-        self.requested_pre_prepares.clear()
-        self.requested_prepares.clear()
-        self.requested_commits.clear()
-
-        self.pre_prepare_tss.clear()
-        self.prePreparesPendingFinReqs.clear()
-        self.prePreparesPendingPrevPP.clear()
-        self.sentPrePrepares.clear()
-        self.batches.clear()
-        self.l_batches.clear()
-        self.ordered.clear_below_view(msg.view_no)
-
-    def process_apply_new_view(self, msg: NewViewCheckpointsApplied):
-        self._data.preprepared = [BatchID(view_no=msg.view_no, pp_seq_no=batch_id.pp_seq_no,
-                                          pp_digest=batch_id.pp_digest)
-                                  for batch_id in msg.batches]
-        self._data.prepared = []
-=======
     def l_dequeue_pre_prepares(self):
         """
         Dequeue any received PRE-PREPAREs that did not have finalized requests
@@ -2393,4 +2341,39 @@
 
     def replica_batch_digest(self, reqs):
         return replica_batch_digest(reqs)
->>>>>>> 962004fd
+
+    def process_view_change_started(self, msg: ViewChangeStarted):
+        # 1. update shared data
+        self._data.preprepared = []
+        self._data.prepared = []
+
+        # 2. save existing PrePrepares
+        new_old_view_preprepares = {(pp.ppSeqNo, pp.digest): pp
+                                    for pp in itertools.chain(self.prePrepares.values(), self.sentPrePrepares.values())}
+        self.old_view_preprepares.update(new_old_view_preprepares)
+
+        # 3. revert unordered transactions
+        # self.revert_unordered_batches()
+
+        # 4. Clear the 3PC log
+        self.prePrepares.clear()
+        self.prepares.clear()
+        self.commits.clear()
+
+        self.requested_pre_prepares.clear()
+        self.requested_prepares.clear()
+        self.requested_commits.clear()
+
+        self.pre_prepare_tss.clear()
+        self.prePreparesPendingFinReqs.clear()
+        self.prePreparesPendingPrevPP.clear()
+        self.sentPrePrepares.clear()
+        self.batches.clear()
+        self.l_batches.clear()
+        self.ordered.clear_below_view(msg.view_no)
+
+    def process_apply_new_view(self, msg: NewViewCheckpointsApplied):
+        self._data.preprepared = [BatchID(view_no=msg.view_no, pp_seq_no=batch_id.pp_seq_no,
+                                          pp_digest=batch_id.pp_digest)
+                                  for batch_id in msg.batches]
+        self._data.prepared = []