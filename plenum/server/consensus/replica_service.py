from typing import List, NamedTuple

from orderedset._orderedset import OrderedSet

from crypto.bls.bls_bft_replica import BlsBftReplica
from ledger.ledger import Ledger
from plenum.common.config_util import getConfig
from plenum.common.constants import TXN_TYPE, POOL_LEDGER_ID, DOMAIN_LEDGER_ID, CONFIG_LEDGER_ID
from plenum.common.event_bus import InternalBus, ExternalBus
from plenum.common.messages.internal_messages import NodeNeedViewChange, NeedViewChange
from plenum.common.messages.node_messages import Checkpoint, Ordered
from plenum.common.stashing_router import StashingRouter
from plenum.common.timer import TimerService
from plenum.server.batch_handlers.three_pc_batch import ThreePcBatch
from plenum.server.consensus.checkpoint_service import CheckpointService
from plenum.server.consensus.consensus_shared_data import ConsensusSharedData
from plenum.server.consensus.monitoring.freshness_monitor_service import FreshnessMonitorService
from plenum.server.consensus.monitoring.primary_connection_monitor_service import PrimaryConnectionMonitorService
from plenum.server.consensus.view_change_trigger_service import ViewChangeTriggerService
from plenum.server.consensus.message_request.message_req_service import MessageReqService
from plenum.server.consensus.ordering_service import OrderingService
from plenum.server.consensus.primary_selector import RoundRobinNodeRegPrimariesSelector
from plenum.server.consensus.view_change_service import ViewChangeService
from plenum.server.replica_freshness_checker import FreshnessChecker
from plenum.server.replica_helper import generateName
from plenum.server.request_managers.write_request_manager import WriteRequestManager


NeedAddNode = NamedTuple('NeedAddNode', [('name', str), ('who', str)])
NeedRemoveNode = NamedTuple('NeedRemoveNode', [('name', str), ('who', str)])


class ReplicaService:
    """
    This is a wrapper consensus-related services. Now it is intended mostly for
    simulation tests, however in future it can replace actual Replica in plenum.
    """

    def __init__(self, name: str, validators: List[str], primary_name: str,
                 timer: TimerService, bus: InternalBus, network: ExternalBus,
                 write_manager: WriteRequestManager,
                 bls_bft_replica: BlsBftReplica = None):
        # ToDo: Maybe ConsensusSharedData should be initiated before and passed already prepared?
        self._network = network
        self._data = ConsensusSharedData(name, validators, 0)
        self._data.primary_name = generateName(primary_name, self._data.inst_id)
        self._timer = timer
        self.config = getConfig()
        self.stasher = StashingRouter(self.config.REPLICA_STASH_LIMIT, buses=[bus, network])
        self._write_manager = write_manager
        self._primaries_selector = RoundRobinNodeRegPrimariesSelector(self._write_manager.node_reg_handler)

        self._freshness_checker = FreshnessChecker(freshness_timeout=self.config.STATE_FRESHNESS_UPDATE_INTERVAL)
        for ledger_id in [POOL_LEDGER_ID, DOMAIN_LEDGER_ID, CONFIG_LEDGER_ID]:
            self._freshness_checker.register_ledger(ledger_id=ledger_id,
                                                    initial_time=self.get_time_for_3pc_batch())

        self._orderer = OrderingService(data=self._data,
                                        timer=self._timer,
                                        bus=bus,
                                        network=network,
                                        write_manager=self._write_manager,
                                        bls_bft_replica=bls_bft_replica,
<<<<<<< HEAD
                                        freshness_checker=FreshnessChecker(
                                            freshness_timeout=self.config.STATE_FRESHNESS_UPDATE_INTERVAL),
=======
                                        freshness_checker=self._freshness_checker,
                                        primaries_selector=self._primaries_selector,
                                        get_time_for_3pc_batch=self.get_time_for_3pc_batch,
>>>>>>> a3ac2760
                                        stasher=self.stasher)
        self._checkpointer = CheckpointService(self._data, bus, network, self.stasher,
                                               write_manager.database_manager)
        self._view_changer = ViewChangeService(self._data, self._timer, bus, network, self.stasher, self._primaries_selector)
        self._view_change_trigger = ViewChangeTriggerService(data=self._data,
                                                             timer=self._timer,
                                                             bus=bus,
                                                             network=network,
                                                             db_manager=write_manager.database_manager,
                                                             is_master_degraded=lambda: False,
                                                             stasher=self.stasher)
        self._primary_connection_monitor = PrimaryConnectionMonitorService(data=self._data,
                                                                           timer=self._timer,
                                                                           bus=bus,
                                                                           network=network)
        self._freshness_monitor = FreshnessMonitorService(data=self._data,
                                                          timer=self._timer,
                                                          bus=bus,
                                                          network=network,
                                                          freshness_checker=self._freshness_checker,
                                                          get_time_for_3pc_batch=self.get_time_for_3pc_batch)
        self._message_requestor = MessageReqService(self._data, bus, network)

        self._add_ledgers()

        # TODO: This is just for testing purposes only
        self._data.checkpoints.append(
            Checkpoint(instId=0, viewNo=0, seqNoStart=0, seqNoEnd=0,
                       digest='4F7BsTMVPKFshM1MwLf6y23cid6fL3xMpazVoF9krzUw'))

        # ToDo: it should be done in Zero-view stage.
        write_manager.on_catchup_finished()

        # Simulate node behavior
        self._internal_bus = bus
        self._internal_bus.subscribe(NodeNeedViewChange, self.process_node_need_view_change)
        self._internal_bus.subscribe(Ordered, self.emulate_ordered_processing)

        # ToDo: ugly way to understand node_reg changing
        self._previous_node_reg = self._write_manager.node_reg_handler.committed_node_reg

    def ready_for_3pc(self, req_key):
        fin_req = self._data.requests[req_key.digest].finalised
        req_type = fin_req.operation[TXN_TYPE]
        ledger_id = self._write_manager.type_to_ledger_id.get(req_type)
        queue = self._orderer.requestQueues[ledger_id]
        queue.add(req_key.digest)

    def emulate_ordered_processing(self, msg: Ordered):
        three_pc_batch = ThreePcBatch.from_ordered(msg)
        three_pc_batch.txn_root = Ledger.hashToStr(three_pc_batch.txn_root)
        three_pc_batch.state_root = Ledger.hashToStr(three_pc_batch.state_root)
        self._write_manager.commit_batch(three_pc_batch)

        possible_added = set(three_pc_batch.node_reg) - set(self._previous_node_reg)
        possible_removed = set(self._previous_node_reg) - set(three_pc_batch.node_reg)
        if possible_added:
            for node_name in list(possible_added):
                self._internal_bus.send(NeedAddNode(node_name, self.name))
        if possible_removed:
            for node_name in list(possible_removed):
                self._internal_bus.send(NeedRemoveNode(node_name, self.name))
        if possible_added or possible_removed:
            self._previous_node_reg = three_pc_batch.node_reg

    def _add_ledgers(self):
        for lid in self._write_manager.ledger_ids:
            self._orderer.requestQueues[lid] = OrderedSet()

    @property
    def name(self):
        return self._data.name

    def __repr__(self):
        return self.name

    def process_node_need_view_change(self, msg: NodeNeedViewChange):
        self._internal_bus.send(NeedViewChange(msg.view_no))

    def get_time_for_3pc_batch(self):
        # TODO: This is for simulation tests purpose, probably we should add respective method to TimerService instead
        return int(self._timer.get_current_time()) + 1550000000<|MERGE_RESOLUTION|>--- conflicted
+++ resolved
@@ -61,14 +61,8 @@
                                         network=network,
                                         write_manager=self._write_manager,
                                         bls_bft_replica=bls_bft_replica,
-<<<<<<< HEAD
-                                        freshness_checker=FreshnessChecker(
-                                            freshness_timeout=self.config.STATE_FRESHNESS_UPDATE_INTERVAL),
-=======
                                         freshness_checker=self._freshness_checker,
-                                        primaries_selector=self._primaries_selector,
                                         get_time_for_3pc_batch=self.get_time_for_3pc_batch,
->>>>>>> a3ac2760
                                         stasher=self.stasher)
         self._checkpointer = CheckpointService(self._data, bus, network, self.stasher,
                                                write_manager.database_manager)
