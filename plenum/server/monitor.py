--- conflicted
+++ resolved
@@ -707,12 +707,8 @@
             del self.clientAvgReqLatencies[index]
             del self.throughputs[index]
 
-<<<<<<< HEAD
     def requestOrdered(self, valid_reqIdr: List[Tuple[str, int]],
                        invalid_reqIdr: List[Tuple[str, int]], instId: int,
-=======
-    def requestOrdered(self, reqIdrs: List[str], instId: int,
->>>>>>> 4f9dcee5
                        requests, byMaster: bool = False) -> Dict:
         """
         Measure the time taken for ordering of a request and return it. Monitor
@@ -728,7 +724,8 @@
                 logger.debug("Got untracked ordered request with digest {}".
                              format(key))
                 continue
-<<<<<<< HEAD
+            if self.acc_monitor:
+                self.acc_monitor.request_ordered(key, instId)
             if byMaster and self.requestTracker.is_invalid_req(key):
                 duration = self.requestTracker.get_invalid_ts(key)
             else:
@@ -738,16 +735,6 @@
                                     .format(reqId, self.name, instId, now - started))
                         continue
                 duration = self.requestTracker.order(instId, key, now)
-=======
-            if self.acc_monitor:
-                self.acc_monitor.request_ordered(key, instId)
-            for reqId, started in self.requestTracker.handled_unordered():
-                if reqId == key:
-                    logger.info('Consensus for ReqId: {} was achieved by {}:{} in {} seconds.'
-                                .format(reqId, self.name, instId, now - started))
-                    continue
-            duration = self.requestTracker.order(instId, key, now)
->>>>>>> 4f9dcee5
             self.throughputs[instId].add_request(now)
             if byMaster:
                 # TODO for now, view_change procedure can take more that 15 minutes
