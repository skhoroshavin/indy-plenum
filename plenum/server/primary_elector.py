import math
import random
import time
from collections import Counter, deque
from functools import partial
from typing import Sequence, Any, Union, List

from plenum.common.types import Nomination, Reelection, Primary, f
from plenum.common.util import mostCommonElement, getQuorum
from plenum.common.log import getlogger
from plenum.server import replica
from plenum.server.primary_decider import PrimaryDecider
from plenum.server.router import Router


logger = getlogger()


# The elector should not blacklist nodes if it receives multiple nominations
# or primary or re-election messages, until there are roo many (over 50 maybe)
# duplicate messages. Consider a case where a node say Alpha, took part in
# election and election completed and soon after that Alpha crashed. Now Alpha
#  comes back up and receives Nominations and Primary. Now Alpha will react to
#  that and send Nominations or Primary, which will lead to it being
# blacklisted. Maybe Alpha should not react to Nomination or Primary it gets
# for elections it was not part of. Elections need to have round numbers.


class PrimaryElector(PrimaryDecider):
    """
    Responsible for managing the election of a primary for all instances for
    a particular Node. Each node has a PrimaryElector.
    """

    def __init__(self, node):
        super().__init__(node)

        # TODO: How does primary decider ensure that a node does not have a
        # primary while its catching up
        self.node = node

        self.replicaNominatedForItself = None
        """Flag variable which indicates which replica has nominated
        for itself"""

        self.nominations = {}

        self.primaryDeclarations = {}

        self.scheduledPrimaryDecisions = {}

        self.reElectionProposals = {}

        self.reElectionRounds = {}

        routerArgs = [(Nomination, self.processNominate),
                      (Primary, self.processPrimary),
                      (Reelection, self.processReelection)]
        self.inBoxRouter = Router(*routerArgs)

        self.pendingMsgsForViews = {}  # Dict[int, deque]

        # Keeps track of duplicate messages received. Used to blacklist if
        # nodes send more than 1 duplicate messages. Useful to blacklist
        # nodes. This number `1` is configurable. The reason 1 duplicate
        # message is tolerated is because sometimes when a node communicates
        # to an already lagged node, an extra NOMINATE or PRIMARY might be sent
        self.duplicateMsgs = {}   # Dict[Tuple, int]

    def __repr__(self):
        return "{}".format(self.name)

    @property
    def hasPrimaryReplica(self) -> bool:
        """
        Return whether this node has a primary replica.
        """
        return any([r.isPrimary for r in self.replicas])

    def setDefaults(self, instId: int):
        """
        Set the default values for elections for a replica.

        :param instId: instance id
        """
        logger.debug(
            "{} preparing replica with instId {}".format(self.name, instId))
        self.reElectionRounds[instId] = 0
        self.setElectionDefaults(instId)

    def prepareReplicaForElection(self, replica: 'replica.Replica'):
        """
        Prepare the replica state to get ready for elections.

        :param replica: the replica to prepare for elections
        """
        instId = replica.instId
        if instId not in self.nominations:
            self.setDefaults(instId)

    # def pendMsgForLaterView(self, msg: Any, viewNo: int):
    #     """
    #     Add a message to the pending queue for a later view.
    #
    #     :param msg: the message to pend
    #     :param viewNo: the viewNo this message is meant for.
    #     """
    #     if viewNo not in self.pendingMsgsForViews:
    #         self.pendingMsgsForViews[viewNo] = deque()
    #     self.pendingMsgsForViews[viewNo].append(msg)

    def filterMsgs(self, wrappedMsgs: deque) -> deque:
        """
        Filters messages by view number so that only the messages that have the
        current view number are retained.

        :param wrappedMsgs: the messages to filter
        """
        filtered = deque()
        while wrappedMsgs:
            wrappedMsg = wrappedMsgs.popleft()
            msg, sender = wrappedMsg
            if hasattr(msg, f.VIEW_NO.nm):
                reqViewNo = getattr(msg, f.VIEW_NO.nm)
                if reqViewNo == self.viewNo:
                    filtered.append(wrappedMsg)
                # elif reqViewNo > self.viewNo:
                #     logger.debug(
                #         "{}'s elector queueing {} since it is for a later view"
                #             .format(self.name, wrappedMsg))
                #     self.pendMsgForLaterView((msg, sender), reqViewNo)
                else:
                    self.discard(wrappedMsg,
                                 "its view no {} is less than the elector's {}"
                                 .format(reqViewNo, self.viewNo),
                                 logger.debug)
            else:
                filtered.append(wrappedMsg)

        return filtered

    def didReplicaNominate(self, instId: int):
        """
        Return whether this replica nominated a candidate for election

        :param instId: the instance id (used to identify the replica on this node)
        """
        return instId in self.nominations and \
            self.replicas[instId].name in self.nominations[instId]

    def didReplicaDeclarePrimary(self, instId: int):
        """
        Return whether this replica a candidate as primary for election

        :param instId: the instance id (used to identify the replica on this node)
        """
        return instId in self.primaryDeclarations and \
            self.replicas[instId].name in self.primaryDeclarations[instId]

    async def serviceQueues(self, limit=None):
        """
        Service at most `limit` messages from the inBox.

        :param limit: the maximum number of messages to service
        :return: the number of messages successfully processed
        """
        return await self.inBoxRouter.handleAll(self.filterMsgs(self.inBox),
                                                limit)

    @property
    def quorum(self) -> int:
        r"""
        Return the quorum of this RBFT system. Equal to :math:`2f + 1`.
        """
        return getQuorum(f=self.f)

    def decidePrimaries(self):  # overridden method of PrimaryDecider
        self.scheduleElection()

    def scheduleElection(self):
        """
        Schedule election at some time in the future. Currently the election
        starts immediately.
        """
        self._schedule(self.startElection)

    def startElection(self):
        """
        Start the election process by nominating self as primary.
        """
        logger.debug("{} starting election".format(self))
        for r in self.replicas:
            self.prepareReplicaForElection(r)

        self.nominateItself()

    def nominateItself(self):
        """
        Actions to perform if this node hasn't nominated any of its replicas.
        """
        if self.replicaNominatedForItself is None:
            # If does not have a primary replica then nominate a replica
            if not self.hasPrimaryReplica:
                logger.debug(
                    "{} attempting to nominate a replica".format(self.name))
                self.nominateRandomReplica()
            else:
                logger.debug(
                    "{} already has a primary replica".format(self.name))
        else:
            logger.debug(
                "{} already has an election in progress".format(self.name))

    def nominateRandomReplica(self):
        """
        Randomly nominate one of the replicas on this node (for which elections
        aren't yet completed) as primary.
        """
        if not self.node.isParticipating:
            logger.debug("{} cannot nominate a replica yet since catching up"
                         .format(self))
            return

        undecideds = [i for i, r in enumerate(self.replicas)
                      if r.isPrimary is None]
        if undecideds:
            chosen = random.choice(undecideds)
            logger.debug("{} does not have a primary, "
                         "replicas {} are undecided, "
                         "choosing {} to nominate".
                         format(self, undecideds, chosen))

            # A replica has nominated for itself, so set the flag
            self.replicaNominatedForItself = chosen
            self._schedule(partial(self.nominateReplica, chosen))
        else:
            logger.debug("{} does not have a primary, "
                         "but elections for all {} instances "
                         "have been decided".
                         format(self, len(self.replicas)))

    def nominateReplica(self, instId):
        """
        Nominate the replica identified by `instId` on this node as primary.
        """
        replica = self.replicas[instId]
        if not self.didReplicaNominate(instId):
            self.nominations[instId][replica.name] = (replica.name,
                                                      replica.lastOrderdedPPSeqNo)
            logger.info("{} nominating itself for instance {}".
                        format(replica, instId),
<<<<<<< HEAD
                        extra={"cli": "PLAIN"})
            self.sendNomination(replica.name, instId, self.viewNo,
                                replica.lastOrderdedPPSeqNo)
=======
                        extra={"cli": "PLAIN", "tags": ["node-nomination"]})
            self.sendNomination(replica.name, instId, self.viewNo)
>>>>>>> ad5e60c2
        else:
            logger.debug(
                "{} already nominated, so hanging back".format(replica))

    # noinspection PyAttributeOutsideInit
    def setElectionDefaults(self, instId):
        """
        Set defaults for parameters used in the election process.
        """
        self.nominations[instId] = {}
        self.primaryDeclarations[instId] = {}
        self.scheduledPrimaryDecisions[instId] = None
        self.reElectionProposals[instId] = {}
        self.duplicateMsgs = {}

    def processNominate(self, nom: Nomination, sender: str):
        """
        Process a Nomination message.

        :param nom: the nomination message
        :param sender: sender address of the nomination
        """
        logger.debug("{}'s elector started processing nominate msg: {}".
                     format(self.name, nom))
        instId = nom.instId
        replica = self.replicas[instId]
        sndrRep = replica.generateName(sender, nom.instId)

        if not self.didReplicaNominate(instId):
            if instId not in self.nominations:
                self.setDefaults(instId)
            self.nominations[instId][replica.name] = (nom.name, nom.ordSeqNo)
            self.sendNomination(nom.name, nom.instId, nom.viewNo,
                                nom.ordSeqNo)
            logger.debug("{} nominating {} for instance {}".
                         format(replica, nom.name, nom.instId),
                         extra={"cli": "PLAIN", "tags": ["node-nomination"]})

        else:
            logger.debug("{} already nominated".format(replica.name))

        # Nodes should not be able to vote more than once
        if sndrRep not in self.nominations[instId]:
            self.nominations[instId][sndrRep] = (nom.name, nom.ordSeqNo)
            logger.debug("{} attempting to decide primary based on nomination "
                         "request: {} from {}".format(replica, nom, sndrRep))
            self._schedule(partial(self.decidePrimary, instId))
        else:
            self.discard(nom,
                         "already got nomination from {}".
                         format(sndrRep),
                         logger.warning)

            key = (Nomination.typename, instId, sndrRep)
            self.duplicateMsgs[key] = self.duplicateMsgs.get(key, 0) + 1

            # If got more than one duplicate message then blacklist
            # if self.duplicateMsgs[key] > 1:
            #     self.send(BlacklistMsg(Suspicions.DUPLICATE_NOM_SENT.code, sender))

    def processPrimary(self, prim: Primary, sender: str) -> None:
        """
        Process a vote from a replica to select a particular replica as primary.
        Once 2f + 1 primary declarations have been received, decide on a
        primary replica.

        :param prim: a vote
        :param sender: the name of the node from which this message was sent
        """
        logger.debug("{}'s elector started processing primary msg from {} : {}"
                     .format(self.name, sender, prim))
        instId = prim.instId
        replica = self.replicas[instId]
        sndrRep = replica.generateName(sender, prim.instId)

        # Nodes should not be able to declare `Primary` winner more than more
        if instId not in self.primaryDeclarations:
            self.setDefaults(instId)
        if sndrRep not in self.primaryDeclarations[instId]:
            self.primaryDeclarations[instId][sndrRep] = (prim.name,
                                                         prim.ordSeqNo)

            # If got more than 2f+1 primary declarations then in a position to
            # decide whether it is the primary or not `2f + 1` declarations
            # are enough because even when all the `f` malicious nodes declare
            # a primary, we still have f+1 primary declarations from
            # non-malicious nodes. One more assumption is that all the non
            # malicious nodes vote for the the same primary

            # Find for which node there are maximum primary declarations.
            # Cant be a tie among 2 nodes since all the non malicious nodes
            # which would be greater than or equal to f+1 would vote for the
            # same node

            if replica.isPrimary is not None:
                logger.debug(
                    "{} Primary already selected; ignoring PRIMARY msg".format(
                        replica))
                return

            if self.hasPrimaryQuorum(instId):
                if replica.isPrimary is None:
                    primary, seqNo = mostCommonElement(
                        self.primaryDeclarations[instId].values())
                    logger.display("{} selected primary {} for instance {} "
<<<<<<< HEAD
                                   "(view {})".
                                   format(replica, primary, instId, self.viewNo),
                                   extra={"cli": "ANNOUNCE"})
=======
                                   "(view {})".format(replica, primary,
                                                      instId, self.viewNo),
                                   extra={"cli": "ANNOUNCE",
                                          "tags": ["node-election"]})
>>>>>>> ad5e60c2
                    logger.debug("{} selected primary on the basis of {}".
                                 format(replica,
                                        self.primaryDeclarations[instId]),
                                 extra={"cli": False})

                    # If the maximum primary declarations are for this node
                    # then make it primary
                    replica.primaryName = primary
                    if replica.primaryName == replica.name:
                        assert replica.lastOrderdedPPSeqNo >= seqNo
                        replica.lastPrePrepareSeqNo = replica.lastOrderdedPPSeqNo

                        # If this replica has nominated itself and since the
                    # election is over, reset the flag
                    if self.replicaNominatedForItself == instId:
                        self.replicaNominatedForItself = None

                    self.node.primaryFound()

                    self.scheduleElection()
                else:
                    self.discard(prim,
                                 "it already decided primary which is {}".
                                 format(replica.primaryName),
                                 logger.debug)
            else:
                logger.debug(
                    "{} received {} but does it not have primary quorum "
                    "yet".format(self.name, prim))
        else:
            self.discard(prim,
                         "already got primary declaration from {}".
                         format(sndrRep),
                         logger.warning)

            key = (Primary.typename, instId, sndrRep)
            self.duplicateMsgs[key] = self.duplicateMsgs.get(key, 0) + 1
            # If got more than one duplicate message then blacklist
            # if self.duplicateMsgs[key] > 1:
            #     self.send(BlacklistMsg(
            #         Suspicions.DUPLICATE_PRI_SENT.code, sender))

    def processReelection(self, reelection: Reelection, sender: str):
        """
        Process reelection requests sent by other nodes.
        If quorum is achieved, proceed with the reelection process.

        :param reelection: the reelection request
        :param sender: name of the  node from which the reelection was sent
        """
        logger.debug("{}'s elector started processing reelection msg".
                     format(self.name))
        # Check for election round number to discard any previous
        # reelection round message
        instId = reelection.instId
        replica = self.replicas[instId]
        sndrRep = replica.generateName(sender, reelection.instId)

        if instId not in self.reElectionProposals:
            self.setDefaults(instId)

        expectedRoundDiff = 0 if (replica.name in
                                  self.reElectionProposals[instId]) else 1
        expectedRound = self.reElectionRounds[instId] + expectedRoundDiff

        if not reelection.round == expectedRound:
            self.discard(reelection,
                         "reelection request from {} with round "
                         "number {} does not match expected {}".
                         format(sndrRep, reelection.round, expectedRound),
                         logger.debug)
            return

        if sndrRep not in self.reElectionProposals[instId]:
            self.reElectionProposals[instId][sndrRep] = [tuple(_) for _ in
                                                         reelection.tieAmong]

            # Check if got reelection messages from at least 2f + 1 nodes (1
            # more than max faulty nodes). Necessary because some nodes may
            # turn out to be malicious and send re-election frequently

            if self.hasReelectionQuorum(instId):
                logger.debug("{} achieved reelection quorum".
                             format(replica), extra={"cli": True})
                # Need to find the most frequent tie reported to avoid `tie`s
                # from malicious nodes. Since lists are not hashable so
                # converting each tie(a list of node names) to a tuple.
                ties = [tuple(t) for t in
                        self.reElectionProposals[instId].values()]
                tieAmong = mostCommonElement(ties)

                self.setElectionDefaults(instId)

<<<<<<< HEAD
                # There was a tie among this and some other node(s), so do a
                # random wait
                if replica.name in [_[0] for _ in tieAmong]:
                    # Try to nominate self after a random delay but dont block
                    # until that delay and because a nominate from another
                    # node might be sent
                    self._schedule(partial(self.nominateReplica, instId),
                                   random.randint(1, 3))
                else:
                    # Now try to nominate self again as there is a reelection
                    self.nominateReplica(instId)
            else:
                logger.debug(
                    "{} does not have re-election quorum yet. Got only {}".
                    format(replica, len(self.reElectionProposals[instId])))
=======
                if not self.hasPrimaryReplica:
                    # There was a tie among this and some other node(s), so do a
                    # random wait
                    if replica.name in tieAmong:
                        # Try to nominate self after a random delay but dont block
                        # until that delay and because a nominate from another
                        # node might be sent
                        self._schedule(partial(self.nominateReplica, instId),
                                       random.randint(1, 3))
                    else:
                        # Now try to nominate self again as there is a reelection
                        self.nominateReplica(instId)
            else:
                logger.debug("{} does not have re-election quorum yet. "
                             "Got only {}".format(replica,   len(self.reElectionProposals[instId])))
>>>>>>> ad5e60c2
        else:
            self.discard(reelection,
                         "already got re-election proposal from {}".
                         format(sndrRep),
                         logger.warning)

    def hasReelectionQuorum(self, instId: int) -> bool:
        """
        Are there at least `quorum` number of reelection requests received by
        this replica?

        :return: True if number of reelection requests is greater than quorum,
        False otherwise
        """
        return len(self.reElectionProposals[instId]) >= self.quorum

    def hasNominationQuorum(self, instId: int) -> bool:
        """
        Are there at least `quorum` number of nominations received by this
        replica?

        :return: True if number of nominations is greater than quorum,
        False otherwise
        """
        return len(self.nominations[instId]) >= self.quorum

    def hasPrimaryQuorum(self, instId: int) -> bool:
        """
        Are there at least `quorum` number of primary declarations received by
        this replica?

        :return: True if number of primary declarations is greater than quorum,
         False otherwise
        """
        pd = len(self.primaryDeclarations[instId])
        q = self.quorum
        result = pd >= q
        if result:
            logger.trace("{} primary declarations {} meet required "
                         "quorum {} for instance id {}".
                         format(self.node.replicas[instId], pd, q, instId))
        return result

    def hasNominationsFromAll(self, instId: int) -> bool:
        """
        Did this replica receive nominations from all the replicas in the system?

        :return: True if this replica has received nominations from all replicas
        , False otherwise
        """
        return len(self.nominations[instId]) == self.nodeCount

    def decidePrimary(self, instId: int):
        """
        Decide which one among the nominated candidates can be a primary replica.
        Refer to the documentation on the election process for more details.
        """
        # Waiting for 2f+1 votes since at the most f nodes are malicious then
        # 2f+1 nodes have to be good. Not waiting for all nodes because some
        # nodes may turn out to be malicious and not vote at all

        replica = self.replicas[instId]

        if instId not in self.primaryDeclarations:
            self.primaryDeclarations[instId] = {}
        if instId not in self.reElectionProposals:
            self.reElectionProposals[instId] = {}
        if instId not in self.scheduledPrimaryDecisions:
            self.scheduledPrimaryDecisions[instId] = {}
        if instId not in self.reElectionRounds:
            self.reElectionRounds[instId] = 0

        if replica.name in self.primaryDeclarations[instId]:
            logger.debug("{} has already sent a Primary: {}".
                         format(replica,
                                self.primaryDeclarations[instId][replica.name]))
            return

        if replica.name in self.reElectionProposals[instId]:
            logger.debug("{} has already sent a Re-Election for : {}".
                         format(replica,
                                self.reElectionProposals[instId][replica.name]))
            return

        if self.hasNominationQuorum(instId):
            logger.debug("{} has got nomination quorum now".
                         format(replica))
            primaryCandidates = self.getPrimaryCandidates(instId)

            # In case of one clear winner
            if len(primaryCandidates) == 1:
                (primaryName, seqNo), votes = primaryCandidates.pop()
                if self.hasNominationsFromAll(instId) or (
                        self.scheduledPrimaryDecisions[instId] is not None and
                        self.hasPrimaryDecisionTimerExpired(instId)):
<<<<<<< HEAD
                    logger.debug(
                        "{} has nominations from all so sending primary".format(
                            replica))
                    self.sendPrimary(instId, primaryName, seqNo)
=======
                    logger.debug("{} has nominations from all so sending "
                                 "primary".format(replica))
                    self.sendPrimary(instId, primaryName)
>>>>>>> ad5e60c2
                else:
                    votesNeeded = math.ceil((self.nodeCount + 1) / 2.0)
                    if votes >= votesNeeded or (
                        self.scheduledPrimaryDecisions[instId] is not None and
<<<<<<< HEAD
                                self.hasPrimaryDecisionTimerExpired(instId)):
                        logger.debug(
                            "{} does not have nominations from all but "
                            "has {} votes for {} so sending primary"
                            .format(replica, votes, primaryName))
                        self.sendPrimary(instId, primaryName, seqNo)
=======
                        self.hasPrimaryDecisionTimerExpired(instId)):
                        logger.debug("{} does not have nominations from "
                                     "all but has {} votes for {} so sending "
                                     "primary".
                                     format(replica, votes, primaryName))
                        self.sendPrimary(instId, primaryName)
>>>>>>> ad5e60c2
                        return
                    else:
                        logger.debug("{} has {} nominations for {}, but "
                                     "needs {}".format(replica, votes,
                                                       primaryName,
                                                       votesNeeded))
                        self.schedulePrimaryDecision(instId)
                        return
            else:
                logger.debug("{} has {} nominations. Attempting "
                             "reelection".
                             format(replica, self.nominations[instId]))
                if self.hasNominationsFromAll(instId) or (
                        self.scheduledPrimaryDecisions[instId] is not None and
                        self.hasPrimaryDecisionTimerExpired(instId)):
                    logger.info("{} proposing re-election".format(replica),
                                extra={"cli": True, "tags": ['node-election']})
                    self.sendReelection(instId,
                                        [n[0] for n in primaryCandidates])
                else:
                    # Does not have enough nominations for a re-election so wait
                    # for some time to get nominations from remaining nodes
                    logger.debug("{} waiting for more nominations".
                                 format(replica))
                    self.schedulePrimaryDecision(instId)

        else:
            logger.debug("{} has not got nomination quorum yet".
                         format(replica))

    def sendNomination(self, name: str, instId: int, viewNo: int,
                       lastOrderedSeqNo: int):
        """
        Broadcast a nomination message with the given parameters.

        :param name: node name
        :param instId: instance id
        :param viewNo: view number
        """
        self.send(Nomination(name, instId, viewNo, lastOrderedSeqNo))

    def sendPrimary(self, instId: int, primaryName: str,
                    lastOrderedSeqNo: int):
        """
        Declare a primary and broadcast the message.

        :param instId: the instanceId to which the primary belongs
        :param primaryName: the name of the primary replica
        """
        replica = self.replicas[instId]
        self.primaryDeclarations[instId][replica.name] = (primaryName,
                                                          lastOrderedSeqNo)
        self.scheduledPrimaryDecisions[instId] = None
        logger.debug("{} declaring primary as: {} on the basis of {}".
<<<<<<< HEAD
                     format(replica, primaryName,
                            self.nominations[instId]))
        self.send(Primary(primaryName, instId, self.viewNo,
                          lastOrderedSeqNo))
=======
                     format(replica, primaryName, self.nominations[instId]))
        self.send(Primary(primaryName, instId, self.viewNo))
>>>>>>> ad5e60c2

    def sendReelection(self, instId: int,
                       primaryCandidates: Sequence[str] = None) -> None:
        """
        Broadcast a Reelection message.

        :param primaryCandidates: the candidates for primary election of the
        election round for which reelection is being conducted
        """
        replica = self.replicas[instId]
        self.reElectionRounds[instId] += 1
        primaryCandidates = primaryCandidates if primaryCandidates \
            else self.getPrimaryCandidates(instId)
        self.reElectionProposals[instId][replica.name] = primaryCandidates
        self.scheduledPrimaryDecisions[instId] = None
        logger.debug("{} declaring reelection round {} for: {}".
                     format(replica.name,
                            self.reElectionRounds[instId],
                            primaryCandidates))
        self.send(
            Reelection(instId, self.reElectionRounds[instId], primaryCandidates,
                       self.viewNo))

    def getPrimaryCandidates(self, instId: int):
        """
        Return the list of primary candidates, i.e. the candidates with the
        maximum number of votes
        """
        candidates = Counter(self.nominations[instId].values()).most_common()
        # Candidates with max no. of votes
        return [c for c in candidates if c[1] == candidates[0][1]]

    def schedulePrimaryDecision(self, instId: int):
        """
        Schedule a primary decision for the protocol instance specified by
        `instId` if not already done.
        """
        replica = self.replicas[instId]
        if not self.scheduledPrimaryDecisions[instId]:
            logger.debug("{} scheduling primary decision".format(replica))
            self.scheduledPrimaryDecisions[instId] = time.perf_counter()
            self._schedule(partial(self.decidePrimary, instId),
                           (1 * self.nodeCount))
        else:
            logger.debug("{} already scheduled primary decision".
                         format(replica))
            if self.hasPrimaryDecisionTimerExpired(instId):
                logger.debug("{} executing already scheduled primary "
                             "decision since timer expired".format(replica))
                self._schedule(partial(self.decidePrimary, instId))

    def hasPrimaryDecisionTimerExpired(self, instId: int) -> bool:
        """
        Check whether there has been a timeout while waiting for elections.

        :param instId: id of the instance for which elections are happening.
        """
        return (time.perf_counter() - self.scheduledPrimaryDecisions[instId]) \
               > (1 * self.nodeCount)

    def send(self, msg):
        """
        Send a message to the node on which this replica resides.

        :param msg: the message to send
        """
        logger.debug("{}'s elector sending {}".format(self.name, msg))
        self.outBox.append(msg)

    def viewChanged(self, viewNo: int):
        """
        Actions to perform when a view change occurs.

        - Remove all pending messages which came for earlier views
        - Prepare for fresh elections
        - Schedule execution of any pending messages from the new view
        - Start elections again by nominating a random replica on this node

        :param viewNo: the new view number.
        """
        if viewNo > self.viewNo:
            self.viewNo = viewNo

            for replica in self.replicas:
                replica.primaryName = None

            # Remove all pending messages which came for earlier views
            # oldViews = []
            # for v in self.pendingMsgsForViews:
            #     if v < viewNo:
            #         oldViews.append(v)

            # for v in oldViews:
            #     self.pendingMsgsForViews.pop(v)

            # Reset to defaults values for different data structures as new
            # elections would begin
            for r in self.replicas:
                self.setDefaults(r.instId)
            self.replicaNominatedForItself = None

            # Schedule execution of any pending msgs from the new view
<<<<<<< HEAD
            # if viewNo in self.pendingMsgsForViews:
            #     logger.debug("Pending election messages found for view {}".
            #                  format(viewNo))
            #     pendingMsgs = self.pendingMsgsForViews.pop(viewNo)
            #     self.inBox.extendleft(pendingMsgs)
            # else:
            #     logger.debug(
            #         "{} found no pending election messages for view {}".
            #         format(self.name, viewNo))
=======
            if viewNo in self.pendingMsgsForViews:
                logger.debug("Pending election messages found for "
                             "view {}".format(viewNo))
                pendingMsgs = self.pendingMsgsForViews.pop(viewNo)
                self.inBox.extendleft(pendingMsgs)
            else:
                logger.debug("{} found no pending election messages for "
                             "view {}".format(self.name, viewNo))
>>>>>>> ad5e60c2

            self.nominateRandomReplica()
        else:
            logger.warning("Provided view no {} is not greater than the "
                           "current view no {}".format(viewNo, self.viewNo))

    def getElectionMsgsForInstance(self, instId: int) -> \
            Sequence[Union[Nomination, Primary]]:
        """
        Get nomination and primary messages for instance with id `instId`.
        """
        msgs = []
        replica = self.replicas[instId]
        # If a primary for this instance has been selected then send a
        # primary declaration for the selected primary
        if replica.isPrimary is not None:
            msgs.append(Primary(replica.primaryName, instId, self.viewNo,
                                replica.lastOrderdedPPSeqNo))
        else:
            # If a primary for this instance has not been selected then send
            # nomination and primary declaration that this node made for the
            # instance with id `instId`
            if self.didReplicaNominate(instId):
                nm, seqNo = self.nominations[instId][replica.name]
                msgs.append(Nomination(nm, instId, self.viewNo, seqNo))
            if self.didReplicaDeclarePrimary(instId):
                nm, seqNo = self.primaryDeclarations[instId][replica.name]
                msgs.append(Primary(nm, instId, self.viewNo, seqNo))
        return msgs

    def getElectionMsgsForLaggedNodes(self) -> \
            List[Union[Nomination, Primary]]:
        """
        Get nomination and primary messages for instance with id `instId` that
        need to be sent to a node which has lagged behind (for example, a newly
        started node, a node that has crashed and recovered etc.)
        """
        msgs = []
        for instId in range(len(self.replicas)):
            msgs.extend(self.getElectionMsgsForInstance(instId))
        return msgs<|MERGE_RESOLUTION|>--- conflicted
+++ resolved
@@ -249,14 +249,8 @@
                                                       replica.lastOrderdedPPSeqNo)
             logger.info("{} nominating itself for instance {}".
                         format(replica, instId),
-<<<<<<< HEAD
-                        extra={"cli": "PLAIN"})
-            self.sendNomination(replica.name, instId, self.viewNo,
-                                replica.lastOrderdedPPSeqNo)
-=======
                         extra={"cli": "PLAIN", "tags": ["node-nomination"]})
-            self.sendNomination(replica.name, instId, self.viewNo)
->>>>>>> ad5e60c2
+            self.sendNomination(replica.name, instId, self.viewNo, replica.lastOrderdedPPSeqNo)
         else:
             logger.debug(
                 "{} already nominated, so hanging back".format(replica))
@@ -362,16 +356,10 @@
                     primary, seqNo = mostCommonElement(
                         self.primaryDeclarations[instId].values())
                     logger.display("{} selected primary {} for instance {} "
-<<<<<<< HEAD
-                                   "(view {})".
-                                   format(replica, primary, instId, self.viewNo),
-                                   extra={"cli": "ANNOUNCE"})
-=======
                                    "(view {})".format(replica, primary,
                                                       instId, self.viewNo),
                                    extra={"cli": "ANNOUNCE",
                                           "tags": ["node-election"]})
->>>>>>> ad5e60c2
                     logger.debug("{} selected primary on the basis of {}".
                                  format(replica,
                                         self.primaryDeclarations[instId]),
@@ -465,27 +453,10 @@
 
                 self.setElectionDefaults(instId)
 
-<<<<<<< HEAD
-                # There was a tie among this and some other node(s), so do a
-                # random wait
-                if replica.name in [_[0] for _ in tieAmong]:
-                    # Try to nominate self after a random delay but dont block
-                    # until that delay and because a nominate from another
-                    # node might be sent
-                    self._schedule(partial(self.nominateReplica, instId),
-                                   random.randint(1, 3))
-                else:
-                    # Now try to nominate self again as there is a reelection
-                    self.nominateReplica(instId)
-            else:
-                logger.debug(
-                    "{} does not have re-election quorum yet. Got only {}".
-                    format(replica, len(self.reElectionProposals[instId])))
-=======
                 if not self.hasPrimaryReplica:
                     # There was a tie among this and some other node(s), so do a
                     # random wait
-                    if replica.name in tieAmong:
+                    if replica.name in [_[0] for _ in tieAmong]:
                         # Try to nominate self after a random delay but dont block
                         # until that delay and because a nominate from another
                         # node might be sent
@@ -497,7 +468,6 @@
             else:
                 logger.debug("{} does not have re-election quorum yet. "
                              "Got only {}".format(replica,   len(self.reElectionProposals[instId])))
->>>>>>> ad5e60c2
         else:
             self.discard(reelection,
                          "already got re-election proposal from {}".
@@ -593,35 +563,19 @@
                 if self.hasNominationsFromAll(instId) or (
                         self.scheduledPrimaryDecisions[instId] is not None and
                         self.hasPrimaryDecisionTimerExpired(instId)):
-<<<<<<< HEAD
-                    logger.debug(
-                        "{} has nominations from all so sending primary".format(
-                            replica))
-                    self.sendPrimary(instId, primaryName, seqNo)
-=======
                     logger.debug("{} has nominations from all so sending "
                                  "primary".format(replica))
-                    self.sendPrimary(instId, primaryName)
->>>>>>> ad5e60c2
+                    self.sendPrimary(instId, primaryName, seqNo)
                 else:
                     votesNeeded = math.ceil((self.nodeCount + 1) / 2.0)
                     if votes >= votesNeeded or (
                         self.scheduledPrimaryDecisions[instId] is not None and
-<<<<<<< HEAD
-                                self.hasPrimaryDecisionTimerExpired(instId)):
-                        logger.debug(
-                            "{} does not have nominations from all but "
-                            "has {} votes for {} so sending primary"
-                            .format(replica, votes, primaryName))
-                        self.sendPrimary(instId, primaryName, seqNo)
-=======
                         self.hasPrimaryDecisionTimerExpired(instId)):
                         logger.debug("{} does not have nominations from "
                                      "all but has {} votes for {} so sending "
                                      "primary".
                                      format(replica, votes, primaryName))
-                        self.sendPrimary(instId, primaryName)
->>>>>>> ad5e60c2
+                        self.sendPrimary(instId, primaryName, seqNo)
                         return
                     else:
                         logger.debug("{} has {} nominations for {}, but "
@@ -676,15 +630,10 @@
                                                           lastOrderedSeqNo)
         self.scheduledPrimaryDecisions[instId] = None
         logger.debug("{} declaring primary as: {} on the basis of {}".
-<<<<<<< HEAD
                      format(replica, primaryName,
                             self.nominations[instId]))
         self.send(Primary(primaryName, instId, self.viewNo,
                           lastOrderedSeqNo))
-=======
-                     format(replica, primaryName, self.nominations[instId]))
-        self.send(Primary(primaryName, instId, self.viewNo))
->>>>>>> ad5e60c2
 
     def sendReelection(self, instId: int,
                        primaryCandidates: Sequence[str] = None) -> None:
@@ -787,7 +736,6 @@
             self.replicaNominatedForItself = None
 
             # Schedule execution of any pending msgs from the new view
-<<<<<<< HEAD
             # if viewNo in self.pendingMsgsForViews:
             #     logger.debug("Pending election messages found for view {}".
             #                  format(viewNo))
@@ -797,16 +745,6 @@
             #     logger.debug(
             #         "{} found no pending election messages for view {}".
             #         format(self.name, viewNo))
-=======
-            if viewNo in self.pendingMsgsForViews:
-                logger.debug("Pending election messages found for "
-                             "view {}".format(viewNo))
-                pendingMsgs = self.pendingMsgsForViews.pop(viewNo)
-                self.inBox.extendleft(pendingMsgs)
-            else:
-                logger.debug("{} found no pending election messages for "
-                             "view {}".format(self.name, viewNo))
->>>>>>> ad5e60c2
 
             self.nominateRandomReplica()
         else:
