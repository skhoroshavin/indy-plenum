import math
import random
import time
from collections import Counter, deque
from functools import partial
from typing import Sequence, Any, Union, List, Iterable

from plenum.common.types import Nomination, Reelection, Primary, f
from plenum.common.util import mostCommonElement, get_strong_quorum
from stp_core.common.log import getlogger
from plenum.server import replica
from plenum.server.primary_decider import PrimaryDecider
from plenum.server.router import Router, Route

logger = getlogger()


# The elector should not blacklist nodes if it receives multiple nominations
# or primary or re-election messages, until there are roo many (over 50 maybe)
# duplicate messages. Consider a case where a node say Alpha, took part in
# election and election completed and soon after that Alpha crashed. Now Alpha
#  comes back up and receives Nominations and Primary. Now Alpha will react to
#  that and send Nominations or Primary, which will lead to it being
# blacklisted. Maybe Alpha should not react to Nomination or Primary it gets
# for elections it was not part of. Elections need to have round numbers.


class PrimaryElector(PrimaryDecider):
    """
    Responsible for managing the election of a primary for all instances for
    a particular Node. Each node has a PrimaryElector.
    """

    def __init__(self, node):
        super().__init__(node)

        # TODO: How does primary decider ensure that a node does not have a
        # primary while its catching up
        self.node = node

        # Flag variable which indicates which replica has nominated for itself
        self.replicaNominatedForItself = None

        self.nominations = {}

        self.primaryDeclarations = {}

        self.scheduledPrimaryDecisions = {}

        self.reElectionProposals = {}

        self.reElectionRounds = {}

<<<<<<< HEAD
=======
        # # Tracks when election started for each instance, once
        # # `MaxElectionTimeoutFactor`*node_count elapses and no primary decided,
        # # re-start election
        # self.election_start_times = {}

        routerArgs = [(Nomination, self.processNominate),
                      (Primary, self.processPrimary),
                      (Reelection, self.processReelection)]
        self.inBoxRouter = Router(*routerArgs)

>>>>>>> 35759d55
        # Keeps track of duplicate messages received. Used to blacklist if
        # nodes send more than 1 duplicate messages. Useful to blacklist
        # nodes. This number `1` is configurable. The reason 1 duplicate
        # message is tolerated is because sometimes when a node communicates
        # to an already lagged node, an extra NOMINATE or PRIMARY might be sent
        self.duplicateMsgs = {}   # Dict[Tuple, int]

        # Need to keep track of who was primary for the master protocol
        # instance for previous view, this variable only matters between
        # elections, the elector will set it before doing triggering new
        # election and will reset it after primary is decided for master
        # instance
        self.previous_master_primary = None

    def __repr__(self):
        return "{}".format(self.name)

    @property
    def routes(self) -> Iterable[Route]:
        return [(Nomination, self.processNominate),
                (Primary, self.processPrimary),
                (Reelection, self.processReelection)]

    @property
    def hasPrimaryReplica(self) -> bool:
        """
        Return whether this node has a primary replica.
        """
        return any([r.isPrimary for r in self.replicas])

    @property
    def was_master_primary_in_prev_view(self):
        return self.previous_master_primary == self.name

    def setDefaults(self, instId: int):
        """
        Set the default values for elections for a replica.

        :param instId: instance id
        """
        logger.debug(
            "{} preparing replica with instId {}".format(self.name, instId))
        self.reElectionRounds[instId] = 0
        self.setElectionDefaults(instId)

    def prepareReplicaForElection(self, replica: 'replica.Replica'):
        """
        Prepare the replica state to get ready for elections.

        :param replica: the replica to prepare for elections
        """
        instId = replica.instId
        if instId not in self.nominations:
            self.setDefaults(instId)

    def filterMsgs(self, wrappedMsgs: deque) -> deque:
        """
        Filters messages by view number so that only the messages that have the
        current view number are retained.

        :param wrappedMsgs: the messages to filter
        """
        filtered = deque()
        while wrappedMsgs:
            wrappedMsg = wrappedMsgs.popleft()
            msg, sender = wrappedMsg
            if hasattr(msg, f.VIEW_NO.nm):
                reqViewNo = getattr(msg, f.VIEW_NO.nm)
                if reqViewNo == self.viewNo:
                    filtered.append(wrappedMsg)
                else:
                    self.discard(wrappedMsg,
                                 "its view no {} is less than the elector's {}"
                                 .format(reqViewNo, self.viewNo),
                                 logger.debug)
            else:
                filtered.append(wrappedMsg)

        return filtered

    def didReplicaNominate(self, instId: int):
        """
        Return whether this replica nominated a candidate for election

        :param instId: the instance id (used to identify the replica on this node)
        """
        return instId in self.nominations and \
            self.replicas[instId].name in self.nominations[instId]

    def didReplicaDeclarePrimary(self, instId: int):
        """
        Return whether this replica a candidate as primary for election

        :param instId: the instance id (used to identify the replica on this node)
        """
        return instId in self.primaryDeclarations and \
            self.replicas[instId].name in self.primaryDeclarations[instId]

    async def serviceQueues(self, limit=None):
        """
        Service at most `limit` messages from the inBox.

        :param limit: the maximum number of messages to service
        :return: the number of messages successfully processed
        """
        return await self.inBoxRouter.handleAll(self.filterMsgs(self.inBox),
                                                limit)

    @property
    def quorum(self) -> int:
        r"""
        Return the quorum of this RBFT system. Equal to :math:`2f + 1`.
        """
        return get_strong_quorum(f=self.f)

    def decidePrimaries(self):  # overridden method of PrimaryDecider
        self.scheduleElection()

    def scheduleElection(self):
        """
        Schedule election at some time in the future. Currently the election
        starts immediately.
        """
        self._schedule(self.startElection)

    def startElection(self):
        """
        Start the election process by nominating self as primary.
        """
        logger.debug("{} starting election".format(self))
        for r in self.replicas:
            self.prepareReplicaForElection(r)

        self.nominateItself()

    def start_election_for_instance(self, inst_id):
        # Called when starting election for a particular protocol instance
        self.prepareReplicaForElection(self.replicas[inst_id])
        self._schedule(self.nominateItself, random.random())

    def nominateItself(self):
        """
        Actions to perform if this node hasn't nominated any of its replicas.
        """
        if self.replicaNominatedForItself is None:
            # If does not have a primary replica then nominate a replica
            if not self.hasPrimaryReplica:
                logger.debug(
                    "{} attempting to nominate a replica".format(self.name))
                self.nominateRandomReplica()
            else:
                logger.debug(
                    "{} already has a primary replica".format(self.name))
        else:
            logger.debug(
                "{} already has an election in progress".format(self.name))

    def nominateRandomReplica(self):
        """
        Randomly nominate one of the replicas on this node (for which elections
        aren't yet completed) as primary.
        """
        if not self.node.isParticipating:
            logger.debug("{} cannot nominate a replica yet since catching up"
                         .format(self))
            return

        undecideds, chosen = self._get_undecided_inst_id()
        if chosen is not None:
            logger.debug("{} does not have a primary, "
                         "replicas {} are undecided, "
                         "choosing {} to nominate".
                         format(self, undecideds, chosen))

            # A replica has nominated for itself, so set the flag
            self.replicaNominatedForItself = chosen
            self._schedule(partial(self.nominateReplica, chosen))
        else:
            logger.debug("{} does not have a primary, "
                         "but elections for all {} instances "
                         "have been decided".
                         format(self, len(self.replicas)))

    def nominateReplica(self, instId):
        """
        Nominate the replica identified by `instId` on this node as primary.
        """
        replica = self.replicas[instId]
        if not self.didReplicaNominate(instId):
            self.nominations[instId][replica.name] = (replica.name,
                                                      replica.lastOrderedPPSeqNo)
            logger.info("{} nominating itself for instance {}".
                        format(replica, instId),
                        extra={"cli": "PLAIN", "tags": ["node-nomination"]})
            self.sendNomination(replica.name, instId, self.viewNo, replica.lastOrderedPPSeqNo)
        else:
            logger.debug(
                "{} already nominated, so hanging back".format(replica))

    def _get_undecided_inst_id(self):
        undecideds = [i for i, r in enumerate(self.replicas)
                      if r.isPrimary is None]
        if 0 in undecideds and self.was_master_primary_in_prev_view:
            logger.debug('{} was primary for master in previous view, '
                         'so will not nominate master replica'.format(self))
            undecideds.remove(0)

        if undecideds:
            return undecideds, random.choice(undecideds)
        return None, None

    # noinspection PyAttributeOutsideInit
    def setElectionDefaults(self, instId):
        """
        Set defaults for parameters used in the election process.
        """
        self.nominations[instId] = {}
        self.primaryDeclarations[instId] = {}
        self.scheduledPrimaryDecisions[instId] = None
        self.reElectionProposals[instId] = {}
        self.duplicateMsgs = {}

    def processNominate(self, nom: Nomination, sender: str):
        """
        Process a Nomination message.

        :param nom: the nomination message
        :param sender: sender address of the nomination
        """
        logger.debug("{} elector started processing nominate msg: {}".
                     format(self.name, nom))
        instId = nom.instId
        replica = self.replicas[instId]
        if instId == 0 and replica.getNodeName(nom.name) == self.previous_master_primary:
            self.discard(nom, '{} got Nomination from {} for {} who was primary'
                              ' of master in previous view too'.
                         format(self, sender, nom.name),
                         logMethod=logger.warning)
            return False

        sndrRep = replica.generateName(sender, nom.instId)

        if not self.didReplicaNominate(instId):
            if instId not in self.nominations:
                self.setDefaults(instId)
            self.nominations[instId][replica.name] = (nom.name, nom.ordSeqNo)
            self.sendNomination(nom.name, nom.instId, nom.viewNo,
                                nom.ordSeqNo)
            logger.debug("{} nominating {} for instance {}".
                         format(replica, nom.name, nom.instId),
                         extra={"cli": "PLAIN", "tags": ["node-nomination"]})

        else:
            logger.debug("{} already nominated".format(replica.name))

        # Nodes should not be able to vote more than once
        if sndrRep not in self.nominations[instId]:
            self.nominations[instId][sndrRep] = (nom.name, nom.ordSeqNo)
            logger.debug("{} attempting to decide primary based on nomination "
                         "request: {} from {}".format(replica, nom, sndrRep))
            self._schedule(partial(self.decidePrimary, instId))
        else:
            self.discard(nom,
                         "already got nomination from {}".
                         format(sndrRep),
                         logger.warning)

            key = (Nomination.typename, instId, sndrRep)
            self.duplicateMsgs[key] = self.duplicateMsgs.get(key, 0) + 1

            # If got more than one duplicate message then blacklist
            # if self.duplicateMsgs[key] > 1:
            #     self.send(BlacklistMsg(Suspicions.DUPLICATE_NOM_SENT.code, sender))

    def processPrimary(self, prim: Primary, sender: str) -> None:
        """
        Process a vote from a replica to select a particular replica as primary.
        Once 2f + 1 primary declarations have been received, decide on a
        primary replica.

        :param prim: a vote
        :param sender: the name of the node from which this message was sent
        """
        logger.debug("{}'s elector started processing primary msg from {} : {}"
                     .format(self.name, sender, prim))
        instId = prim.instId
        replica = self.replicas[instId]
        if instId == 0 and replica.getNodeName(prim.name) == self.previous_master_primary:
            self.discard(prim, '{} got Primary from {} for {} who was primary'
                               ' of master in previous view too'.
                         format(self, sender, prim.name),
                         logMethod=logger.warning)
            return

        sndrRep = replica.generateName(sender, prim.instId)

        # Nodes should not be able to declare `Primary` winner more than more
        if instId not in self.primaryDeclarations:
            self.setDefaults(instId)

        if sndrRep not in self.primaryDeclarations[instId]:
            self.primaryDeclarations[instId][sndrRep] = (prim.name,
                                                         prim.ordSeqNo)

            # If got more than 2f+1 primary declarations then in a position to
            # decide whether it is the primary or not `2f + 1` declarations
            # are enough because even when all the `f` malicious nodes declare
            # a primary, we still have f+1 primary declarations from
            # non-malicious nodes. One more assumption is that all the non
            # malicious nodes vote for the the same primary

            # Find for which node there are maximum primary declarations.
            # Cant be a tie among 2 nodes since all the non malicious nodes
            # which would be greater than or equal to f+1 would vote for the
            # same node

            if replica.isPrimary is not None:
                logger.debug(
                    "{} Primary already selected; ignoring PRIMARY msg".format(
                        replica))
                return

            if self.hasPrimaryQuorum(instId):
                if replica.isPrimary is None:
                    primary, seqNo = mostCommonElement(
                        self.primaryDeclarations[instId].values())
                    logger.display("{} selected primary {} for instance {} "
                                   "(view {})".format(replica, primary,
                                                      instId, self.viewNo),
                                   extra={"cli": "ANNOUNCE",
                                          "tags": ["node-election"]})
                    logger.debug("{} selected primary on the basis of {}".
                                 format(replica,
                                        self.primaryDeclarations[instId]),
                                 extra={"cli": False})

                    # If the maximum primary declarations are for this node
                    # then make it primary
                    replica.primaryChanged(primary, seqNo)

                    if instId == 0:
                        self.previous_master_primary = None

                    # If this replica has nominated itself and since the
                    # election is over, reset the flag
                    if self.replicaNominatedForItself == instId:
                        self.replicaNominatedForItself = None

                    self.node.primary_found()

                    self.scheduleElection()
                else:
                    self.discard(prim,
                                 "it already decided primary which is {}".
                                 format(replica.primaryName),
                                 logger.debug)
            else:
                logger.debug(
                    "{} received {} but does it not have primary quorum "
                    "yet".format(self.name, prim))
        else:
            self.discard(prim,
                         "already got primary declaration from {}".
                         format(sndrRep),
                         logger.warning)

            key = (Primary.typename, instId, sndrRep)
            self.duplicateMsgs[key] = self.duplicateMsgs.get(key, 0) + 1
            # If got more than one duplicate message then blacklist
            # if self.duplicateMsgs[key] > 1:
            #     self.send(BlacklistMsg(
            #         Suspicions.DUPLICATE_PRI_SENT.code, sender))

    def processReelection(self, reelection: Reelection, sender: str):
        """
        Process reelection requests sent by other nodes.
        If quorum is achieved, proceed with the reelection process.

        :param reelection: the reelection request
        :param sender: name of the  node from which the reelection was sent
        """
        logger.debug("{}'s elector started processing reelection msg".
                     format(self.name))
        # Check for election round number to discard any previous
        # reelection round message
        instId = reelection.instId
        replica = self.replicas[instId]
        sndrRep = replica.generateName(sender, reelection.instId)

        if instId not in self.reElectionProposals:
            self.setDefaults(instId)

        expectedRoundDiff = 0 if (replica.name in
                                  self.reElectionProposals[instId]) else 1
        expectedRound = self.reElectionRounds[instId] + expectedRoundDiff

        if not reelection.round == expectedRound:
            self.discard(reelection,
                         "reelection request from {} with round "
                         "number {} does not match expected {}".
                         format(sndrRep, reelection.round, expectedRound),
                         logger.debug)
            return

        if sndrRep not in self.reElectionProposals[instId]:
            self.reElectionProposals[instId][sndrRep] = [tuple(_) for _ in
                                                         reelection.tieAmong]

            # Check if got reelection messages from at least 2f + 1 nodes (1
            # more than max faulty nodes). Necessary because some nodes may
            # turn out to be malicious and send re-election frequently

            if self.hasReelectionQuorum(instId):
                logger.debug("{} achieved reelection quorum".
                             format(replica), extra={"cli": True})
                # Need to find the most frequent tie reported to avoid `tie`s
                # from malicious nodes. Since lists are not hashable so
                # converting each tie(a list of node names) to a tuple.
                ties = [tuple(t) for t in
                        self.reElectionProposals[instId].values()]
                tieAmong = mostCommonElement(ties)

                self.setElectionDefaults(instId)

                if not self.hasPrimaryReplica and not self.was_master_primary_in_prev_view:
                    # There was a tie among this and some other node(s), so do a
                    # random wait
                    if replica.name in [_[0] for _ in tieAmong]:
                        # Try to nominate self after a random delay but dont block
                        # until that delay and because a nominate from another
                        # node might be sent
                        self._schedule(partial(self.nominateReplica, instId),
                                       random.randint(1, 3))
                    else:
                        # Now try to nominate self again as there is a reelection
                        self.nominateReplica(instId)
            else:
                logger.debug("{} does not have re-election quorum yet. "
                             "Got only {}".format(replica,
                                                  len(self.reElectionProposals[instId])))
        else:
            self.discard(reelection,
                         "already got re-election proposal from {}".
                         format(sndrRep),
                         logger.warning)

    def hasReelectionQuorum(self, instId: int) -> bool:
        """
        Are there at least `quorum` number of reelection requests received by
        this replica?

        :return: True if number of reelection requests is greater than quorum,
        False otherwise
        """
        return len(self.reElectionProposals[instId]) >= self.quorum

    def hasNominationQuorum(self, instId: int) -> bool:
        """
        Are there at least `quorum` number of nominations received by this
        replica?

        :return: True if number of nominations is greater than quorum,
        False otherwise
        """
        return len(self.nominations[instId]) >= self.quorum

    def hasPrimaryQuorum(self, instId: int) -> bool:
        """
        Are there at least `quorum` number of primary declarations received by
        this replica?

        :return: True if number of primary declarations is greater than quorum,
         False otherwise
        """
        pd = len(self.primaryDeclarations[instId])
        q = self.quorum
        result = pd >= q
        if result:
            logger.trace("{} primary declarations {} meet required "
                         "quorum {} for instance id {}".
                         format(self.node.replicas[instId], pd, q, instId))
        return result

    def hasNominationsFromAll(self, instId: int) -> bool:
        """
        Did this replica receive nominations from all the replicas in the system?

        :return: True if this replica has received nominations from all replicas
        , False otherwise
        """
        return len(self.nominations[instId]) == self.nodeCount

    def decidePrimary(self, instId: int):
        """
        Decide which one among the nominated candidates can be a primary replica.
        Refer to the documentation on the election process for more details.
        """
        # Waiting for 2f+1 votes since at the most f nodes are malicious then
        # 2f+1 nodes have to be good. Not waiting for all nodes because some
        # nodes may turn out to be malicious and not vote at all

        replica = self.replicas[instId]

        if instId not in self.primaryDeclarations:
            self.primaryDeclarations[instId] = {}
        if instId not in self.reElectionProposals:
            self.reElectionProposals[instId] = {}
        if instId not in self.scheduledPrimaryDecisions:
            self.scheduledPrimaryDecisions[instId] = {}
        if instId not in self.reElectionRounds:
            self.reElectionRounds[instId] = 0

        if replica.name in self.primaryDeclarations[instId]:
            logger.debug("{} has already sent a Primary: {}".
                         format(replica,
                                self.primaryDeclarations[instId][replica.name]))
            return

        if replica.name in self.reElectionProposals[instId]:
            logger.debug("{} has already sent a Re-Election for : {}".
                         format(replica,
                                self.reElectionProposals[instId][replica.name]))
            return

        if self.hasNominationQuorum(instId):
            logger.debug("{} has got nomination quorum now".
                         format(replica))
            primaryCandidates = self.getPrimaryCandidates(instId)

            # In case of one clear winner
            if len(primaryCandidates) == 1:
                (primaryName, seqNo), votes = primaryCandidates.pop()
                if self.hasNominationsFromAll(instId) or (
                        self.scheduledPrimaryDecisions[instId] is not None and
                        self.hasPrimaryDecisionTimerExpired(instId)):
                    logger.debug("{} has nominations from all so sending "
                                 "primary".format(replica))
                    self.sendPrimary(instId, primaryName, seqNo)
                else:
                    votesNeeded = math.ceil((self.nodeCount + 1) / 2.0)
                    if votes >= votesNeeded or (
                        self.scheduledPrimaryDecisions[instId] is not None and
                        self.hasPrimaryDecisionTimerExpired(instId)):
                        logger.debug("{} does not have nominations from "
                                     "all but has {} votes for {} so sending "
                                     "primary".
                                     format(replica, votes, primaryName))
                        self.sendPrimary(instId, primaryName, seqNo)
                        return
                    else:
                        logger.debug("{} has {} nominations for {}, but "
                                     "needs {}".format(replica, votes,
                                                       primaryName,
                                                       votesNeeded))
                        self.schedulePrimaryDecision(instId)
                        return
            else:
                logger.debug("{} has {} nominations. Attempting "
                             "reelection".
                             format(replica, self.nominations[instId]))
                if self.hasNominationsFromAll(instId) or (
                        self.scheduledPrimaryDecisions[instId] is not None and
                        self.hasPrimaryDecisionTimerExpired(instId)):
                    logger.info("{} proposing re-election".format(replica),
                                extra={"cli": True, "tags": ['node-election']})
                    self.sendReelection(instId,
                                        [n[0] for n in primaryCandidates])
                else:
                    # Does not have enough nominations for a re-election so wait
                    # for some time to get nominations from remaining nodes
                    logger.debug("{} waiting for more nominations".
                                 format(replica))
                    self.schedulePrimaryDecision(instId)

        else:
            logger.debug("{} has not got nomination quorum yet".
                         format(replica))

    def sendNomination(self, name: str, instId: int, viewNo: int,
                       lastOrderedSeqNo: int):
        """
        Broadcast a nomination message with the given parameters.

        :param name: node name
        :param instId: instance id
        :param viewNo: view number
        """
        self.send(Nomination(name, instId, viewNo, lastOrderedSeqNo))

    def sendPrimary(self, instId: int, primaryName: str,
                    lastOrderedSeqNo: int):
        """
        Declare a primary and broadcast the message.

        :param instId: the instanceId to which the primary belongs
        :param primaryName: the name of the primary replica
        """
        replica = self.replicas[instId]
        self.primaryDeclarations[instId][replica.name] = (primaryName,
                                                          lastOrderedSeqNo)
        self.scheduledPrimaryDecisions[instId] = None
        logger.debug("{} declaring primary as: {} on the basis of {}".
                     format(replica, primaryName,
                            self.nominations[instId]))
        self.send(Primary(primaryName, instId, self.viewNo,
                          lastOrderedSeqNo))

    def sendReelection(self, instId: int,
                       primaryCandidates: Sequence[str] = None) -> None:
        """
        Broadcast a Reelection message.

        :param primaryCandidates: the candidates for primary election of the
        election round for which reelection is being conducted
        """
        replica = self.replicas[instId]
        self.reElectionRounds[instId] += 1
        primaryCandidates = primaryCandidates if primaryCandidates \
            else self.getPrimaryCandidates(instId)
        self.reElectionProposals[instId][replica.name] = primaryCandidates
        self.scheduledPrimaryDecisions[instId] = None
        logger.debug("{} declaring reelection round {} for: {}".
                     format(replica.name,
                            self.reElectionRounds[instId],
                            primaryCandidates))
        self.send(
            Reelection(instId, self.reElectionRounds[instId], primaryCandidates,
                       self.viewNo))

    def getPrimaryCandidates(self, instId: int):
        """
        Return the list of primary candidates, i.e. the candidates with the
        maximum number of votes
        """
        candidates = Counter(self.nominations[instId].values()).most_common()
        # Candidates with max no. of votes
        return [c for c in candidates if c[1] == candidates[0][1]]

    def schedulePrimaryDecision(self, instId: int):
        """
        Schedule a primary decision for the protocol instance specified by
        `instId` if not already done.
        """
        replica = self.replicas[instId]
        if not self.scheduledPrimaryDecisions[instId]:
            logger.debug("{} scheduling primary decision".format(replica))
            self.scheduledPrimaryDecisions[instId] = time.perf_counter()
            self._schedule(partial(self.decidePrimary, instId),
                           (1 * self.nodeCount))
        else:
            logger.debug("{} already scheduled primary decision".
                         format(replica))
            if self.hasPrimaryDecisionTimerExpired(instId):
                logger.debug("{} executing already scheduled primary "
                             "decision since timer expired".format(replica))
                self._schedule(partial(self.decidePrimary, instId))

    def hasPrimaryDecisionTimerExpired(self, instId: int) -> bool:
        """
        Check whether there has been a timeout while waiting for elections.

        :param instId: id of the instance for which elections are happening.
        """
        return (time.perf_counter() - self.scheduledPrimaryDecisions[instId]) \
               > (1 * self.nodeCount)

    def send(self, msg):
        """
        Send a message to the node on which this replica resides.

        :param msg: the message to send
        """
        logger.debug("{}'s elector sending {}".format(self.name, msg))
        self.outBox.append(msg)

    def viewChanged(self, viewNo: int):
        """
        Actions to perform when a view change occurs.

        - Remove all pending messages which came for earlier views
        - Prepare for fresh elections
        - Schedule execution of any pending messages from the new view
        - Start elections again by nominating a random replica on this node

        :param viewNo: the new view number.
        """
        if viewNo > self.viewNo:
            self.previous_master_primary = self.node.master_primary

            self.viewNo = viewNo

            for replica in self.replicas:
                replica.primaryName = None

            # Reset to defaults values for different data structures as new
            # elections would begin
            for r in self.replicas:
                self.setDefaults(r.instId)
            self.replicaNominatedForItself = None

            self.nominateRandomReplica()
        else:
            logger.warning("Provided view no {} is not greater than the "
                           "current view no {}".format(viewNo, self.viewNo))

    def getElectionMsgsForInstance(self, instId: int) -> \
            Sequence[Union[Nomination, Primary]]:
        """
        Get nomination and primary messages for instance with id `instId`.
        """
        msgs = []
        replica = self.replicas[instId]
        # If a primary for this instance has been selected then send a
        # primary declaration for the selected primary
        if replica.isPrimary is not None:
            msgs.append(Primary(replica.primaryName, instId, self.viewNo,
                                replica.lastOrderedPPSeqNo))
        else:
            # If a primary for this instance has not been selected then send
            # nomination and primary declaration that this node made for the
            # instance with id `instId`
            if self.didReplicaNominate(instId):
                nm, seqNo = self.nominations[instId][replica.name]
                msgs.append(Nomination(nm, instId, self.viewNo, seqNo))
            if self.didReplicaDeclarePrimary(instId):
                nm, seqNo = self.primaryDeclarations[instId][replica.name]
                msgs.append(Primary(nm, instId, self.viewNo, seqNo))
        return msgs

    def getElectionMsgsForLaggedNodes(self) -> \
            List[Union[Nomination, Primary]]:
        """
        Get nomination and primary messages for instance with id `instId` that
        need to be sent to a node which has lagged behind (for example, a newly
        started node, a node that has crashed and recovered etc.)
        """
        msgs = []
        for instId in range(len(self.replicas)):
            msgs.extend(self.getElectionMsgsForInstance(instId))
        return msgs<|MERGE_RESOLUTION|>--- conflicted
+++ resolved
@@ -51,8 +51,6 @@
 
         self.reElectionRounds = {}
 
-<<<<<<< HEAD
-=======
         # # Tracks when election started for each instance, once
         # # `MaxElectionTimeoutFactor`*node_count elapses and no primary decided,
         # # re-start election
@@ -63,7 +61,6 @@
                       (Reelection, self.processReelection)]
         self.inBoxRouter = Router(*routerArgs)
 
->>>>>>> 35759d55
         # Keeps track of duplicate messages received. Used to blacklist if
         # nodes send more than 1 duplicate messages. Useful to blacklist
         # nodes. This number `1` is configurable. The reason 1 duplicate
