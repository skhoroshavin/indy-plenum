--- conflicted
+++ resolved
@@ -99,16 +99,6 @@
         self.node.backup_instance_faulty_processor.restore_replicas()
         self.node.drop_primaries()
         if len(ledger) == 0:
-<<<<<<< HEAD
-            for replica in self.replicas.values():
-                if replica.primaryName is not None:
-                    raise LogicError('If audit ledger is empty, '
-                                     'all primaries must not be set yet')
-            if len(self.replicas) != self.node.requiredNumberOfInstances:
-                raise LogicError('If audit ledger is empty, all replicas'
-                                 'must be active')
-=======
->>>>>>> 00e6c819
             self.node.select_primaries()
         else:
             # Emulate view change start
