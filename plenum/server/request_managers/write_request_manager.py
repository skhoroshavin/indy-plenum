--- conflicted
+++ resolved
@@ -105,16 +105,11 @@
         for handler in handlers:
             handler.dynamic_validation(request)
 
-<<<<<<< HEAD
     def _get_handlers_by_version(self, txn):
         txn_type = get_type(txn)
-        version = self.database_manager.state_version
-=======
-    def _get_handlers_by_version(self, txn_type=None, timestamp=None):
+        timestamp = get_txn_time(txn)
         version = self.database_manager.get_version(timestamp)
->>>>>>> 956cc45b
         version = self.config.INDY_VERSION_MATCHING.get(version, version)
-
         handlers = self._request_handlers_with_version.get((txn_type, version)) \
             if (txn_type, version) in self._request_handlers_with_version \
             else self.request_handlers.get(txn_type, None)
@@ -134,11 +129,7 @@
         self.database_manager.update_state_version(txn)
         # TODO: add to TxnVersionController function `get_version(txn)`
         # to use a version from the txn and update it in the internal TxnVersionController version
-<<<<<<< HEAD
         handlers = self._get_handlers_by_version(txn)
-=======
-        handlers = self._get_handlers_by_version(get_type(txn), get_txn_time(txn))
->>>>>>> 956cc45b
         updated_state = None
         for handler in handlers:
             updated_state = handler.update_state(txn, updated_state, None, is_committed=True)
