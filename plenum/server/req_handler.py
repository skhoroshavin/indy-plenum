--- conflicted
+++ resolved
@@ -18,11 +18,7 @@
     Declares methods for validation, application of requests and
     state control
     """
-<<<<<<< HEAD
-    valid_txn_types = set()
-=======
     write_types = set()
->>>>>>> aeb0efdc
     query_types = set()
 
     def __init__(self, ledger: Ledger, state: State):
@@ -85,12 +81,8 @@
 
     @staticmethod
     def transform_txn_for_ledger(txn):
-<<<<<<< HEAD
-        return txn
-=======
         return txn
 
     @property
     def valid_txn_types(self) -> set:
-        return self.write_types.union(self.query_types)
->>>>>>> aeb0efdc
+        return self.write_types.union(self.query_types)