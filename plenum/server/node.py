import json
import os
import time
from binascii import unhexlify
from collections import deque
from contextlib import closing
from functools import partial
from typing import Dict, Any, Mapping, Iterable, List, Optional, Set, Tuple, Callable
from plenum.server.ledger_req_handler import LedgerRequestHandler
from crypto.bls.bls_key_manager import LoadBLSKeyError
from intervaltree import IntervalTree
from ledger.compact_merkle_tree import CompactMerkleTree
from ledger.genesis_txn.genesis_txn_initiator_from_file import GenesisTxnInitiatorFromFile
from ledger.hash_stores.hash_store import HashStore
from ledger.util import F
from plenum.bls.bls_bft_factory import create_default_bls_bft_factory
from plenum.bls.bls_crypto_factory import create_default_bls_crypto_factory
from plenum.client.wallet import Wallet
from plenum.common.config_util import getConfig
from plenum.common.constants import POOL_LEDGER_ID, DOMAIN_LEDGER_ID, \
    CLIENT_BLACKLISTER_SUFFIX, CONFIG_LEDGER_ID, \
    NODE_BLACKLISTER_SUFFIX, NODE_PRIMARY_STORAGE_SUFFIX, \
    TXN_TYPE, LEDGER_STATUS, \
    CLIENT_STACK_SUFFIX, PRIMARY_SELECTION_PREFIX, VIEW_CHANGE_PREFIX, \
    OP_FIELD_NAME, CATCH_UP_PREFIX, NYM, \
    GET_TXN, DATA, TXN_TIME, VERKEY, \
    TARGET_NYM, ROLE, STEWARD, TRUSTEE, ALIAS, \
    NODE_IP, BLS_PREFIX, NodeHooks, LedgerState
from plenum.common.exceptions import SuspiciousNode, SuspiciousClient, \
    MissingNodeOp, InvalidNodeOp, InvalidNodeMsg, InvalidClientMsgType, \
    InvalidClientRequest, BaseExc, \
    InvalidClientMessageException, KeysNotFoundException as REx, BlowUp
from plenum.common.has_file_storage import HasFileStorage
from plenum.common.hook_manager import HookManager
from plenum.common.keygen_utils import areKeysSetup
from plenum.common.ledger import Ledger
from plenum.common.ledger_manager import LedgerManager
from plenum.common.message_processor import MessageProcessor
from plenum.common.messages.node_message_factory import node_message_factory
from plenum.common.messages.node_messages import Nomination, Batch, Reelection, \
    Primary, RequestAck, RequestNack, Reject, PoolLedgerTxns, Ordered, \
    Propagate, PrePrepare, Prepare, Commit, Checkpoint, ThreePCState, Reply, InstanceChange, LedgerStatus, \
    ConsistencyProof, CatchupReq, CatchupRep, ViewChangeDone, \
    CurrentState, MessageReq, MessageRep, ThreePhaseType, BatchCommitted, \
    ObservedData
from plenum.common.motor import Motor
from plenum.common.plugin_helper import loadPlugins
from plenum.common.request import Request, SafeRequest
from plenum.common.roles import Roles
from plenum.common.signer_simple import SimpleSigner
from plenum.common.stacks import nodeStackClass, clientStackClass
from plenum.common.startable import Status, Mode
from plenum.common.txn_util import idr_from_req_data, get_from, get_req_id, get_seq_no, get_type, get_payload_data, \
    get_txn_time
from plenum.common.types import PLUGIN_TYPE_VERIFICATION, \
    PLUGIN_TYPE_PROCESSING, OPERATION, f
from plenum.common.util import friendlyEx, getMaxFailures, pop_keys, \
    compare_3PC_keys, get_utc_epoch
from plenum.common.verifier import DidVerifier
from plenum.persistence.req_id_to_txn import ReqIdrToTxn
from plenum.persistence.storage import Storage, initStorage
from plenum.server.action_req_handler import ActionReqHandler
from plenum.server.blacklister import Blacklister
from plenum.server.blacklister import SimpleBlacklister
from plenum.server.client_authn import ClientAuthNr, SimpleAuthNr, CoreAuthNr
from plenum.server.config_req_handler import ConfigReqHandler
from plenum.server.domain_req_handler import DomainRequestHandler
from plenum.server.has_action_queue import HasActionQueue
from plenum.server.instances import Instances
from plenum.server.message_req_processor import MessageReqProcessor
from plenum.server.monitor import Monitor
from plenum.server.notifier_plugin_manager import notifierPluginTriggerEvents, \
    PluginManager
from plenum.server.observer.observable import Observable
from plenum.server.observer.observer_node import NodeObserver
from plenum.server.observer.observer_sync_policy import ObserverSyncPolicyType
from plenum.server.plugin.has_plugin_loader_helper import PluginLoaderHelper
from plenum.server.pool_manager import HasPoolManager, TxnPoolManager
from plenum.server.primary_decider import PrimaryDecider
from plenum.server.primary_selector import PrimarySelector
from plenum.server.propagator import Propagator
from plenum.server.quorums import Quorums
from plenum.server.replicas import Replicas
from plenum.server.req_authenticator import ReqAuthenticator
from plenum.server.req_handler import RequestHandler
from plenum.server.router import Router
from plenum.server.suspicion_codes import Suspicions
from plenum.server.validator_info_tool import ValidatorNodeInfoTool
from plenum.common.config_helper import PNodeConfigHelper
from state.pruning_state import PruningState
from state.state import State
from storage.helper import initKeyValueStorage, initHashStore, initKeyValueStorageIntKeys
from storage.state_ts_store import StateTsDbStorage
from stp_core.common.log import getlogger
from stp_core.crypto.signer import Signer
from stp_core.network.exceptions import RemoteNotFound
from stp_core.network.network_interface import NetworkInterface
from stp_core.types import HA
from stp_zmq.zstack import ZStack

from plenum.server.view_change.view_changer import ViewChanger

pluginManager = PluginManager()
logger = getlogger()


class Node(HasActionQueue, Motor, Propagator, MessageProcessor, HasFileStorage,
           HasPoolManager, PluginLoaderHelper, MessageReqProcessor, HookManager):
    """
    A node in a plenum system.
    """

    suspicions = {s.code: s.reason for s in Suspicions.get_list()}
    keygenScript = "init_plenum_keys"
    _client_request_class = SafeRequest
    _info_tool_class = ValidatorNodeInfoTool
    # The order of ledger id in the following list determines the order in
    # which those ledgers will be synced. Think carefully before changing the
    # order.
    ledger_ids = [POOL_LEDGER_ID, CONFIG_LEDGER_ID, DOMAIN_LEDGER_ID]
    _wallet_class = Wallet

    def __init__(self,
                 name: str,
                 clientAuthNr: ClientAuthNr=None,
                 ha: HA=None,
                 cliname: str=None,
                 cliha: HA=None,
                 config_helper=None,
                 ledger_dir: str = None,
                 keys_dir: str = None,
                 genesis_dir: str = None,
                 plugins_dir: str = None,
                 node_info_dir: str = None,
                 view_changer: ViewChanger = None,
                 primaryDecider: PrimaryDecider = None,
                 pluginPaths: Iterable[str] = None,
                 storage: Storage = None,
                 config=None,
                 seed=None):
        """
        Create a new node.

        :param clientAuthNr: client authenticator implementation to be used
        :param primaryDecider: the mechanism to be used to decide the primary
        of a protocol instance
        """
        self.created = time.time()
        self.name = name
        self.config = config or getConfig()

        self.config_helper = config_helper or PNodeConfigHelper(self.name, self.config)

        self.ledger_dir = ledger_dir or self.config_helper.ledger_dir
        self.keys_dir = keys_dir or self.config_helper.keys_dir
        self.genesis_dir = genesis_dir or self.config_helper.genesis_dir
        self.plugins_dir = plugins_dir or self.config_helper.plugins_dir
        self.node_info_dir = node_info_dir or self.config_helper.node_info_dir

        self._view_change_timeout = self.config.VIEW_CHANGE_TIMEOUT

        HasFileStorage.__init__(self, self.ledger_dir)
        self.ensureKeysAreSetup()
        self.opVerifiers = self.getPluginsByType(pluginPaths,
                                                 PLUGIN_TYPE_VERIFICATION)
        self.reqProcessors = self.getPluginsByType(pluginPaths,
                                                   PLUGIN_TYPE_PROCESSING)

        self.ledger_to_req_handler = {}  # type: Dict[int, RequestHandler]
        self.txn_type_to_req_handler = {}  # type: Dict[str, RequestHandler]
        self.txn_type_to_ledger_id = {}  # type: Dict[str, int]
        self.requestExecuter = {}   # type: Dict[int, Callable]

        Motor.__init__(self)

        self.states = {}  # type: Dict[int, State]

        self.primaryStorage = storage or self.getPrimaryStorage()

        # This is storage for storing map: timestamp/state.headHash
        # Now it used in domainLedger
        self.stateTsDbStorage = None

        self.register_state(DOMAIN_LEDGER_ID, self.loadDomainState())

        self.initPoolManager(ha, cliname, cliha)

        # init BLS after pool manager!
        # init before domain req handler!
        self.bls_bft = self._create_bls_bft()

        self.register_req_handler(self.getDomainReqHandler(), DOMAIN_LEDGER_ID)
        self.register_executer(DOMAIN_LEDGER_ID, self.executeDomainTxns)

        self.initDomainState()

        self.clientAuthNr = clientAuthNr or self.defaultAuthNr()

        self.addGenesisNyms()

        self.mode = None  # type: Optional[Mode]
        self.register_req_handler(self.poolManager.reqHandler, POOL_LEDGER_ID)

        self.nodeReg = self.poolManager.nodeReg

        kwargs = dict(stackParams=self.poolManager.nstack,
                      msgHandler=self.handleOneNodeMsg, registry=self.nodeReg)
        cls = self.nodeStackClass
        kwargs.update(seed=seed)
        # noinspection PyCallingNonCallable
        self.nodestack = cls(**kwargs)
        self.nodestack.onConnsChanged = self.onConnsChanged

        kwargs = dict(
            stackParams=self.poolManager.cstack,
            msgHandler=self.handleOneClientMsg,
            # TODO, Reject is used when dynamic validation fails, use Reqnack
            msgRejectHandler=self.reject_client_msg_handler)
        cls = self.clientStackClass
        kwargs.update(seed=seed)

        # noinspection PyCallingNonCallable
        self.clientstack = cls(**kwargs)

        self.cliNodeReg = self.poolManager.cliNodeReg

        HasActionQueue.__init__(self)

        Propagator.__init__(self)

        MessageReqProcessor.__init__(self)

        self.view_changer = view_changer
        self.primaryDecider = primaryDecider

        self.nodeInBox = deque()
        self.clientInBox = deque()

        self.setPoolParams()

        self.clientBlacklister = SimpleBlacklister(
            self.name + CLIENT_BLACKLISTER_SUFFIX)  # type: Blacklister

        self.nodeBlacklister = SimpleBlacklister(
            self.name + NODE_BLACKLISTER_SUFFIX)  # type: Blacklister

        self.nodeInfo = {
            'data': {}
        }

        self._view_changer = None  # type: ViewChanger
        self._elector = None  # type: PrimaryDecider

        self.instances = Instances()
        # QUESTION: Why does the monitor need blacklister?
        self.monitor = Monitor(self.name,
                               Delta=self.config.DELTA,
                               Lambda=self.config.LAMBDA,
                               Omega=self.config.OMEGA,
                               instances=self.instances,
                               nodestack=self.nodestack,
                               blacklister=self.nodeBlacklister,
                               nodeInfo=self.nodeInfo,
                               notifierEventTriggeringConfig=self.config.notifierEventTriggeringConfig,
                               pluginPaths=pluginPaths,
                               notifierEventsEnabled=self.config.SpikeEventsEnabled)

        self.replicas = self.create_replicas()

        # Any messages that are intended for protocol instances not created.
        # Helps in cases where a new protocol instance have been added by a
        # majority of nodes due to joining of a new node, but some slow nodes
        # are not aware of it. Key is instance id and value is a deque
        # TODO is it possible for messages with current view number?
        self.msgsForFutureReplicas = {}

        # Requests that are to be given to the view_changer by the node
        self.msgsToViewChanger = deque()

        if self.poolLedger:
            self.register_state(POOL_LEDGER_ID, self.poolManager.state)

        self.ledgerManager = self.get_new_ledger_manager()

        # do it after all states and BLS stores are created
        self.adjustReplicas()

        self.perfCheckFreq = self.config.PerfCheckFreq
        self.nodeRequestSpikeMonitorData = {
            'value': 0,
            'cnt': 0,
            'accum': 0
        }

        self.startRepeating(self.checkPerformance, self.perfCheckFreq)

        self.startRepeating(self.checkNodeRequestSpike,
                            self.config
                            .notifierEventTriggeringConfig[
                                'nodeRequestSpike']['freq'])

        # BE CAREFUL HERE
        # This controls which message types are excluded from signature
        # verification. Expressly prohibited from being in this is
        # ClientRequest and Propagation, which both require client
        # signature verification
        self.authnWhitelist = (
            Nomination,
            Primary,
            Reelection,
            Batch,
            ViewChangeDone,
            PrePrepare,
            Prepare,
            Checkpoint,
            Commit,
            InstanceChange,
            LedgerStatus,
            ConsistencyProof,
            CatchupReq,
            CatchupRep,
            ThreePCState,
            MessageReq,
            MessageRep,
            CurrentState,
            ObservedData
        )

        # Map of request identifier, request id to client name. Used for
        # dispatching the processed requests to the correct client remote
        self.requestSender = {}  # Dict[Tuple[str, int], str]

        # CurrentState
        self.nodeMsgRouter = Router(
            (Propagate, self.processPropagate),
            (InstanceChange, self.sendToViewChanger),
            (ViewChangeDone, self.sendToViewChanger),
            (MessageReq, self.process_message_req),
            (MessageRep, self.process_message_rep),
            (PrePrepare, self.sendToReplica),
            (Prepare, self.sendToReplica),
            (Commit, self.sendToReplica),
            (Checkpoint, self.sendToReplica),
            (ThreePCState, self.sendToReplica),
            (LedgerStatus, self.ledgerManager.processLedgerStatus),
            (ConsistencyProof, self.ledgerManager.processConsistencyProof),
            (CatchupReq, self.ledgerManager.processCatchupReq),
            (CatchupRep, self.ledgerManager.processCatchupRep),
            (CurrentState, self.process_current_state_message),
            (ObservedData, self.send_to_observer)
        )

        self.clientMsgRouter = Router(
            (Request, self.processRequest),
            (LedgerStatus, self.ledgerManager.processLedgerStatus),
            (CatchupReq, self.ledgerManager.processCatchupReq),
        )

        # Ordered requests received from replicas while the node was not
        # participating
        self.stashedOrderedReqs = deque()

        # Set of (identifier, reqId) of all transactions that were received
        # while catching up. Used to detect overlap between stashed requests
        # and received replies while catching up.
        # self.reqsFromCatchupReplies = set()

        # Any messages that are intended for view numbers higher than the
        # current view.
        self.msgsForFutureViews = {}

        # Need to keep track of the time when lost connection with primary,
        # help in voting for/against a view change. It is supposed that a primary
        # is lost until the primary is connected.
        self.lost_primary_at = time.perf_counter()

        plugins_to_load = self.config.PluginsToLoad if hasattr(self.config, "PluginsToLoad") else None
        tp = loadPlugins(self.plugins_dir, plugins_to_load)
        logger.debug("total plugins loaded in node: {}".format(tp))
        # TODO: this is already happening in `start`, why here then?
        self.logNodeInfo()
        self._wallet = None
        self.seqNoDB = self.loadSeqNoDB()

        # Stores the 3 phase keys for last `ProcessedBatchMapsToKeep` batches,
        # the key is the ledger id and value is an interval tree with each
        # interval being the range of txns and value being the 3 phase key of
        # the batch in which those transactions were included. The txn range is
        # exclusive of last seq no so to store txns from 1 to 100 add a range
        # of `1:101`
        self.txn_seq_range_to_3phase_key = {}  # type: Dict[int, IntervalTree]

        # Number of rounds of catchup done during a view change.
        self.catchup_rounds_without_txns = 0
        # The start time of the catch-up during view change
        self._catch_up_start_ts = 0

        # Number of read requests the node has processed
        self.total_read_request_number = 0
        self._info_tool = self._info_tool_class(self)

        self._last_performance_check_data = {}

        self.init_config_ledger_and_req_handler()

        self.init_ledger_manager()

        HookManager.__init__(self, NodeHooks.get_all_vals())

        self._observable = Observable()
        self._observer = NodeObserver(self)

    def init_config_ledger_and_req_handler(self):
        self.configLedger = self.getConfigLedger()
        self.init_config_state()

    @property
    def viewNo(self):
        return None if self.view_changer is None else self.view_changer.view_no

    # TODO not sure that this should be allowed
    @viewNo.setter
    def viewNo(self, value):
        self.view_changer.view_no = value

    @property
    def view_change_in_progress(self):
        return (False if self.view_changer is None else
                self.view_changer.view_change_in_progress)

    def init_config_state(self):
        self.register_state(CONFIG_LEDGER_ID, self.loadConfigState())
        self.setup_config_req_handler()
        self.setup_action_req_handler()
        self.initConfigState()

    def _add_config_ledger(self):
        self.ledgerManager.addLedger(
            CONFIG_LEDGER_ID,
            self.configLedger,
            preCatchupStartClbk=self.preConfigLedgerCatchup,
            postCatchupCompleteClbk=self.postConfigLedgerCaughtUp,
            postTxnAddedToLedgerClbk=self.postTxnFromCatchupAddedToLedger)
        self.on_new_ledger_added(CONFIG_LEDGER_ID)

    def setup_config_req_handler(self):
        self.configReqHandler = self.getConfigReqHandler()
        self.register_req_handler(self.configReqHandler, CONFIG_LEDGER_ID)

    def setup_action_req_handler(self):
        self.actionReqHandler = self.get_action_req_handler()
        self.register_req_handler(self.actionReqHandler)

    def getConfigLedger(self):
        return Ledger(CompactMerkleTree(hashStore=self.getHashStore('config')),
                      dataDir=self.dataLocation,
                      fileName=self.config.configTransactionsFile,
                      ensureDurability=self.config.EnsureLedgerDurability)

    def loadConfigState(self):
        return PruningState(
            initKeyValueStorage(
                self.config.configStateStorage,
                self.dataLocation,
                self.config.configStateDbName)
        )

    def initConfigState(self):
        self.initStateFromLedger(self.states[CONFIG_LEDGER_ID],
                                 self.configLedger, self.configReqHandler)

    def getConfigReqHandler(self):
        return ConfigReqHandler(self.configLedger,
                                self.states[CONFIG_LEDGER_ID])

    def get_action_req_handler(self):
        return ActionReqHandler()

    def prePoolLedgerCatchup(self, **kwargs):
        self.mode = Mode.discovering

    def preConfigLedgerCatchup(self, **kwargs):
        self.mode = Mode.syncing

    def preDomainLedgerCatchup(self, **kwargs):
        self.mode = Mode.syncing

    def postConfigLedgerCaughtUp(self, **kwargs):
        pass

    @property
    def configLedgerStatus(self):
        return self.build_ledger_status(CONFIG_LEDGER_ID)

    def reject_client_msg_handler(self, reason, frm):
        self.transmitToClient(Reject("", "", reason), frm)

    @property
    def id(self):
        if isinstance(self.poolManager, TxnPoolManager):
            return self.poolManager.id
        return None

    @property
    def wallet(self):
        if not self._wallet:
            wallet = self._wallet_class(self.name)
            # TODO: Should use DidSigner to move away from cryptonyms
            signer = SimpleSigner(seed=unhexlify(self.nodestack.keyhex))
            wallet.addIdentifier(signer=signer)
            self._wallet = wallet
        return self._wallet

    @property
    def ledger_summary(self):
        return [li.ledger_summary for li in
                self.ledgerManager.ledgerRegistry.values()]

    @property
    def view_changer(self) -> ViewChanger:
        return self._view_changer

    @view_changer.setter
    def view_changer(self, value):
        self._view_changer = value

    @property
    def elector(self) -> PrimaryDecider:
        return self._elector

    @elector.setter
    def elector(self, value):
        self._elector = value

    # EXTERNAL EVENTS

    def on_view_change_start(self):
        """
        Notifies node about the fact that view changed to let it
        prepare for election
        """
        self.view_changer.start_view_change_ts = self.utc_epoch()

        for replica in self.replicas:
            replica.on_view_change_start()
        logger.debug("{} resetting monitor stats at view change start".
                     format(self))
        self.monitor.reset()
        self.processStashedMsgsForView(self.viewNo)

        for replica in self.replicas:
            replica.primaryName = None

        pop_keys(self.msgsForFutureViews, lambda x: x <= self.viewNo)
        self.logNodeInfo()
        # Keep on doing catchup until >(n-f) nodes LedgerStatus same on have a
        # prepared certificate the first PRE-PREPARE of the new view
        logger.info('{}{} changed to view {}, will start catchup now'.
                    format(VIEW_CHANGE_PREFIX, self, self.viewNo))

        self._schedule(action=self._check_view_change_completed,
                       seconds=self._view_change_timeout)

        # Set to 0 even when set to 0 in `on_view_change_complete` since
        # catchup might be started due to several reasons.
        self.catchup_rounds_without_txns = 0
        self._catch_up_start_ts = time.perf_counter()

    def on_view_change_complete(self):
        """
        View change completes for a replica when it has been decided which was
        the last ppSeqno and state and txn root for previous view
        """
        # TODO VCH update method description

        assert self.replicas.all_instances_have_primary

        self._cancel(self._check_view_change_completed)

        self.master_replica.on_view_change_done()
        if self.view_changer.propagate_primary:  # TODO VCH
            self.master_replica.on_propagate_primary_done()
        self.view_changer.last_completed_view_no = self.view_changer.view_no

    def create_replicas(self) -> Replicas:
        return Replicas(self, self.monitor, self.config)

    def utc_epoch(self) -> int:
        """
        Returns the UTC epoch according to it's local clock
        """
        return get_utc_epoch()

    def initPoolManager(self, ha, cliname, cliha):
        HasPoolManager.__init__(self, ha, cliname, cliha)

    def __repr__(self):
        return self.name

    def getDomainReqHandler(self):
        return DomainRequestHandler(self.domainLedger,
                                    self.states[DOMAIN_LEDGER_ID],
                                    self.config,
                                    self.reqProcessors,
                                    self.bls_bft.bls_store,
                                    self.getStateTsDbStorage())

    def getStateTsDbStorage(self):
        if self.stateTsDbStorage is None:
            self.stateTsDbStorage = StateTsDbStorage(
                self.name,
                initKeyValueStorageIntKeys(self.config.stateTsStorage,
                                           self.dataLocation,
                                           self.config.stateTsDbName)
            )
        return self.stateTsDbStorage

    def loadSeqNoDB(self):
        return ReqIdrToTxn(
            initKeyValueStorage(
                self.config.reqIdToTxnStorage,
                self.dataLocation,
                self.config.seqNoDbName)
        )

    # noinspection PyAttributeOutsideInit
    def setPoolParams(self):
        # TODO should be always called when nodeReg is changed - automate
        self.allNodeNames = set(self.nodeReg.keys())
        self.totalNodes = len(self.allNodeNames)
        self.f = getMaxFailures(self.totalNodes)
        self.requiredNumberOfInstances = self.f + 1  # per RBFT
        self.minimumNodes = (2 * self.f) + 1  # minimum for a functional pool
        self.quorums = Quorums(self.totalNodes)
        logger.info(
            "{} updated its pool parameters: f {}, totalNodes {}, "
            "allNodeNames {}, requiredNumberOfInstances {}, minimumNodes {}, "
            "quorums {}".format(
                self, self.f, self.totalNodes,
                self.allNodeNames, self.requiredNumberOfInstances,
                self.minimumNodes, self.quorums))

    @property
    def poolLedger(self):
        return self.poolManager.ledger \
            if isinstance(self.poolManager, TxnPoolManager) \
            else None

    @property
    def domainLedger(self):
        return self.primaryStorage

    def build_ledger_status(self, ledger_id):
        ledger = self.getLedger(ledger_id)
        ledger_size = ledger.size
        three_pc_key = self.three_phase_key_for_txn_seq_no(ledger_id,
                                                           ledger_size)
        v, p = three_pc_key if three_pc_key else (None, None)
        return LedgerStatus(ledger_id, ledger.size, v, p, ledger.root_hash)

    @property
    def poolLedgerStatus(self):
        if self.poolLedger:
            return self.build_ledger_status(POOL_LEDGER_ID)

    @property
    def domainLedgerStatus(self):
        return self.build_ledger_status(DOMAIN_LEDGER_ID)

    def getLedgerRootHash(self, ledgerId, isCommitted=True):
        ledgerInfo = self.ledgerManager.getLedgerInfoByType(ledgerId)
        if not ledgerInfo:
            raise RuntimeError('Ledger with id {} does not exist')
        ledger = ledgerInfo.ledger
        if isCommitted:
            return ledger.root_hash
        return ledger.uncommittedRootHash or ledger.root_hash

    def stateRootHash(self, ledgerId, isCommitted=True):
        state = self.states.get(ledgerId)
        if not state:
            raise RuntimeError('State with id {} does not exist')
        return state.committedHeadHash if isCommitted else state.headHash

    @property
    def is_synced(self):
        return Mode.is_done_syncing(self.mode)

    @property
    def isParticipating(self) -> bool:
        return self.mode == Mode.participating

    def start_participating(self):
        logger.info('{} started participating'.format(self))
        self.mode = Mode.participating

    @property
    def nodeStackClass(self) -> NetworkInterface:
        return nodeStackClass

    @property
    def clientStackClass(self) -> NetworkInterface:
        return clientStackClass

    def getPrimaryStorage(self):
        """
        This is usually an implementation of Ledger
        """
        if self.config.primaryStorage is None:
            # TODO: add a place for initialization of all ledgers, so it's
            # clear what ledgers we have and how they are initialized
            genesis_txn_initiator = GenesisTxnInitiatorFromFile(
                self.genesis_dir, self.config.domainTransactionsFile)
            return Ledger(
                CompactMerkleTree(
                    hashStore=self.getHashStore('domain')),
                dataDir=self.dataLocation,
                fileName=self.config.domainTransactionsFile,
                ensureDurability=self.config.EnsureLedgerDurability,
                genesis_txn_initiator=genesis_txn_initiator)
        else:
            # TODO: we need to rethink this functionality
            return initStorage(self.config.primaryStorage,
                               name=self.name + NODE_PRIMARY_STORAGE_SUFFIX,
                               dataDir=self.dataLocation,
                               config=self.config)

    def _add_pool_ledger(self):
        if isinstance(self.poolManager, TxnPoolManager):
            self.ledgerManager.addLedger(
                POOL_LEDGER_ID,
                self.poolLedger,
                preCatchupStartClbk=self.prePoolLedgerCatchup,
                postCatchupCompleteClbk=self.postPoolLedgerCaughtUp,
                postTxnAddedToLedgerClbk=self.postTxnFromCatchupAddedToLedger)
            self.on_new_ledger_added(POOL_LEDGER_ID)

    def _add_domain_ledger(self):
        self.ledgerManager.addLedger(
            DOMAIN_LEDGER_ID,
            self.domainLedger,
            preCatchupStartClbk=self.preDomainLedgerCatchup,
            postCatchupCompleteClbk=self.postDomainLedgerCaughtUp,
            postTxnAddedToLedgerClbk=self.postTxnFromCatchupAddedToLedger)
        self.on_new_ledger_added(DOMAIN_LEDGER_ID)

    def getHashStore(self, name) -> HashStore:
        """
        Create and return a hashStore implementation based on configuration
        """
        return initHashStore(self.dataLocation, name, self.config)

    def get_new_ledger_manager(self) -> LedgerManager:
        ledger_sync_order = self.ledger_ids
        return LedgerManager(self, ownedByNode=True,
                             postAllLedgersCaughtUp=self.allLedgersCaughtUp,
                             preCatchupClbk=self.preLedgerCatchUp,
                             ledger_sync_order=ledger_sync_order)

    def init_ledger_manager(self):
        self._add_pool_ledger()
        self._add_config_ledger()
        self._add_domain_ledger()

    def on_new_ledger_added(self, ledger_id):
        # If a ledger was added after a replicas were created
        self.replicas.register_new_ledger(ledger_id)

    def register_state(self, ledger_id, state):
        self.states[ledger_id] = state

    def register_req_handler(self, req_handler: RequestHandler,
                             ledger_id: int = None):
        if ledger_id is not None:
            self.ledger_to_req_handler[ledger_id] = req_handler
        for txn_type in req_handler.operation_types:
            self.register_txn_type(txn_type, req_handler, ledger_id)

    def register_txn_type(self, txn_type, req_handler: RequestHandler,
                          ledger_id: int = None):
        if txn_type in self.txn_type_to_req_handler:
            raise ValueError('{} already registered for {}'
                             .format(txn_type, self.txn_type_to_req_handler[txn_type]))
        self.txn_type_to_req_handler[txn_type] = req_handler
        if ledger_id is not None:
            self.txn_type_to_ledger_id[txn_type] = ledger_id

    def register_executer(self, ledger_id: int, executer: Callable):
        self.requestExecuter[ledger_id] = executer

    def get_req_handler(self, ledger_id=None, txn_type=None) -> Optional[RequestHandler]:
        if ledger_id is not None:
            return self.ledger_to_req_handler.get(ledger_id)
        if txn_type is not None:
            return self.txn_type_to_req_handler.get(txn_type)

    def get_executer(self, ledger_id):
        executer = self.requestExecuter.get(ledger_id)
        if executer:
            return executer
        else:
            return partial(self.default_executer, ledger_id)

    def loadDomainState(self):
        return PruningState(
            initKeyValueStorage(
                self.config.domainStateStorage,
                self.dataLocation,
                self.config.domainStateDbName)
        )

    def _create_bls_bft(self):
        bls_factory = create_default_bls_bft_factory(self)
        bls_bft = bls_factory.create_bls_bft()
        if bls_bft.can_sign_bls():
            logger.info("{}BLS Signatures will be used for Node {}".format(BLS_PREFIX, self.name))
        else:
            # TODO: for now we allow that BLS is optional, so that we don't require it
            logger.warning(
                '{}Transactions will not be BLS signed by this Node, since BLS keys were not found. '
                'Please make sure that a script to init BLS keys was called (init_bls_keys),'
                ' and NODE txn was sent with BLS public keys.'.format(BLS_PREFIX))
        return bls_bft

    def update_bls_key(self, new_bls_key):
        bls_keys_dir = os.path.join(self.keys_dir, self.name)
        bls_crypto_factory = create_default_bls_crypto_factory(bls_keys_dir)
        self.bls_bft.bls_crypto_signer = None

        try:
            bls_crypto_signer = bls_crypto_factory.create_bls_crypto_signer_from_saved_keys()
        except LoadBLSKeyError:
            logger.warning("{}Can not enable BLS signer on the Node. BLS keys are not initialized, "
                           "although NODE txn with blskey={} is sent. Please make sure that a script to init BLS keys (init_bls_keys) "
                           "was called ".format(BLS_PREFIX, new_bls_key))
            return

        if bls_crypto_signer.pk != new_bls_key:
            logger.warning("{}Can not enable BLS signer on the Node. BLS key initialized for the Node ({}), "
                           "differs from the one sent to the Ledger via NODE txn ({}). "
                           "Please make sure that a script to init BLS keys (init_bls_keys) is called, "
                           "and the same key is saved via NODE txn."
                           .format(BLS_PREFIX, bls_crypto_signer.pk, new_bls_key))
            return

        self.bls_bft.bls_crypto_signer = bls_crypto_signer
        logger.info("{}BLS key is rotated/set for Node {}. "
                    "BLS Signatures will be used for Node.".format(BLS_PREFIX, self.name))

    def ledger_id_for_request(self, request: Request):
        assert request.operation[TXN_TYPE] is not None
        typ = request.operation[TXN_TYPE]
        return self.txn_type_to_ledger_id[typ]

    def start(self, loop):
        # Avoid calling stop and then start on the same node object as start
        # does not re-initialise states
        oldstatus = self.status
        if oldstatus in Status.going():
            logger.debug("{} is already {}, so start has no effect".
                         format(self, self.status.name))
        else:
            super().start(loop)

            # Start the ledgers
            for ledger in self.ledgers:
                ledger.start(loop)

            self.nodestack.start()
            self.clientstack.start()

            self.view_changer = self.newViewChanger()
            self.elector = self.newPrimaryDecider()

            self._schedule(action=self.propose_view_change,
                           seconds=self._view_change_timeout)

            self.schedule_node_status_dump()
            self.dump_additional_info()

            # if first time running this node
            if not self.nodestack.remotes:
                logger.info("{} first time running..." "".format(self), extra={
                    "cli": "LOW_STATUS", "tags": ["node-key-sharing"]})
            else:
                self.nodestack.maintainConnections(force=True)

            self.start_catchup(just_started=True)

        self.logNodeInfo()

    def schedule_node_status_dump(self):
        # one-shot dump right after start
        self._schedule(action=self._info_tool.dump_general_info,
                       seconds=self.config.DUMP_VALIDATOR_INFO_INIT_SEC)
        self.startRepeating(
            self._info_tool.dump_general_info,
            seconds=self.config.DUMP_VALIDATOR_INFO_PERIOD_SEC,
        )

    def dump_additional_info(self):
        self._info_tool.dump_additional_info()

    @property
    def rank(self) -> Optional[int]:
        return self.poolManager.rank

    def get_name_by_rank(self, rank, nodeReg=None):
        return self.poolManager.get_name_by_rank(rank, nodeReg=nodeReg)

    def get_rank_by_name(self, name, nodeReg=None):
        return self.poolManager.get_rank_by_name(name, nodeReg=nodeReg)

    def newViewChanger(self):
        if self.view_changer:
            return self.view_changer
        else:
            return ViewChanger(self)

    def newPrimaryDecider(self):
        if self.primaryDecider:
            return self.primaryDecider
        else:
            return PrimarySelector(self)

    @property
    def connectedNodeCount(self) -> int:
        """
        The plus one is for this node, for example, if this node has three
        connections, then there would be four total nodes
        :return: number of connected nodes this one
        """
        return len(self.nodestack.conns) + 1

    @property
    def ledgers(self):
        return [self.ledgerManager.ledgerRegistry[lid].ledger
                for lid in self.ledger_ids if lid in self.ledgerManager.ledgerRegistry]

    def onStopping(self):
        """
        Actions to be performed on stopping the node.

        - Close the UDP socket of the nodestack
        """
        # Log stats should happen before any kind of reset or clearing
        self.logstats()

        self.reset()

        # Stop the ledgers
        for ledger in self.ledgers:
            try:
                ledger.stop()
            except Exception as ex:
                logger.warning('{} got exception while stopping ledger: {}'.
                               format(self, ex))

        self.nodestack.stop()
        self.clientstack.stop()

        self.closeAllKVStores()

        self.mode = None
        self.ledgerManager.prepare_ledgers_for_sync()

    def closeAllKVStores(self):
        # Clear leveldb lock files
        logger.debug("{} closing key-value storages".format(self), extra={"cli": False})
        for ledgerId in self.ledgerManager.ledgerRegistry:
            state = self.getState(ledgerId)
            if state:
                state.close()
        if self.seqNoDB:
            self.seqNoDB.close()
        if self.bls_bft.bls_store:
            self.bls_bft.bls_store.close()
        if self.stateTsDbStorage:
            self.stateTsDbStorage.close()

    def reset(self):
        logger.info("{} reseting...".format(self), extra={"cli": False})
        self.nodestack.nextCheck = 0
        logger.debug(
            "{} clearing aqStash of size {}".format(
                self, len(
                    self.aqStash)))
        self.nodestack.conns.clear()
        # TODO: Should `self.clientstack.conns` be cleared too
        # self.clientstack.conns.clear()
        self.aqStash.clear()
        self.actionQueue.clear()
        self.elector = None
        self.view_changer = None

    async def prod(self, limit: int=None) -> int:
        """.opened
        This function is executed by the node each time it gets its share of
        CPU time from the event loop.

        :param limit: the number of items to be serviced in this attempt
        :return: total number of messages serviced by this node
        """
        c = 0
        if self.status is not Status.stopped:
            c += await self.serviceReplicas(limit)
            c += await self.serviceNodeMsgs(limit)
            c += await self.serviceClientMsgs(limit)
            c += self._serviceActions()
            c += self.ledgerManager.service()
            c += self.monitor._serviceActions()
            c += await self.serviceViewChanger(limit)
            c += await self.service_observable(limit)
            c += await self.service_observer(limit)
            self.nodestack.flushOutBoxes()
        if self.isGoing():
            self.nodestack.serviceLifecycle()
            self.clientstack.serviceClientStack()
        return c

    async def serviceReplicas(self, limit) -> int:
        """
        Processes messages from replicas outbox and gives it time
        for processing inbox

        :param limit: the maximum number of messages to process
        :return: the sum of messages successfully processed
        """
        inbox_processed = self.replicas.service_inboxes(limit)
        outbox_processed = self.service_replicas_outbox(limit)
        return outbox_processed + inbox_processed

    async def serviceNodeMsgs(self, limit: int) -> int:
        """
        Process `limit` number of messages from the nodeInBox.

        :param limit: the maximum number of messages to process
        :return: the number of messages successfully processed
        """
        n = await self.nodestack.service(limit)
        await self.processNodeInBox()
        return n

    async def serviceClientMsgs(self, limit: int) -> int:
        """
        Process `limit` number of messages from the clientInBox.

        :param limit: the maximum number of messages to process
        :return: the number of messages successfully processed
        """
        c = await self.clientstack.service(limit)
        await self.processClientInBox()
        return c

    async def serviceViewChanger(self, limit) -> int:
        """
        Service the view_changer's inBox, outBox and action queues.

        :return: the number of messages successfully serviced
        """
        if not self.isReady():
            return 0
        o = self.serviceViewChangerOutBox(limit)
        i = await self.serviceViewChangerInbox(limit)
        # TODO: Why is protected method accessed here?
        a = self.view_changer._serviceActions()
        return o + i + a

    async def service_observable(self, limit) -> int:
        """
        Service the observable's inBox and outBox

        :return: the number of messages successfully serviced
        """
        if not self.isReady():
            return 0
        o = self._service_observable_out_box(limit)
        i = await self._observable.serviceQueues(limit)
        return o + i

    def _service_observable_out_box(self, limit: int=None) -> int:
        """
        Service at most `limit` number of messages from the observable's outBox.

        :return: the number of messages successfully serviced.
        """
        msg_count = 0
        while True:
            if limit and msg_count >= limit:
                break

            msg = self._observable.get_output()
            if not msg:
                break

            msg_count += 1
            msg, observer_ids = msg
            # TODO: it's assumed that all Observers are connected the same way as Validators
            self.sendToNodes(msg, observer_ids)
        return msg_count

    async def service_observer(self, limit) -> int:
        """
        Service the observer's inBox and outBox

        :return: the number of messages successfully serviced
        """
        if not self.isReady():
            return 0
        return await self._observer.serviceQueues(limit)

    def onConnsChanged(self, joined: Set[str], left: Set[str]):
        """
        A series of operations to perform once a connection count has changed.

        - Set f to max number of failures this system can handle.
        - Set status to one of started, started_hungry or starting depending on
            the number of protocol instances.
        - Check protocol instances. See `checkInstances()`

        """
        _prev_status = self.status
        if self.isGoing():
            if self.connectedNodeCount == self.totalNodes:
                self.status = Status.started
            elif self.connectedNodeCount >= self.minimumNodes:
                self.status = Status.started_hungry
            else:
                self.status = Status.starting
        self.elector.nodeCount = self.connectedNodeCount

        if self.master_primary_name in joined:
            self.lost_primary_at = None
        if self.master_primary_name in left:
            logger.info(
                '{} lost connection to primary of master'.format(self))
            self.lost_master_primary()
        elif _prev_status == Status.starting and self.status == Status.started_hungry \
                and self.lost_primary_at is not None \
                and self.master_primary_name is not None:
            """
            Such situation may occur if the pool has come back to reachable consensus but
            primary is still disconnected, so view change proposal makes sense now.
            """
            self._schedule_view_change()

        if self.isReady():
            self.checkInstances()
        else:
            logger.debug("{} joined nodes {} but status is {}".format(self, joined, self.status))
        # Send ledger status whether ready (connected to enough nodes) or not
        for node in joined:
            self.send_current_state_to_lagging_node(node)
            self.send_ledger_status_to_newly_connected_node(node)

    def request_ledger_status_from_nodes(self, ledger_id):
        for node_name in self.nodeReg:
            if node_name == self.name:
                continue
            try:
                self._ask_for_ledger_status(node_name, ledger_id)
            except RemoteNotFound:
                logger.debug(
                    '{} did not find any remote for {} to send '
                    'request for ledger status'.format(
                        self, node_name))
                continue

    def _ask_for_ledger_status(self, node_name: str, ledger_id):
        """
        Ask other node for LedgerStatus
        """
        self.request_msg(LEDGER_STATUS, {f.LEDGER_ID.nm: ledger_id},
                         [node_name, ])
        logger.debug("{} asking {} for ledger status of ledger {}"
                     .format(self, node_name, ledger_id))

    def send_ledger_status_to_newly_connected_node(self, node_name):
        self.sendLedgerStatus(node_name,
                              self.ledgerManager.ledger_sync_order[0])

    def nodeJoined(self, txn_data):
        logger.info("{} new node joined by txn {}".format(self, txn_data))
        self.setPoolParams()
        new_replicas = self.adjustReplicas()
        ledgerInfo = self.ledgerManager.getLedgerInfoByType(POOL_LEDGER_ID)
        if new_replicas > 0 and not self.view_changer.view_change_in_progress and \
                ledgerInfo.state == LedgerState.synced:
            # Select primaries must be only after pool ledger catchup
            # or if poolLedger already caughtup and we are ordering node transaction
            self.select_primaries()

    def nodeLeft(self, txn_data):
        logger.info("{} node left by txn {}".format(self, txn_data))
        self.setPoolParams()
        self.adjustReplicas()

    def sendPoolInfoToClients(self, txn):
        logger.debug("{} sending new node info {} to all clients".
                     format(self, txn))
        msg = PoolLedgerTxns(txn)
        self.clientstack.transmitToClients(
            msg, list(self.clientstack.connectedClients))

    @property
    def clientStackName(self):
        return self.getClientStackNameOfNode(self.name)

    @staticmethod
    def getClientStackNameOfNode(nodeName: str):
        return nodeName + CLIENT_STACK_SUFFIX

    def getClientStackHaOfNode(self, nodeName: str) -> HA:
        return self.cliNodeReg.get(self.getClientStackNameOfNode(nodeName))

    def send_current_state_to_lagging_node(self, nodeName: str):
        rid = self.nodestack.getRemote(nodeName).uid
        vch_messages = self.view_changer.get_msgs_for_lagged_nodes()
        message = CurrentState(viewNo=self.viewNo, primary=vch_messages)

        logger.debug("{} sending current state {} to lagged node {}".
                     format(self, message, nodeName))
        self.send(message, rid)

    def process_current_state_message(self, msg: CurrentState, frm):
        logger.debug("{} processing current state {} from {}"
                     .format(self, msg, frm))
        try:
            # TODO: parsing of internal messages should be done with other way
            # We should consider reimplementing validation so that it can
            # work with internal messages. It should not only validate them,
            # but also set parsed as field values
            messages = [ViewChangeDone(**message) for message in msg.primary]
            for message in messages:
                # TODO DRY, view change done messages are managed by routes
                self.sendToViewChanger(message, frm, from_current_state=True)
        except TypeError:
            self.discard(msg,
                         reason="{}invalid election messages".format(
                             PRIMARY_SELECTION_PREFIX),
                         logMethod=logger.warning)

    def _statusChanged(self, old: Status, new: Status) -> None:
        """
        Perform some actions based on whether this node is ready or not.

        :param old: the previous status
        :param new: the current status
        """

    def checkInstances(self) -> None:
        # TODO: Is this method really needed?
        """
        Check if this node has the minimum required number of protocol
        instances, i.e. f+1. If not, add a replica. If no election is in
        progress, this node will try to nominate one of its replicas as primary.
        This method is called whenever a connection with a  new node is
        established.
        """
        logger.debug("{} choosing to start election on the basis of count {} "
                     "and nodes {}".format(self, self.connectedNodeCount,
                                           self.nodestack.conns))

    def adjustReplicas(self):
        """
        Add or remove replicas depending on `f`
        """
        # TODO: refactor this
        newReplicas = 0
        while len(self.replicas) < self.requiredNumberOfInstances:
            self.replicas.grow()
            newReplicas += 1
            self.processStashedMsgsForReplica(len(self.replicas) - 1)
        while len(self.replicas) > self.requiredNumberOfInstances:
            self.replicas.shrink()
            newReplicas -= 1
        pop_keys(self.msgsForFutureReplicas, lambda x: x < len(self.replicas))
        return newReplicas

    def _dispatch_stashed_msg(self, msg, frm):
        # TODO DRY, in normal (non-stashed) case it's managed
        # implicitly by routes
        if isinstance(msg, (InstanceChange, ViewChangeDone)):
            self.sendToViewChanger(msg, frm)
            return True
        elif isinstance(msg, ThreePhaseType):
            self.sendToReplica(msg, frm)
            return True
        else:
            return False

    def processStashedMsgsForReplica(self, instId: int):
        if instId not in self.msgsForFutureReplicas:
            return
        i = 0
        while self.msgsForFutureReplicas[instId]:
            msg, frm = self.msgsForFutureReplicas[instId].popleft()
            if not self._dispatch_stashed_msg(msg, frm):
                self.discard(msg, reason="Unknown message type for replica id "
                                         "{}".format(instId),
                             logMethod=logger.warning)
            i += 1
        logger.debug("{} processed {} stashed msgs for replica {}".
                     format(self, i, instId))

    def processStashedMsgsForView(self, view_no: int):
        if view_no not in self.msgsForFutureViews:
            return
        i = 0
        while self.msgsForFutureViews[view_no]:
            msg, frm = self.msgsForFutureViews[view_no].popleft()
            if not self._dispatch_stashed_msg(msg, frm):
                self.discard(msg,
                             reason="{}Unknown message type for view no {}"
                             .format(VIEW_CHANGE_PREFIX, view_no),
                             logMethod=logger.warning)
            i += 1
        logger.debug("{} processed {} stashed msgs for view no {}".
                     format(self, i, view_no))

    def _check_view_change_completed(self):
        """
        This thing checks whether new primary was elected.
        If it was not - starts view change again
        """
        logger.debug('{} running the scheduled check for view change '
                     'completion'.format(self))
        if not self.view_changer.view_change_in_progress:
            logger.debug('{} already completion view change'.format(self))
            return False

        self.view_changer.on_view_change_not_completed_in_time()
        return True

    def service_replicas_outbox(self, limit: int=None) -> int:
        """
        Process `limit` number of replica messages
        """
        # TODO: rewrite this using Router

        num_processed = 0
        for message in self.replicas.get_output(limit):
            num_processed += 1
            if isinstance(message, (PrePrepare, Prepare, Commit, Checkpoint)):
                self.send(message)
            elif isinstance(message, Ordered):
                self.try_processing_ordered(message)
            elif isinstance(message, Reject):
                reqKey = (message.identifier, message.reqId)
                reject = Reject(
                    *reqKey,
                    self.reasonForClientFromException(
                        message.reason))
                # TODO: What the case when reqKey will be not in requestSender dict
                if reqKey in self.requestSender:
                    self.transmitToClient(reject, self.requestSender[reqKey])
                    self.doneProcessingReq(*reqKey)
            elif isinstance(message, Exception):
                self.processEscalatedException(message)
            else:
                # TODO: should not this raise exception?
                logger.error("Received msg {} and don't "
                             "know how to handle it".format(message))
        return num_processed

    def serviceViewChangerOutBox(self, limit: int=None) -> int:
        """
        Service at most `limit` number of messages from the view_changer's outBox.

        :return: the number of messages successfully serviced.
        """
        msgCount = 0
        while self.view_changer.outBox and (not limit or msgCount < limit):
            msgCount += 1
            msg = self.view_changer.outBox.popleft()
            if isinstance(msg, (InstanceChange, ViewChangeDone)):
                self.send(msg)
            else:
                logger.error("Received msg {} and don't know how to handle it".
                             format(msg))
        return msgCount

    async def serviceViewChangerInbox(self, limit: int=None) -> int:
        """
        Service at most `limit` number of messages from the view_changer's outBox.

        :return: the number of messages successfully serviced.
        """
        msgCount = 0
        while self.msgsToViewChanger and (not limit or msgCount < limit):
            msgCount += 1
            msg = self.msgsToViewChanger.popleft()
            self.view_changer.inBox.append(msg)
        await self.view_changer.serviceQueues(limit)
        return msgCount

    @property
    def hasPrimary(self) -> bool:
        """
        Whether this node has primary of any protocol instance
        """
        # TODO: remove this property?
        return self.replicas.some_replica_has_primary

    @property
    def has_master_primary(self) -> bool:
        """
        Whether this node has primary of master protocol instance
        """
        # TODO: remove this property?
        return self.replicas.master_replica_is_primary

    @property
    def master_primary_name(self) -> Optional[str]:
        """
        Return the name of the primary node of the master instance
        """

        master_primary_name = self.master_replica.primaryName
        if master_primary_name:
            return self.master_replica.getNodeName(master_primary_name)
        return None

    @property
    def master_last_ordered_3PC(self) -> Tuple[int, int]:
        return self.master_replica.last_ordered_3pc

    @property
    def master_replica(self):
        # TODO: this must be refactored.
        # Accessing Replica directly should be prohibited
        return self.replicas._master_replica

    def msgHasAcceptableInstId(self, msg, frm) -> bool:
        """
        Return true if the instance id of message corresponds to a correct
        replica.

        :param msg: the node message to validate
        :return:
        """
        # TODO: refactor this! this should not do anything except checking!
        instId = getattr(msg, f.INST_ID.nm, None)
        if not (isinstance(instId, int) and instId >= 0):
            return False
        if instId >= self.replicas.num_replicas:
            if instId not in self.msgsForFutureReplicas:
                self.msgsForFutureReplicas[instId] = deque()
            self.msgsForFutureReplicas[instId].append((msg, frm))
            logger.info("{} queueing message {} for future protocol "
                        "instance {}".format(self, msg, instId))
            return False
        return True

    def _should_accept_current_state(self):
        return self.viewNo == 0 and self.mode == Mode.starting and self.master_primary_name is None

    def msgHasAcceptableViewNo(self, msg, frm, from_current_state: bool = False) -> bool:
        """
        Return true if the view no of message corresponds to the current view
        no or a view no in the future
        :param msg: the node message to validate
        :return:
        """
        # TODO: refactor this! this should not do anything except checking!
        view_no = getattr(msg, f.VIEW_NO.nm, None)
        if not (isinstance(view_no, int) and view_no >= 0):
            return False
        if self.viewNo - view_no > 1:
            self.discard(msg, "un-acceptable viewNo {}"
                         .format(view_no), logMethod=logger.warning)
        elif (view_no > self.viewNo) or (from_current_state and self._should_accept_current_state()):
            if view_no not in self.msgsForFutureViews:
                self.msgsForFutureViews[view_no] = deque()
            logger.info('{} stashing a message for a future view: {}'.
                        format(self, msg))
            self.msgsForFutureViews[view_no].append((msg, frm))
            if isinstance(msg, ViewChangeDone):
                # TODO this is put of the msgs queue scope
                self.view_changer.on_future_view_vchd_msg(view_no, frm, from_current_state=from_current_state)
        else:
            return True
        return False

    def sendToReplica(self, msg, frm):
        """
        Send the message to the intended replica.

        :param msg: the message to send
        :param frm: the name of the node which sent this `msg`
        """
        # TODO: discard or stash messages here instead of doing
        # this in msgHas* methods!!!
        if self.msgHasAcceptableInstId(msg, frm):
            if self.msgHasAcceptableViewNo(msg, frm):
                self.replicas.pass_message((msg, frm), msg.instId)

    def sendToViewChanger(self, msg, frm, from_current_state: bool = False):
        """
        Send the message to the intended view changer.

        :param msg: the message to send
        :param frm: the name of the node which sent this `msg`
        """
        if (isinstance(msg, InstanceChange) or
                self.msgHasAcceptableViewNo(msg, frm, from_current_state=from_current_state)):
            logger.debug("{} sending message to view changer: {}".
                         format(self, (msg, frm)))
            self.msgsToViewChanger.append((msg, frm))

    def send_to_observer(self, msg, frm):
        """
        Send the message to the observer.

        :param msg: the message to send
        :param frm: the name of the node which sent this `msg`
        """
        logger.debug("{} sending message to observer: {}".
                     format(self, (msg, frm)))
        self._observer.append_input(msg, frm)

    def handleOneNodeMsg(self, wrappedMsg):
        """
        Validate and process one message from a node.

        :param wrappedMsg: Tuple of message and the name of the node that sent
        the message
        """
        try:
            vmsg = self.validateNodeMsg(wrappedMsg)
            if vmsg:
                logger.trace("{} msg validated {}".format(self, wrappedMsg),
                             extra={"tags": ["node-msg-validation"]})
                self.unpackNodeMsg(*vmsg)
            else:
                logger.info("{} invalidated msg {}".format(self, wrappedMsg),
                            extra={"tags": ["node-msg-validation"]})
        except SuspiciousNode as ex:
            self.reportSuspiciousNodeEx(ex)
        except Exception as ex:
            msg, frm = wrappedMsg
            self.discard(msg, ex, logger.info)

    def validateNodeMsg(self, wrappedMsg):
        """
        Validate another node's message sent to this node.

        :param wrappedMsg: Tuple of message and the name of the node that sent
        the message
        :return: Tuple of message from node and name of the node
        """
        msg, frm = wrappedMsg
        if self.isNodeBlacklisted(frm):
            self.discard(msg, "received from blacklisted node {}"
                         .format(frm), logger.info)
            return None

        try:
            message = node_message_factory.get_instance(**msg)
        except (MissingNodeOp, InvalidNodeOp) as ex:
            raise ex
        except Exception as ex:
            raise InvalidNodeMsg(str(ex))

        try:
            self.verifySignature(message)
        except BaseExc as ex:
            raise SuspiciousNode(frm, ex, message) from ex
        logger.info("{} received node message from {}: {}".
                    format(self, frm, message),
                    extra={"cli": False})
        return message, frm

    def unpackNodeMsg(self, msg, frm) -> None:
        """
        If the message is a batch message validate each message in the batch,
        otherwise add the message to the node's inbox.

        :param msg: a node message
        :param frm: the name of the node that sent this `msg`
        """
        # TODO: why do we unpack batches here? Batching is a feature of
        # a transport, it should be encapsulated.

        if isinstance(msg, Batch):
            logger.trace("{} processing a batch {}".format(self, msg))
            for m in msg.messages:
                m = self.nodestack.deserializeMsg(m)
                self.handleOneNodeMsg((m, frm))
        else:
            self.postToNodeInBox(msg, frm)

    def postToNodeInBox(self, msg, frm):
        """
        Append the message to the node inbox

        :param msg: a node message
        :param frm: the name of the node that sent this `msg`
        """
        logger.trace("{} appending to nodeInbox {}".format(self, msg))
        self.nodeInBox.append((msg, frm))

    async def processNodeInBox(self):
        """
        Process the messages in the node inbox asynchronously.
        """
        while self.nodeInBox:
            m = self.nodeInBox.popleft()
            try:
                await self.nodeMsgRouter.handle(m)
            except SuspiciousNode as ex:
                self.reportSuspiciousNodeEx(ex)
                self.discard(m, ex, logger.debug)

    def handleOneClientMsg(self, wrappedMsg):
        """
        Validate and process a client message

        :param wrappedMsg: a message from a client
        """
        try:
            vmsg = self.validateClientMsg(wrappedMsg)
            if vmsg:
                self.unpackClientMsg(*vmsg)
        except BlowUp:
            raise
        except Exception as ex:
            msg, frm = wrappedMsg
            friendly = friendlyEx(ex)
            if isinstance(ex, SuspiciousClient):
                self.reportSuspiciousClient(frm, friendly)

            self.handleInvalidClientMsg(ex, wrappedMsg)

    def handleInvalidClientMsg(self, ex, wrappedMsg):
        msg, frm = wrappedMsg
        exc = ex.__cause__ if ex.__cause__ else ex
        friendly = friendlyEx(ex)
        reason = self.reasonForClientFromException(ex)
        if isinstance(msg, Request):
            msg = msg.as_dict
        identifier = idr_from_req_data(msg)
        reqId = msg.get(f.REQ_ID.nm)
        if not reqId:
            reqId = getattr(exc, f.REQ_ID.nm, None)
            if not reqId:
                reqId = getattr(ex, f.REQ_ID.nm, None)
        self.send_nack_to_client((identifier, reqId), reason, frm)
        self.discard(wrappedMsg, friendly, logger.info, cliOutput=True)

    def validateClientMsg(self, wrappedMsg):
        """
        Validate a message sent by a client.
        :param wrappedMsg: a message from a client
        :return: Tuple of clientMessage and client address
        """
        msg, frm = wrappedMsg
        if self.isClientBlacklisted(frm):
            self.discard(msg, "received from blacklisted client {}"
                         .format(frm), logger.info)
            return None

        needStaticValidation = False
        if all([msg.get(OPERATION), msg.get(f.REQ_ID.nm),
                idr_from_req_data(msg)]):
            cls = self._client_request_class
            needStaticValidation = True
        elif OP_FIELD_NAME in msg:
            op = msg[OP_FIELD_NAME]
            cls = node_message_factory.get_type(op)
            if cls not in (Batch, LedgerStatus, CatchupReq):
                raise InvalidClientMsgType(cls, msg.get(f.REQ_ID.nm))
        else:
            raise InvalidClientRequest(msg.get(f.IDENTIFIER.nm),
                                       msg.get(f.REQ_ID.nm))
        try:
            cMsg = cls(**msg)
        except TypeError as ex:
            raise InvalidClientRequest(msg.get(f.IDENTIFIER.nm),
                                       msg.get(f.REQ_ID.nm),
                                       str(ex))
        except Exception as ex:
            raise InvalidClientRequest(msg.get(f.IDENTIFIER.nm),
                                       msg.get(f.REQ_ID.nm)) from ex

        if needStaticValidation:
            self.doStaticValidation(cMsg)

        self.execute_hook(NodeHooks.PRE_SIG_VERIFICATION, cMsg)
        self.verifySignature(cMsg)
        self.execute_hook(NodeHooks.POST_SIG_VERIFICATION, cMsg)
        # Suspicions should only be raised when lot of sig failures are
        # observed
        # try:
        #     self.verifySignature(cMsg)
        # except UnknownIdentifier as ex:
        #     raise
        # except Exception as ex:
        #     raise SuspiciousClient from ex
        logger.trace("{} received CLIENT message: {}".
                     format(self.clientstack.name, cMsg))
        return cMsg, frm

    def unpackClientMsg(self, msg, frm):
        """
        If the message is a batch message validate each message in the batch,
        otherwise add the message to the node's clientInBox.

        :param msg: a client message
        :param frm: the name of the client that sent this `msg`
        """
        if isinstance(msg, Batch):
            for m in msg.messages:
                # This check is done since Client uses NodeStack (which can
                # send and receive BATCH) to talk to nodes but Node uses
                # ClientStack (which cannot send or receive BATCH).
                # TODO: The solution is to have both kind of stacks be able to
                # parse BATCH messages
                if m in (ZStack.pingMessage, ZStack.pongMessage):
                    continue
                m = self.clientstack.deserializeMsg(m)
                self.handleOneClientMsg((m, frm))
        else:
            self.postToClientInBox(msg, frm)

    def postToClientInBox(self, msg, frm):
        """
        Append the message to the node's clientInBox

        :param msg: a client message
        :param frm: the name of the node that sent this `msg`
        """
        self.clientInBox.append((msg, frm))

    async def processClientInBox(self):
        """
        Process the messages in the node's clientInBox asynchronously.
        All messages in the inBox have already been validated, including
        signature check.
        """
        while self.clientInBox:
            m = self.clientInBox.popleft()
            req, frm = m
            logger.debug("{} processing {} request {}".
                         format(self.clientstack.name, frm, req),
                         extra={"cli": True,
                                "tags": ["node-msg-processing"]})

            try:
                await self.clientMsgRouter.handle(m)
            except InvalidClientMessageException as ex:
                self.handleInvalidClientMsg(ex, m)

    def _reject_msg(self, msg, frm, reason):
        reqKey = (msg.identifier, msg.reqId)
        reject = Reject(*reqKey,
                        reason)
        self.transmitToClient(reject, frm)

    def postPoolLedgerCaughtUp(self, **kwargs):
        self.mode = Mode.discovered
        # The node might have discovered more nodes, so see if schedule
        # election if needed.
        if isinstance(self.poolManager, TxnPoolManager):
            self.checkInstances()

        # TODO: why we do it this way?
        # Initialising node id in case where node's information was not present
        # in pool ledger at the time of starting, happens when a non-genesis
        # node starts
        self.id

    def postDomainLedgerCaughtUp(self, **kwargs):
        """
        Process any stashed ordered requests and set the mode to
        `participating`
        :return:
        """
        pass

    def preLedgerCatchUp(self, ledger_id):
        # Process any Ordered requests. This causes less transactions to be
        # requested during catchup. Also commits any uncommitted state that
        # can be committed
        logger.debug('{} going to process any ordered requests before starting'
                     ' catchup.'.format(self))
        self.force_process_ordered()
        self.processStashedOrderedReqs()

        # revert uncommitted txns and state for unordered requests
        r = self.master_replica.revert_unordered_batches()
        logger.debug('{} reverted {} batches before starting catch up for '
                     'ledger {}'.format(self, r, ledger_id))

    def postTxnFromCatchupAddedToLedger(self, ledger_id: int, txn: Any):
        rh = self.postRecvTxnFromCatchup(ledger_id, txn)
        if rh:
            rh.updateState([txn], isCommitted=True)
            state = self.getState(ledger_id)
            state.commit(rootHash=state.headHash)
            if ledger_id == DOMAIN_LEDGER_ID and rh.ts_store:
                rh.ts_store.set(get_txn_time(txn),
                                state.headHash)
        self.updateSeqNoMap([txn])
        self._clear_req_key_for_txn(ledger_id, txn)

    def _clear_req_key_for_txn(self, ledger_id, txn):
        frm = get_from(txn)
        req_id = get_req_id(txn)
        if (frm is not None) and (req_id is not None):
            self.master_replica.discard_req_key(
                ledger_id, (frm, req_id))

    def postRecvTxnFromCatchup(self, ledgerId: int, txn: Any):
        if ledgerId == POOL_LEDGER_ID:
            self.poolManager.onPoolMembershipChange(txn)
        if ledgerId == DOMAIN_LEDGER_ID:
            self.post_txn_from_catchup_added_to_domain_ledger(txn)
        rh = self.get_req_handler(ledgerId)
        return rh

    # TODO: should be renamed to `post_all_ledgers_caughtup`
    def allLedgersCaughtUp(self):
        if self.num_txns_caught_up_in_last_catchup() == 0:
            self.catchup_rounds_without_txns += 1
        last_caught_up_3PC = self.ledgerManager.last_caught_up_3PC
        if compare_3PC_keys(self.master_last_ordered_3PC,
                            last_caught_up_3PC) > 0:
            for replica in self.replicas:
                if replica.isMaster:
                    replica.caught_up_till_3pc(last_caught_up_3PC)
                else:
                    replica.catchup_clear_for_backup()
            logger.info('{}{} caught up till {}'
                        .format(CATCH_UP_PREFIX, self, last_caught_up_3PC),
                        extra={'cli': True})
        # TODO: Maybe a slight optimisation is to check result of
        # `self.num_txns_caught_up_in_last_catchup()`
        self.processStashedOrderedReqs()
        if self.is_catchup_needed():
            logger.info('{} needs to catchup again'.format(self))
            self.start_catchup()
        else:
            logger.info('{}{} does not need any more catchups'
                        .format(CATCH_UP_PREFIX, self),
                        extra={'cli': True})
            self.no_more_catchups_needed()
            # select primaries after pool ledger caughtup
            if not self.view_change_in_progress:
                self.select_primaries()

    def is_catchup_needed(self) -> bool:
        """
        Check if received a quorum of view change done messages and if yes
        check if caught up till the
        Check if all requests ordered till last prepared certificate
        Check if last catchup resulted in no txns
        """
        if self.caught_up_for_current_view():
            logger.debug('{} is caught up for the current view {}'.
                         format(self, self.viewNo))
            return False
        logger.debug('{} is not caught up for the current view {}'.
                     format(self, self.viewNo))

        if self.num_txns_caught_up_in_last_catchup() == 0:
            if self.has_ordered_till_last_prepared_certificate():
                logger.debug(
                    '{} ordered till last prepared certificate'.format(self))
                return False

            if self.is_catch_up_limit():
                return False

        return True

    def caught_up_for_current_view(self) -> bool:
        if not self.view_changer._hasViewChangeQuorum:
            logger.debug('{} does not have view change quorum for view {}'.
                         format(self, self.viewNo))
            return False
        vc = self.view_changer.get_sufficient_same_view_change_done_messages()
        if not vc:
            logger.debug('{} does not have acceptable ViewChangeDone for '
                         'view {}'.format(self, self.viewNo))
            return False
        ledger_info = vc[1]
        for lid, size, root_hash in ledger_info:
            ledger = self.ledgerManager.ledgerRegistry[lid].ledger
            if size == 0:
                continue
            if ledger.size < size:
                return False
            if ledger.hashToStr(
                    ledger.tree.merkle_tree_hash(0, size)) != root_hash:
                return False
        return True

    def has_ordered_till_last_prepared_certificate(self) -> bool:
        lst = self.master_replica.last_prepared_before_view_change
        if lst is None:
            return True
        return compare_3PC_keys(lst, self.master_replica.last_ordered_3pc) >= 0

    def is_catch_up_limit(self):
        ts_since_catch_up_start = time.perf_counter() - self._catch_up_start_ts
        if ((self.catchup_rounds_without_txns >= self.config.MAX_CATCHUPS_DONE_DURING_VIEW_CHANGE) and
                (ts_since_catch_up_start >= self.config.MIN_TIMEOUT_CATCHUPS_DONE_DURING_VIEW_CHANGE)):
            logger.debug('{} has completed {} catchup rounds for {} seconds'.format(
                self, self.catchup_rounds_without_txns, ts_since_catch_up_start))
            # No more 3PC messages will be processed since maximum catchup
            # rounds have been done
            self.master_replica.last_prepared_before_view_change = None
            return True
        return False

    def num_txns_caught_up_in_last_catchup(self) -> int:
        count = sum([l.num_txns_caught_up for l in
                     self.ledgerManager.ledgerRegistry.values()])
        logger.debug('{} caught up to {} txns in the last catchup'.
                     format(self, count))
        return count

    def no_more_catchups_needed(self):
        # This method is called when no more catchups needed
        self._catch_up_start_ts = 0
        self.mode = Mode.synced
        self.view_changer.on_catchup_complete()
        # TODO: need to think of a better way
        # If the node was not participating but has now found a primary,
        # then set mode to participating, can happen if a catchup is triggered
        # without a view change or node start
        if not self.isParticipating and self.master_replica.hasPrimary:
            logger.info('{} starting to participate since catchup is done, '
                        'primaries are selected but mode was not set to '
                        'participating'.format(self))
            self.start_participating()

    def getLedger(self, ledgerId) -> Ledger:
        return self.ledgerManager.getLedgerInfoByType(ledgerId).ledger

    def getState(self, ledgerId) -> PruningState:
        return self.states.get(ledgerId)

    def post_txn_from_catchup_added_to_domain_ledger(self, txn):
        if get_type(txn) == NYM:
            self.addNewRole(txn)

    def getLedgerStatus(self, ledgerId: int):
        if ledgerId == POOL_LEDGER_ID and not self.poolLedger:
            # Since old style nodes don't know have pool ledger
            return None
        return self.build_ledger_status(ledgerId)

    def sendLedgerStatus(self, nodeName: str, ledgerId: int):
        ledgerStatus = self.getLedgerStatus(ledgerId)
        if ledgerStatus:
            self.sendToNodes(ledgerStatus, [nodeName])
        else:
            logger.debug("{} not sending ledger {} status to {} as it is null"
                         .format(self, ledgerId, nodeName))

    def doStaticValidation(self, request: Request):
        identifier, req_id, operation = request.identifier, request.reqId, request.operation
        if TXN_TYPE not in operation:
            raise InvalidClientRequest(identifier, req_id)

        self.execute_hook(NodeHooks.PRE_STATIC_VALIDATION, request=request)
        if operation[TXN_TYPE] != GET_TXN:
            # GET_TXN is generic, needs no request handler

            req_handler = self.get_req_handler(txn_type=operation[TXN_TYPE])
            if not req_handler:
                # TODO: This code should probably be removed.
                if self.opVerifiers:
                    try:
                        for v in self.opVerifiers:
                            v.verify(operation)
                    except Exception as ex:
                        raise InvalidClientRequest(identifier, req_id) from ex
                else:
                    raise InvalidClientRequest(identifier, req_id, 'invalid {}: {}'.
                                               format(TXN_TYPE, operation[TXN_TYPE]))
            else:
                req_handler.doStaticValidation(request)

        self.execute_hook(NodeHooks.POST_STATIC_VALIDATION, request=request)

    def doDynamicValidation(self, request: Request):
        """
        State based validation
        """
        self.execute_hook(NodeHooks.PRE_DYNAMIC_VALIDATION, request=request)
        operation = request.operation
        req_handler = self.get_req_handler(txn_type=operation[TXN_TYPE])
        req_handler.validate(request)
        self.execute_hook(NodeHooks.POST_DYNAMIC_VALIDATION, request=request)

    def applyReq(self, request: Request, cons_time: int):
        """
        Apply request to appropriate ledger and state. `cons_time` is the
        UTC epoch at which consensus was reached.
        """
        self.execute_hook(NodeHooks.PRE_REQUEST_APPLICATION, request=request,
                          cons_time=cons_time)
        req_handler = self.get_req_handler(txn_type=request.operation[TXN_TYPE])
        seq_no, txn = req_handler.apply(request, cons_time)
        ledger_id = self.ledger_id_for_request(request)
        self.execute_hook(NodeHooks.POST_REQUEST_APPLICATION, request=request,
                          cons_time=cons_time, ledger_id=ledger_id,
                          seq_no=seq_no, txn=txn)

    def apply_stashed_reqs(self, request_ids, cons_time: int, ledger_id):
        requests = []
        for req_key in request_ids:
            requests.append(self.requests[req_key].finalised)
        self.apply_reqs(requests, cons_time, ledger_id)

    def apply_reqs(self, requests, cons_time: int, ledger_id):
        for req in requests:
            self.applyReq(req, cons_time)
        state_root = self.stateRootHash(ledger_id, isCommitted=False)
        self.onBatchCreated(ledger_id, state_root)

    def processRequest(self, request: Request, frm: str):
        """
        Handle a REQUEST from the client.
        If the request has already been executed, the node re-sends the reply to
        the client. Otherwise, the node acknowledges the client request, adds it
        to its list of client requests, and sends a PROPAGATE to the
        remaining nodes.

        :param request: the REQUEST from the client
        :param frm: the name of the client that sent this REQUEST
        """
        logger.debug("{} received client request: {} from {}".
                     format(self.name, request, frm))
        self.nodeRequestSpikeMonitorData['accum'] += 1

        # TODO: What if client sends requests with same request id quickly so
        # before reply for one is generated, the other comes. In that
        # case we need to keep track of what requests ids node has seen
        # in-memory and once request with a particular request id is processed,
        # it should be removed from that in-memory DS.

        # If request is already processed(there is a reply for the
        # request in
        # the node's transaction store then return the reply from the
        # transaction store)
        # TODO: What if the reply was a REQNACK? Its not gonna be found in the
        # replies.

        if request.operation[TXN_TYPE] == GET_TXN:
            self.handle_get_txn_req(request, frm)
            self.total_read_request_number += 1
            return

        ledger_id = self.ledger_id_for_request(request)
        ledger = self.getLedger(ledger_id)

        if self.is_query(request.operation[TXN_TYPE]):
            self.process_query(request, frm)
            return

        reply = self.getReplyFromLedger(ledger, request)
        if reply:
            logger.debug("{} returning REPLY from already processed "
                         "REQUEST: {}".format(self, request))
            self.transmitToClient(reply, frm)
            return

        # If the node is not already processing the request
        if not self.isProcessingReq(request.key):
            self.startedProcessingReq(request.key, frm)
        # If not already got the propagate request(PROPAGATE) for the
        # corresponding client request(REQUEST)
        self.recordAndPropagate(request, frm)
        self.send_ack_to_client((request.identifier, request.reqId), frm)

    def is_query(self, txn_type) -> bool:
        # Does the transaction type correspond to a read?
        handler = self.get_req_handler(txn_type=txn_type)
        return handler and isinstance(handler,
                                      LedgerRequestHandler
                                      ) and handler.is_query(txn_type)

    def is_action(self, txn_type) -> bool:
        return txn_type in self.actionReqHandler.operation_types

    def process_query(self, request: Request, frm: str):
        # Process a read request from client
        handler = self.get_req_handler(txn_type=request.operation[TXN_TYPE])
        try:
            handler.doStaticValidation(request)
            self.send_ack_to_client((request.identifier, request.reqId), frm)
        except Exception as ex:
            self.send_nack_to_client((request.identifier, request.reqId),
                                     str(ex), frm)
        result = handler.get_query_response(request)
        self.transmitToClient(Reply(result), frm)

    def process_action(self, request, frm):
        # Process an execute action request
        self.send_ack_to_client((request.identifier, request.reqId), frm)
        try:
            self.actionReqHandler.validate(request)
            result = self.actionReqHandler.apply(request)
            self.transmitToClient(Reply(result), frm)
        except Exception as ex:
            self.transmitToClient(Reject(request.identifier,
                                         request.reqId, str(ex)), frm)

    # noinspection PyUnusedLocal
    def processPropagate(self, msg: Propagate, frm):
        """
        Process one propagateRequest sent to this node asynchronously

        - If this propagateRequest hasn't been seen by this node, then broadcast
        it to all nodes after verifying the the signature.
        - Add the client to blacklist if its signature is invalid

        :param msg: the propagateRequest
        :param frm: the name of the node which sent this `msg`
        """
        logger.debug("Node {} received propagated request: {}".
                     format(self.name, msg))

        reqDict = msg.request
        request = self._client_request_class(**reqDict)

        clientName = msg.senderClient

        if not self.isProcessingReq(request.key):
            if self.seqNoDB.get(request.key) is not None:
                logger.debug("{} ignoring propagated request {} "
                             "since it has been already ordered"
                             .format(self.name, msg))
                return

            self.startedProcessingReq(request.digest, clientName)

        else:
            if clientName is not None and \
                    not self.is_sender_known_for_req(request.digest):
                # Since some propagates might not include the client name
                self.set_sender_for_req(request.digest, clientName)

        self.requests.add_propagate(request, frm)

        self.propagate(request, clientName)
        self.tryForwarding(request)

    def startedProcessingReq(self, key, frm):
        self.requestSender[key] = frm

    def isProcessingReq(self, key) -> bool:
        return key in self.requestSender

    def doneProcessingReq(self, key):
        self.requestSender.pop(key)

    def is_sender_known_for_req(self, key):
        return self.requestSender.get(key) is not None

    def set_sender_for_req(self, key, frm):
        self.requestSender[key] = frm

    def send_ack_to_client(self, req_key, to_client):
        self.transmitToClient(RequestAck(*req_key), to_client)

    def send_nack_to_client(self, req_key, reason, to_client):
        self.transmitToClient(RequestNack(*req_key, reason), to_client)

    def handle_get_txn_req(self, request: Request, frm: str):
        """
        Handle GET_TXN request
        """
        ledger_id = request.operation.get(f.LEDGER_ID.nm, DOMAIN_LEDGER_ID)
        if ledger_id not in self.ledger_to_req_handler:
            self.send_nack_to_client((request.identifier, request.reqId),
                                     'Invalid ledger id {}'.format(ledger_id),
                                     frm)
            return
        seq_no = request.operation.get(DATA)
        self.send_ack_to_client((request.identifier, request.reqId), frm)
        ledger = self.getLedger(ledger_id)
        try:
            txn = self.getReplyFromLedger(ledger=ledger,
                                          seq_no=seq_no)
        except KeyError:
            logger.debug(
                "{} can not handle GET_TXN request: ledger doesn't "
                "have txn with seqNo={}". format(self, str(seq_no)))
            txn = None

        result = {
            f.IDENTIFIER.nm: request.identifier,
            f.REQ_ID.nm: request.reqId,
            TXN_TYPE: request.operation[TXN_TYPE],
            DATA: None
        }

        if txn:
            result[DATA] = txn.result
            result[f.SEQ_NO.nm] = get_seq_no(txn.result)

        self.transmitToClient(Reply(result), frm)

    def processOrdered(self, ordered: Ordered):
        """
        Execute ordered request

        :param ordered: an ordered request
        :return: whether executed
        """

        if ordered.instId >= self.instances.count:
            logger.warning('{} got ordered request for instance {} which '
                           'does not exist'.format(self, ordered.instId))
            return False

        if ordered.instId != self.instances.masterId:
            # Requests from backup replicas are not executed
            logger.trace("{} got ordered requests from backup replica {}"
                         .format(self, ordered.instId))
            self.monitor.requestOrdered(ordered.reqIdr,
                                        ordered.instId,
                                        self.requests,
                                        byMaster=False)
            return False

        logger.trace("{} got ordered requests from master replica"
                     .format(self))
        requests = [self.requests[request_id].finalised
                    for request_id in ordered.reqIdr
                    if request_id in self.requests and
                    self.requests[request_id].finalised]

        if len(requests) != len(ordered.reqIdr):
            logger.warning('{} did not find {} finalized '
                           'requests, but still ordered'
                           .format(self, len(ordered.reqIdr) - len(requests)))
            return False

        logger.debug("{} executing Ordered batch {} {} of {} requests"
                     .format(self.name,
                             ordered.viewNo,
                             ordered.ppSeqNo,
                             len(ordered.reqIdr)))

        self.executeBatch(ordered.viewNo,
                          ordered.ppSeqNo,
                          ordered.ppTime,
                          requests,
                          ordered.ledgerId,
                          ordered.stateRootHash,
                          ordered.txnRootHash)

        self.monitor.requestOrdered(ordered.reqIdr,
                                    ordered.instId,
                                    self.requests,
                                    byMaster=True)

        return True

    def force_process_ordered(self):
        """
        Take any messages from replica that have been ordered and process
        them, this should be done rarely, like before catchup starts
        so a more current LedgerStatus can be sent.
        can be called either
        1. when node is participating, this happens just before catchup starts
        so the node can have the latest ledger status or
        2. when node is not participating but a round of catchup is about to be
        started, here is forces all the replica ordered messages to be appended
        to the stashed ordered requests and the stashed ordered requests are
        processed with appropriate checks
        """

        for instance_id, messages in self.replicas.take_ordereds_out_of_turn():
            num_processed = 0
            for message in messages:
                self.try_processing_ordered(message)
                num_processed += 1
            logger.debug('{} processed {} Ordered batches for instance {} '
                         'before starting catch up'
                         .format(self, num_processed, instance_id))

    def try_processing_ordered(self, msg):
        if self.isParticipating:
            self.processOrdered(msg)
        else:
            logger.info("{} stashing {} since mode is {}".
                        format(self, msg, self.mode))
            self.stashedOrderedReqs.append(msg)

    def processEscalatedException(self, ex):
        """
        Process an exception escalated from a Replica
        """
        if isinstance(ex, SuspiciousNode):
            self.reportSuspiciousNodeEx(ex)
        else:
            raise RuntimeError("unhandled replica-escalated exception") from ex

    def _update_new_ordered_reqs_count(self):
        """
        Checks if any requests have been ordered since last performance check
        and updates the performance check data store if needed.
        :return: True if new ordered requests, False otherwise
        """
        last_num_ordered = self._last_performance_check_data.get('num_ordered')
        num_ordered = sum(num for num, _ in self.monitor.numOrderedRequests)
        if num_ordered != last_num_ordered:
            self._last_performance_check_data['num_ordered'] = num_ordered
            return True
        else:
            return False

    def checkPerformance(self) -> Optional[bool]:
        """
        Check if master instance is slow and send an instance change request.
        :returns True if master performance is OK, False if performance
        degraded, None if the check was needed
        """
        logger.trace("{} checking its performance".format(self))

        # Move ahead only if the node has synchronized its state with other
        # nodes
        if not self.isParticipating:
            return

        if not self._update_new_ordered_reqs_count():
            logger.trace("{} ordered no new requests".format(self))
            return

        if self.instances.masterId is not None:
            self.sendNodeRequestSpike()
            if self.monitor.isMasterDegraded():
                logger.info(
                    '{} master instance performance degraded'.format(self))
                self.view_changer.on_master_degradation()
                return False
            else:
                logger.trace("{}'s master has higher performance than backups".
                             format(self))
        return True

    def checkNodeRequestSpike(self):
        logger.trace("{} checking its request amount".format(self))

        if not self.isParticipating:
            return

        if self.instances.masterId is not None:
            self.sendNodeRequestSpike()

    def sendNodeRequestSpike(self):
        requests = self.nodeRequestSpikeMonitorData['accum']
        self.nodeRequestSpikeMonitorData['accum'] = 0
        return pluginManager.sendMessageUponSuspiciousSpike(
            notifierPluginTriggerEvents['nodeRequestSpike'],
            self.nodeRequestSpikeMonitorData,
            requests,
            self.config.notifierEventTriggeringConfig['nodeRequestSpike'],
            self.name,
            self.config.SpikeEventsEnabled
        )

    def primary_selected(self, instance_id):
        # If the node has primary replica of master instance
        if instance_id == 0:
            # TODO: 0 should be replaced with configurable constant
            self.monitor.hasMasterPrimary = self.has_master_primary
        if not self.lost_primary_at:
            return
        if self.nodestack.isConnectedTo(self.master_primary_name) or \
                self.master_primary_name == self.name:
            self.lost_primary_at = None

    def propose_view_change(self):
        # Sends instance change message when primary has been
        # disconnected for long enough
        self._cancel(self.propose_view_change)
        if not self.lost_primary_at:
            logger.trace('{} The primary is already connected '
                         'so view change will not be proposed'.format(self))
            return

        if not self.isReady():
            logger.trace('{} The node is not ready yet '
                         'so view change will not be proposed'.format(self))
            return

        disconnected_time = time.perf_counter() - self.lost_primary_at
        if disconnected_time >= self.config.ToleratePrimaryDisconnection:
            logger.info("{} primary has been disconnected for too long"
                        "".format(self))
            self.view_changer.on_primary_loss()

    def _schedule_view_change(self):
        logger.debug('{} scheduling a view change in {} sec'.
                     format(self, self.config.ToleratePrimaryDisconnection))
        self._schedule(self.propose_view_change,
                       self.config.ToleratePrimaryDisconnection)

    # TODO: consider moving this to pool manager
    def lost_master_primary(self):
        """
        Schedule an primary connection check which in turn can send a view
        change message
        """
        self.lost_primary_at = time.perf_counter()
        self._schedule_view_change()

    def select_primaries(self, nodeReg: Dict[str, HA]=None):
        primaries = set()
        primary_rank = None
        '''
        Build a set of names of primaries, it is needed to avoid
        duplicates of primary nodes for different replicas.
        '''
        for instance_id, replica in enumerate(self.replicas):
            if replica.primaryName is not None:
                name = replica.primaryName.split(":", 1)[0]
                primaries.add(name)
                '''
                Remember the rank of primary of master instance, it is needed
                for calculation of primaries for backup instances.
                '''
                if instance_id == 0:
                    primary_rank = self.get_rank_by_name(name, nodeReg)

        for instance_id, replica in enumerate(self.replicas):
            if replica.primaryName is not None:
                logger.debug('{} already has a primary'.format(replica))
                continue
            if instance_id == 0:
                new_primary_name, new_primary_instance_name =\
                    self.elector.next_primary_replica_name_for_master(nodeReg=nodeReg)
                primary_rank = self.get_rank_by_name(
                    new_primary_name, nodeReg)
            else:
                assert primary_rank is not None
                new_primary_name, new_primary_instance_name =\
                    self.elector.next_primary_replica_name_for_backup(
                        instance_id, primary_rank, primaries, nodeReg=nodeReg)
            primaries.add(new_primary_name)
            logger.display("{}{} selected primary {} for instance {} (view {})"
                           .format(PRIMARY_SELECTION_PREFIX, replica,
                                   new_primary_instance_name, instance_id, self.viewNo),
                           extra={"cli": "ANNOUNCE",
                                  "tags": ["node-election"]})
            if instance_id == 0:
                # The node needs to be set in participating mode since when
                # the replica is made aware of the primary, it will start
                # processing stashed requests and hence the node needs to be
                # participating.
                self.start_participating()

            replica.primaryChanged(new_primary_instance_name)
            self.primary_selected(instance_id)

            logger.display("{}{} declares view change {} as completed for "
                           "instance {}, "
                           "new primary is {}, "
                           "ledger info is {}"
                           .format(VIEW_CHANGE_PREFIX,
                                   replica,
                                   self.viewNo,
                                   instance_id,
                                   new_primary_instance_name,
                                   self.ledger_summary),
                           extra={"cli": "ANNOUNCE",
                                  "tags": ["node-election"]})

    def start_catchup(self, just_started=False):
        # Process any already Ordered requests by the replica

        if self.mode == Mode.starting:
            logger.debug('{} does not start the catchup procedure '
                         'because it is already in this state'.format(self))
            return
        self.force_process_ordered()

        # # revert uncommitted txns and state for unordered requests
        r = self.master_replica.revert_unordered_batches()
        logger.debug('{} reverted {} batches before starting '
                     'catch up'.format(self, r))

        self.mode = Mode.starting
        self.ledgerManager.prepare_ledgers_for_sync()
        self.ledgerManager.catchup_ledger(self.ledgerManager.ledger_sync_order[0],
                                          request_ledger_statuses=not just_started)

    def ordered_prev_view_msgs(self, inst_id, pp_seqno):
        logger.debug('{} ordered previous view batch {} by instance {}'.
                     format(self, pp_seqno, inst_id))

    def verifySignature(self, msg):
        """
        Validate the signature of the request
        Note: Batch is whitelisted because the inner messages are checked

        :param msg: a message requiring signature verification
        :return: None; raises an exception if the signature is not valid
        """
        if isinstance(msg, self.authnWhitelist):
            return
        if isinstance(msg, Propagate):
            typ = 'propagate'
            req = msg.request
        else:
            typ = ''
            req = msg

        if not isinstance(req, Mapping):
            req = msg.as_dict

        identifiers = self.authNr(req).authenticate(req)
        logger.debug("{} authenticated {} signature on {} request {}".
                     format(self, identifiers, typ, req['reqId']),
                     extra={"cli": True,
                            "tags": ["node-msg-processing"]})

    def authNr(self, req):
        return self.clientAuthNr

    def three_phase_key_for_txn_seq_no(self, ledger_id, seq_no):
        if ledger_id in self.txn_seq_range_to_3phase_key:
            # point query in interval tree
            s = self.txn_seq_range_to_3phase_key[ledger_id][seq_no]
            if s:
                # There should not be more than one interval for any seq no in
                # the tree
                assert len(s) == 1
                return s.pop().data
        return None

    def executeBatch(self, view_no, pp_seq_no: int, pp_time: float,
                     reqs: List[Request], ledger_id, state_root,
                     txn_root) -> None:
        """
        Execute the REQUEST sent to this Node

        :param view_no: the view number (See glossary)
        :param pp_time: the time at which PRE-PREPARE was sent
        :param reqs: list of client REQUESTs
        """
        for req in reqs:
            self.execute_hook(NodeHooks.PRE_REQUEST_COMMIT, request=req,
                              pp_time=pp_time, state_root=state_root,
                              txn_root=txn_root)
        try:
            committedTxns = self.get_executer(ledger_id)(pp_time, reqs,
                                                         state_root, txn_root)
        except Exception as exc:
            logger.warning(
                "{} commit failed for batch request, error {}, view no {}, "
                "ppSeqNo {}, ledger {}, state root {}, txn root {}, "
                "requests: {}".format(
                    self, repr(exc), view_no, pp_seq_no, ledger_id, state_root,
                    txn_root, [req.digest for req in reqs]
                )
            )
            raise

        if not committedTxns:
            return

        # TODO is it possible to get len(committedTxns) != len(reqs)
        # someday
        for request in reqs:
            self.requests.mark_as_executed(request)
        logger.info(
            "{} committed batch request, view no {}, ppSeqNo {}, "
            "ledger {}, state root {}, txn root {}, requests: {}".
            format(self, view_no, pp_seq_no, ledger_id, state_root,
                   txn_root,
                   [(req.identifier, req.reqId) for req in reqs])
        )

        for txn in committedTxns:
            self.execute_hook(NodeHooks.POST_REQUEST_COMMIT, txn=txn,
                              pp_time=pp_time, state_root=state_root,
                              txn_root=txn_root)

        first_txn_seq_no = get_seq_no(committedTxns[0])
        last_txn_seq_no = get_seq_no(committedTxns[-1])
        if ledger_id not in self.txn_seq_range_to_3phase_key:
            self.txn_seq_range_to_3phase_key[ledger_id] = IntervalTree()
        # adding one to end of range since its exclusive
        intrv_tree = self.txn_seq_range_to_3phase_key[ledger_id]
        intrv_tree[first_txn_seq_no:last_txn_seq_no + 1] = (view_no, pp_seq_no)
        logger.debug('{} storing 3PC key {} for ledger {} range {}'.
                     format(self, (view_no, pp_seq_no), ledger_id,
                            (first_txn_seq_no, last_txn_seq_no)))
        if len(intrv_tree) > self.config.ProcessedBatchMapsToKeep:
            # Remove the first element from the interval tree
            old = intrv_tree[intrv_tree.begin()].pop()
            intrv_tree.remove(old)
            logger.debug('{} popped {} from txn to batch seqNo map'.
                         format(self, old))

        batch_committed_msg = BatchCommitted([req.as_dict for req in reqs],
                                             ledger_id,
                                             pp_time,
                                             state_root,
                                             txn_root,
                                             first_txn_seq_no,
                                             last_txn_seq_no)
        self._observable.append_input(batch_committed_msg, self.name)

    def updateSeqNoMap(self, committedTxns):
        if all([get_req_id(txn) for txn in committedTxns]):
            self.seqNoDB.addBatch((get_from(txn), get_req_id(txn), get_seq_no(txn))
                                  for txn in committedTxns)

    def commitAndSendReplies(self, reqHandler, ppTime, reqs: List[Request],
                             stateRoot, txnRoot) -> List:
        logger.trace('{} going to commit and send replies to client'.format(self))
        committedTxns = reqHandler.commit(len(reqs), stateRoot, txnRoot, ppTime)
        self.updateSeqNoMap(committedTxns)
        updated_committed_txns = list(map(self.update_txn_with_extra_data, committedTxns))
        self.execute_hook(NodeHooks.PRE_SEND_REPLY, committed_txns=updated_committed_txns,
                          pp_time=ppTime)
        self.sendRepliesToClients(updated_committed_txns, ppTime)
        self.execute_hook(NodeHooks.POST_SEND_REPLY,
                          committed_txns=updated_committed_txns,
                          pp_time=ppTime)
        return committedTxns

    def default_executer(self, ledger_id, pp_time, reqs: List[Request],
                         state_root, txn_root):
        return self.commitAndSendReplies(
            self.get_req_handler(ledger_id), pp_time, reqs, state_root,
            txn_root)

    def executeDomainTxns(self, ppTime, reqs: List[Request], stateRoot,
                          txnRoot) -> List:
        committed_txns = self.default_executer(DOMAIN_LEDGER_ID, ppTime, reqs,
                                               stateRoot, txnRoot)

        # Refactor: This is only needed for plenum as some old style tests
        # require authentication based on an in-memory map. This would be
        # removed later when we migrate old-style tests
        for txn in committed_txns:
            if get_type(txn) == NYM:
                self.addNewRole(txn)

        return committed_txns

    def onBatchCreated(self, ledger_id, state_root):
        """
        A batch of requests has been created and has been applied but
        committed to ledger and state.
        :param ledger_id:
        :param state_root: state root after the batch creation
        :return:
        """
        if ledger_id == POOL_LEDGER_ID:
            if isinstance(self.poolManager, TxnPoolManager):
                self.get_req_handler(POOL_LEDGER_ID).onBatchCreated(state_root)
        elif self.get_req_handler(ledger_id):
            self.get_req_handler(ledger_id).onBatchCreated(state_root)
        else:
            logger.debug('{} did not know how to handle for ledger {}'.
                         format(self, ledger_id))

    def onBatchRejected(self, ledger_id):
        """
        A batch of requests has been rejected, if stateRoot is None, reject
        the current batch.
        :param ledger_id:
        :param stateRoot: state root after the batch was created
        :return:
        """
        if ledger_id == POOL_LEDGER_ID:
            if isinstance(self.poolManager, TxnPoolManager):
                self.get_req_handler(POOL_LEDGER_ID).onBatchRejected()
        elif self.get_req_handler(ledger_id):
            self.get_req_handler(ledger_id).onBatchRejected()
        else:
            logger.debug('{} did not know how to handle for ledger {}'.
                         format(self, ledger_id))

    def sendRepliesToClients(self, committedTxns, ppTime):
        for txn in committedTxns:
            self.sendReplyToClient(Reply(txn),
<<<<<<< HEAD
                                   get_digest(txn))
=======
                                   (get_from(txn), get_req_id(txn)))
>>>>>>> 6a3b6193

    def sendReplyToClient(self, reply, reqKey):
        if self.isProcessingReq(reqKey):
            sender = self.requestSender[reqKey]
            if sender:
                logger.trace(
                    '{} sending reply for {} to client'.format(
                        self, reqKey))
                self.transmitToClient(reply, self.requestSender[reqKey])
            else:
                logger.info('{} not sending reply for {}, since do not '
                            'know client'.format(self, reqKey))
            self.doneProcessingReq(reqKey)

    def addNewRole(self, txn):
        """
        Adds a new client or steward to this node based on transaction type.
        """
        # If the client authenticator is a simple authenticator then add verkey.
        #  For a custom authenticator, handle appropriately.
        # NOTE: The following code should not be used in production
        if isinstance(self.clientAuthNr.core_authenticator, SimpleAuthNr):
            txn_data = get_payload_data(txn)
            identifier = txn_data[TARGET_NYM]
            verkey = txn_data.get(VERKEY)
            v = DidVerifier(verkey, identifier=identifier)
            if identifier not in self.clientAuthNr.core_authenticator.clients:
                role = txn_data.get(ROLE)
                if role not in (STEWARD, TRUSTEE, None):
                    logger.debug("Role if present must be {} and not {}".
                                 format(Roles.STEWARD.name, role))
                    return
                self.clientAuthNr.core_authenticator.addIdr(identifier,
                                                            verkey=v.verkey,
                                                            role=role)

    def initStateFromLedger(self, state: State, ledger: Ledger, reqHandler):
        """
        If the trie is empty then initialize it by applying
        txns from ledger.
        """
        if state.isEmpty:
            logger.info('{} found state to be empty, recreating from '
                        'ledger'.format(self))
            for seq_no, txn in ledger.getAllTxn():
                txn = self.update_txn_with_extra_data(txn)
                reqHandler.updateState([txn, ], isCommitted=True)
                state.commit(rootHash=state.headHash)

    def initDomainState(self):
        self.initStateFromLedger(self.states[DOMAIN_LEDGER_ID],
                                 self.domainLedger, self.get_req_handler(DOMAIN_LEDGER_ID))

    def addGenesisNyms(self):
        # THIS SHOULD NOT BE DONE FOR PRODUCTION
        for _, txn in self.domainLedger.getAllTxn():
            if get_type(txn) == NYM:
                self.addNewRole(txn)

    def init_core_authenticator(self):
        state = self.getState(DOMAIN_LEDGER_ID)
        return CoreAuthNr(state=state)

    def defaultAuthNr(self) -> ReqAuthenticator:
        req_authnr = ReqAuthenticator()
        req_authnr.register_authenticator(self.init_core_authenticator())
        return req_authnr

    def processStashedOrderedReqs(self):
        i = 0
        while self.stashedOrderedReqs:
            msg = self.stashedOrderedReqs.popleft()
            if msg.instId == 0:
                if compare_3PC_keys(
                        (msg.viewNo,
                         msg.ppSeqNo),
                        self.ledgerManager.last_caught_up_3PC) >= 0:
                    logger.debug(
                        '{} ignoring stashed ordered msg {} since ledger '
                        'manager has last_caught_up_3PC as {}'.format(
                            self, msg, self.ledgerManager.last_caught_up_3PC))
                    continue
                logger.debug(
                    '{} applying stashed Ordered msg {}'.format(self, msg))
                # Since the PRE-PREPAREs ans PREPAREs corresponding to these
                # stashed ordered requests was not processed.
                self.apply_stashed_reqs(msg.reqIdr,
                                        msg.ppTime,
                                        msg.ledgerId)

            self.processOrdered(msg)
            i += 1

        logger.debug(
            "{} processed {} stashed ordered requests".format(
                self, i))
        # Resetting monitor after executing all stashed requests so no view
        # change can be proposed
        self.monitor.reset()
        return i

    def ensureKeysAreSetup(self):
        """
        Check whether the keys are setup in the local STP keep.
        Raises KeysNotFoundException if not found.
        """
        if not areKeysSetup(self.name, self.keys_dir):
            raise REx(REx.reason.format(self.name) + self.keygenScript)

    @staticmethod
    def reasonForClientFromException(ex: Exception):
        friendly = friendlyEx(ex)
        reason = "client request invalid: {}".format(friendly)
        return reason

    def reportSuspiciousNodeEx(self, ex: SuspiciousNode):
        """
        Report suspicion on a node on the basis of an exception
        """
        self.reportSuspiciousNode(ex.node, ex.reason, ex.code, ex.offendingMsg)

    def reportSuspiciousNode(self,
                             nodeName: str,
                             reason=None,
                             code: int = None,
                             offendingMsg=None):
        """
        Report suspicion on a node and add it to this node's blacklist.

        :param nodeName: name of the node to report suspicion on
        :param reason: the reason for suspicion
        """
        logger.warning("{} raised suspicion on node {} for {}; suspicion code "
                       "is {}".format(self, nodeName, reason, code))
        # TODO need a more general solution here

        # TODO: Should not blacklist client on a single InvalidSignature.
        # Should track if a lot of requests with incorrect signatures have been
        # made in a short amount of time, only then blacklist client.
        # if code == InvalidSignature.code:
        #     self.blacklistNode(nodeName,
        #                        reason=InvalidSignature.reason,
        #                        code=InvalidSignature.code)

        # TODO: Consider blacklisting nodes again.
        # if code in self.suspicions:
        #     self.blacklistNode(nodeName,
        #                        reason=self.suspicions[code],
        #                        code=code)

        if code in (s.code for s in (Suspicions.PPR_DIGEST_WRONG,
                                     Suspicions.PPR_REJECT_WRONG,
                                     Suspicions.PPR_TXN_WRONG,
                                     Suspicions.PPR_STATE_WRONG)):
            logger.info('{}{} got one of primary suspicions codes {}'
                        .format(VIEW_CHANGE_PREFIX, self, code))
            self.view_changer.on_suspicious_primary(Suspicions.get_by_code(code))

        if offendingMsg:
            self.discard(offendingMsg, reason, logger.debug)

    def reportSuspiciousClient(self, clientName: str, reason):
        """
        Report suspicion on a client and add it to this node's blacklist.

        :param clientName: name of the client to report suspicion on
        :param reason: the reason for suspicion
        """
        logger.warning("{} raised suspicion on client {} for {}"
                       .format(self, clientName, reason))
        self.blacklistClient(clientName)

    def isClientBlacklisted(self, clientName: str):
        """
        Check whether the given client is in this node's blacklist.

        :param clientName: the client to check for blacklisting
        :return: whether the client was blacklisted
        """
        return self.clientBlacklister.isBlacklisted(clientName)

    def blacklistClient(self, clientName: str,
                        reason: str = None, code: int = None):
        """
        Add the client specified by `clientName` to this node's blacklist
        """
        msg = "{} blacklisting client {}".format(self, clientName)
        if reason:
            msg += " for reason {}".format(reason)
        logger.debug(msg)
        self.clientBlacklister.blacklist(clientName)

    def isNodeBlacklisted(self, nodeName: str) -> bool:
        """
        Check whether the given node is in this node's blacklist.

        :param nodeName: the node to check for blacklisting
        :return: whether the node was blacklisted
        """
        return self.nodeBlacklister.isBlacklisted(nodeName)

    def blacklistNode(self, nodeName: str, reason: str = None, code: int = None):
        """
        Add the node specified by `nodeName` to this node's blacklist
        """
        msg = "{} blacklisting node {}".format(self, nodeName)
        if reason:
            msg += " for reason {}".format(reason)
        if code:
            msg += " for code {}".format(code)
        logger.debug(msg)
        self.nodeBlacklister.blacklist(nodeName)

    @property
    def blacklistedNodes(self):
        return {nm for nm in self.nodeReg.keys() if
                self.nodeBlacklister.isBlacklisted(nm)}

    def transmitToClient(self, msg: Any, remoteName: str):
        self.clientstack.transmitToClient(msg, remoteName)

    def send(self,
             msg: Any,
             *rids: Iterable[int],
             signer: Signer = None,
             message_splitter=None):

        if rids:
            remoteNames = [self.nodestack.remotes[rid].name for rid in rids]
            recipientsNum = len(remoteNames)
        else:
            # so it is broadcast
            remoteNames = [remote.name for remote in
                           self.nodestack.remotes.values()]
            recipientsNum = 'all'

        logger.info("{} sending message {} to {} recipients: {}"
                    .format(self, msg, recipientsNum, remoteNames))
        self.nodestack.send(msg, *rids, signer=signer, message_splitter=message_splitter)

    def sendToNodes(self, msg: Any, names: Iterable[str] = None, message_splitter=None):
        # TODO: This method exists in `Client` too, refactor to avoid
        # duplication
        rids = [rid for rid, r in self.nodestack.remotes.items(
        ) if r.name in names] if names else []
        self.send(msg, *rids, message_splitter=message_splitter)

    def getReplyFromLedger(self, ledger, request=None, seq_no=None):
        # DoS attack vector, client requesting already processed request id
        # results in iterating over ledger (or its subset)
        seq_no = seq_no if seq_no else \
            self.seqNoDB.get(request.identifier, request.reqId)
        if seq_no:
            txn = ledger.getBySeqNo(int(seq_no))
            if txn:
                txn.update(ledger.merkleInfo(seq_no))
                txn = self.update_txn_with_extra_data(txn)
                return Reply(txn)

    def update_txn_with_extra_data(self, txn):
        """
        All the data of the transaction might not be stored in ledger so the
        extra data that is omitted from ledger needs to be fetched from the
        appropriate data store
        :param txn:
        :return:
        """
        # All the data of any transaction is stored in the ledger
        return txn

    def transform_txn_for_ledger(self, txn):
        txn_type = get_type(txn)
        return self.get_req_handler(txn_type=txn_type).\
            transform_txn_for_ledger(txn)

    def __enter__(self):
        return self

    # noinspection PyUnusedLocal
    def __exit__(self, exc_type, exc_val, exc_tb):
        self.stop()

    def logstats(self):
        """
        Print the node's current statistics to log.
        """
        lines = [
            "node {} current stats".format(self),
            "--------------------------------------------------------",
            "node inbox size         : {}".format(len(self.nodeInBox)),
            "client inbox size       : {}".format(len(self.clientInBox)),
            "age (seconds)           : {}".format(time.time() - self.created),
            "next check for reconnect: {}".format(time.perf_counter() -
                                                  self.nodestack.nextCheck),
            "node connections        : {}".format(self.nodestack.conns),
            "f                       : {}".format(self.f),
            "master instance         : {}".format(self.instances.masterId),
            "replicas                : {}".format(len(self.replicas)),
            "view no                 : {}".format(self.viewNo),
            "rank                    : {}".format(self.rank),
            "msgs to replicas        : {}".format(self.replicas.sum_inbox_len),
            "msgs to view changer    : {}".format(len(self.msgsToViewChanger)),
            "action queue            : {} {}".format(len(self.actionQueue),
                                                     id(self.actionQueue)),
            "action queue stash      : {} {}".format(len(self.aqStash),
                                                     id(self.aqStash)),
        ]

        logger.info("\n".join(lines), extra={"cli": False})

    def collectNodeInfo(self):
        nodeAddress = None
        if self.poolLedger:
            for _, txn in self.poolLedger.getAllTxn():
                data = get_payload_data(txn)[DATA]
                if data[ALIAS] == self.name:
                    nodeAddress = data[NODE_IP]
                    break

        info = {
            'name': self.name,
            'rank': self.rank,
            'view': self.viewNo,
            'creationDate': self.created,
            'ledger_dir': self.ledger_dir,
            'keys_dir': self.keys_dir,
            'genesis_dir': self.genesis_dir,
            'plugins_dir': self.plugins_dir,
            'node_info_dir': self.node_info_dir,
            'portN': self.nodestack.ha[1],
            'portC': self.clientstack.ha[1],
            'address': nodeAddress
        }
        return info

    def logNodeInfo(self):
        """
        Print the node's info to log for the REST backend to read.
        """
        self.nodeInfo['data'] = self.collectNodeInfo()

        with closing(open(os.path.join(self.ledger_dir, 'node_info'), 'w')) \
                as logNodeInfoFile:
            logNodeInfoFile.write(json.dumps(self.nodeInfo['data']))

    def add_observer(self, observer_remote_id: str,
                     observer_policy_type: ObserverSyncPolicyType):
        self._observable.add_observer(
            observer_remote_id, observer_policy_type)

    def remove_observer(self, observer_remote_id):
        self._observable.remove_observer(observer_remote_id)

    def get_observers(self, observer_policy_type: ObserverSyncPolicyType):
        return self._observable.get_observers(observer_policy_type)<|MERGE_RESOLUTION|>--- conflicted
+++ resolved
@@ -2137,7 +2137,7 @@
                              .format(self.name, msg))
                 return
 
-            self.startedProcessingReq(request.digest, clientName)
+            self.startedProcessingReq(request.key, clientName)
 
         else:
             if clientName is not None and \
@@ -2687,11 +2687,7 @@
     def sendRepliesToClients(self, committedTxns, ppTime):
         for txn in committedTxns:
             self.sendReplyToClient(Reply(txn),
-<<<<<<< HEAD
                                    get_digest(txn))
-=======
-                                   (get_from(txn), get_req_id(txn)))
->>>>>>> 6a3b6193
 
     def sendReplyToClient(self, reply, reqKey):
         if self.isProcessingReq(reqKey):
