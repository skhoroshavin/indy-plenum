import asyncio
import random
import time
from collections import deque, defaultdict
from functools import partial
from hashlib import sha256
from typing import Dict, Any, Mapping, Iterable, List, Optional, \
    Sequence, Set
from typing import Tuple

from raet.raeting import AutoMode

<<<<<<< HEAD
from ledger.immutable_store.ledger import Ledger
from ledger.immutable_store.store import F
from ledger.immutable_store.merkle import CompactMerkleTree
=======
>>>>>>> 4df322de
from plenum.common.exceptions import SuspiciousNode, SuspiciousClient, \
    MissingNodeOp, InvalidNodeOp, InvalidNodeMsg, InvalidClientMsgType, \
    InvalidClientOp, InvalidClientRequest, InvalidSignature, BaseExc, \
    InvalidClientMessageException, RaetKeysNotFoundException as REx
from plenum.common.has_file_storage import HasFileStorage
from plenum.common.motor import Motor
from plenum.common.raet import isLocalKeepSetup
from plenum.common.types import Request, Propagate, \
    Reply, Nomination, OP_FIELD_NAME, TaggedTuples, Primary, \
    Reelection, PrePrepare, Prepare, Commit, \
    Ordered, RequestAck, InstanceChange, Batch, OPERATION, BlacklistMsg, f, \
    RequestNack, CLIENT_BLACKLISTER_SUFFIX, NODE_BLACKLISTER_SUFFIX, HA
from plenum.common.stacked import ClientStacked
from plenum.common.stacked import NodeStacked
from plenum.common.startable import Status
from plenum.common.transaction_store import TransactionStore
from plenum.common.txn import TXN_TYPE, NEW_NODE, NEW_STEWARD, NEW_CLIENT, \
    TXN_ID
from plenum.common.util import getMaxFailures, MessageProcessor, getlogger, \
    getConfig
from plenum.server import primary_elector
from plenum.server import replica
from plenum.server.blacklister import Blacklister
from plenum.server.blacklister import SimpleBlacklister
from plenum.server.client_authn import ClientAuthNr, SimpleAuthNr
from plenum.server.has_action_queue import HasActionQueue
from plenum.server.instances import Instances
from plenum.server.models import InstanceChanges
from plenum.server.monitor import Monitor
from plenum.server.pool_manager import PoolManager, HasPoolManager
from plenum.server.primary_decider import PrimaryDecider
from plenum.server.primary_elector import PrimaryElector
from plenum.server.propagator import Propagator
from plenum.server.router import Router
from plenum.server.suspicion_codes import Suspicions
from plenum.persistence.storage import Storage

logger = getlogger()


class Node(HasActionQueue, NodeStacked, ClientStacked, Motor,
           Propagator, MessageProcessor, HasFileStorage, HasPoolManager):
    """
    A node in a plenum system. Nodes communicate with each other via the RAET
    protocol. https://github.com/saltstack/raet
    """

    suspicions = {s.code: s.reason for s in Suspicions.getList()}

    def __init__(self,
                 name: str,
                 nodeRegistry: Dict[str, HA]=None,
                 clientAuthNr: ClientAuthNr=None,
                 ha: HA=None,
                 cliname: str=None,
                 cliha: HA=None,
                 basedirpath: str=None,
                 primaryDecider: PrimaryDecider = None,
                 opVerifiers: Iterable[Any]=None,
                 storage: Storage=None,
                 config=None):

        """
        Create a new node.

        :param nodeRegistry: names and host addresses of all nodes in the pool
        :param clientAuthNr: client authenticator implementation to be used
        :param basedirpath: path to the base directory used by `nstack` and
            `cstack`
        :param primaryDecider: the mechanism to be used to decide the primary
        of a protocol instance
        """
        self.created = time.perf_counter()
        self._name = name
        self.config = config or getConfig()
        self.basedirpath = basedirpath or config.baseDir
        self.dataDir = "data/nodes"
        HasFileStorage.__init__(self, name, baseDir=self.basedirpath,
                                dataDir=self.dataDir)
        self.ensureKeysAreSetup(name, basedirpath)
        self.opVerifiers = opVerifiers or []

        self.clientAuthNr = clientAuthNr or self.defaultAuthNr()

        self.requestExecuter = defaultdict(lambda: self.doCustomAction)

        HasPoolManager.__init__(self, nodeRegistry, ha, cliname, cliha)

        NodeStacked.__init__(self,
                             self.poolManager.nstack,
                             self.poolManager.nodeReg)
        ClientStacked.__init__(self,
                               self.poolManager.cstack)

        HasActionQueue.__init__(self)
        Motor.__init__(self)
        Propagator.__init__(self)

        self.primaryDecider = primaryDecider

        self.nodeInBox = deque()
        self.clientInBox = deque()

        self.allNodeNames = list(self.nodeReg.keys())
        self.totalNodes = len(self.nodeReg)
        self.f = getMaxFailures(self.totalNodes)
        self.requiredNumberOfInstances = self.f + 1  # per RBFT
        self.minimumNodes = (2 * self.f) + 1  # minimum for a functional pool

        self.replicas = []  # type: List[replica.Replica]

        self.instanceChanges = InstanceChanges()

        self.viewNo = 0                             # type: int

        self.rank = self.getRank(self.name, self.nodeReg)

        self.elector = None  # type: PrimaryDecider

        self.forwardedRequests = set()  # type: Set[Tuple[(str, int)]]

        self.instances = Instances()

        self.monitor = Monitor(self.name,
                               Delta=.8, Lambda=60, Omega=5,
                               instances=self.instances)

        # Requests that are to be given to the replicas by the node. Each
        # element of the list is a deque for the replica with number equal to
        # its index in the list and each element of the deque is a named tuple
        self.msgsToReplicas = []  # type: List[deque]

        # Requests that are to be given to the elector by the node
        self.msgsToElector = deque()

        nodeRoutes = [(Propagate, self.processPropagate),
                      (InstanceChange, self.processInstanceChange)]

        nodeRoutes.extend((msgTyp, self.sendToElector) for msgTyp in
                          [Nomination, Primary, Reelection])

        nodeRoutes.extend((msgTyp, self.sendToReplica) for msgTyp in
                          [PrePrepare, Prepare, Commit])

        self.nodeMsgRouter = Router(*nodeRoutes)

        self.clientMsgRouter = Router((Request,
                                       self.processRequest))

        self.perfCheckFreq = 10

        self._schedule(self.checkPerformance, self.perfCheckFreq)

        self.clientBlacklister = SimpleBlacklister(
            self.name + CLIENT_BLACKLISTER_SUFFIX)  # type: Blacklister

        self.nodeBlacklister = SimpleBlacklister(
            self.name + NODE_BLACKLISTER_SUFFIX)  # type: Blacklister

        # BE CAREFUL HERE
        # This controls which message types are excluded from signature
        # verification. These are still subject to RAET's signature verification
        # but client signatures will not be checked on these. Expressly
        # prohibited from being in this is ClientRequest and Propagation,
        # which both require client signature verification
        self.authnWhitelist = (Nomination, Primary, Reelection,
                               Batch,
                               PrePrepare, Prepare,
                               Commit, InstanceChange)
        self.addReplicas()

        # Map of request identifier to client name. Used for
        # dispatching the processed requests to the correct client remote
        self.clientIdentifiers = {}     # Dict[str, str]

        self.txnStore = storage or self.getStorage()

    def getStorage(self):
        return TransactionStore()

    def start(self, loop):
        oldstatus = self.status
        super().start(loop)
        if oldstatus in Status.going():
            logger.info("{} is already {}, so start has no effect".
                        format(self, self.status.name))
        else:
            self.txnStore.start(loop)
            self.startNodestack()
            self.startClientstack()

            self.elector = self.newPrimaryDecider()

            # if first time running this node
            if not self.nodestack.remotes:
                logger.info("{} first time running; waiting for key sharing..."
                            "".format(self))
            else:
                self.maintainConnections()

    @staticmethod
    def getRank(name: str, allNames: Sequence[str]):
        return sorted(allNames).index(name)

    def newPrimaryDecider(self):
        if self.primaryDecider:
            return self.primaryDecider
        else:
            return primary_elector.PrimaryElector(self)

    @property
    def nodeCount(self) -> int:
        """
        The plus one is for this node, for example, if this node has three
        connections, then there would be four total nodes
        :return: number of connected nodes this one
        """
        return len(self._conns) + 1

    def onStopping(self):
        """
        Actions to be performed on stopping the node.

        - Close the UDP socket of the nodestack
        """
        if self.nodestack:
            self.nodestack.close()
            self.nodestack = None
        if self.clientstack:
            self.clientstack.close()
            self.clientstack = None
        self.reset()
        self.logstats()
        self.conns.clear()
        # Stop the txn store
        self.txnStore.stop()

    def reset(self):
        logger.info("{} reseting...".format(self), extra={"cli": False})
        self.nextCheck = 0
        self.aqStash.clear()
        self.actionQueue.clear()
        self.elector = None

    async def prod(self, limit: int=None) -> int:
        """
        This function is executed by the node each time it gets its share of
        CPU time from the event loop.

        :param limit: the number of items to be serviced in this attempt
        :return: total number of messages serviced by this node
        """
        await self.serviceLifecycle()
        c = 0
        if self.status is not Status.stopped:
            c += await self.serviceNodeMsgs(limit)
            c += await self.serviceReplicas(limit)
            c += await self.serviceClientMsgs(limit)
            c += self._serviceActions()
            c += await self.serviceElector()
            self.flushOutBoxes()
        return c

    async def serviceReplicas(self, limit) -> int:
        """
        Execute `serviceReplicaMsgs`, `serviceReplicaOutBox` and
        `serviceReplicaInBox` with `limit` number of messages. See the
        respective functions for more information.

        :param limit: the maximum number of messages to process
        :return: the sum of messages successfully processed by
        serviceReplicaMsgs, serviceReplicaInBox and serviceReplicaOutBox
        """
        a = self.serviceReplicaMsgs(limit)
        b = await self.serviceReplicaOutBox(limit)
        c = self.serviceReplicaInBox(limit)
        return a + b + c

    async def serviceNodeMsgs(self, limit: int) -> int:
        """
        Process `limit` number of messages from the nodeInBox.

        :param limit: the maximum number of messages to process
        :return: the number of messages successfully processed
        """
        n = await self.nodestack.service(limit)
        await self.processNodeInBox()
        return n

    async def serviceClientMsgs(self, limit: int) -> int:
        """
        Process `limit` number of messages from the clientInBox.

        :param limit: the maximum number of messages to process
        :return: the number of messages successfully processed
        """
        c = await self.clientstack.service(limit)
        await self.processClientInBox()
        return c

    async def serviceElector(self) -> int:
        """
        Service the elector's inBox, outBox and action queues.

        :return: the number of messages successfully serviced
        """
        if not self.isReady():
            return 0
        o = self.serviceElectorOutBox()
        i = await self.serviceElectorInbox()
        a = self.elector._serviceActions()
        return o + i + a

    def onConnsChanged(self, newConns: Set[str], staleConns: Set[str]):
        """
        A series of operations to perform once a connection count has changed.

        - Set f to max number of failures this system can handle.
        - Set status to one of started, started_hungry or starting depending on
            the number of protocol instances.
        - Check protocol instances. See `checkProtocolInstaces()`

        """
        if self.isGoing():
            if self.nodeCount >= self.totalNodes:
                self.status = Status.started
                self.stopKeySharing()
            elif self.nodeCount >= self.minimumNodes:
                self.status = Status.started_hungry
            else:
                self.status = Status.starting
        self.elector.nodeCount = self.nodeCount
        if self.isReady():
            self.checkInstances()
            if isinstance(self.elector, PrimaryElector):
                msgs = self.elector.getElectionMsgsForLaggedNodes()
                logger.debug("{} has msgs {} for new nodes {}".format(self,
                                                                      msgs, newConns))
                for n in newConns:
                    self.sendElectionMsgsToLaggedNode(n, msgs)

    def sendElectionMsgsToLaggedNode(self, nodeName: str, msgs: List[Any]):
        rid = self.nodestack.getRemote(nodeName).uid
        for msg in msgs:
            logger.debug("{} sending election message {} to lagged node {}".
                         format(self, msg, nodeName))
            self.send(msg, rid)

    def _statusChanged(self, old: Status, new: Status) -> None:
        """
        Perform some actions based on whether this node is ready or not.

        :param old: the previous status
        :param new: the current status
        """
        pass

    def checkInstances(self) -> None:
        """
        Check if this node has the minimum required number of protocol
        instances, i.e. f+1. If not, add a replica. If no election is in
        progress, this node will try to nominate one of its replicas as primary.
        This method is called whenever a connection with a  new node is
        established.
        """
        logger.debug("{} choosing to start election on the basis of count {} "
                     "and nodes {}".format(self, self.nodeCount, self.conns))
        self._schedule(self.decidePrimaries)

    def addReplicas(self):
        while len(self.replicas) < self.requiredNumberOfInstances:
            self.addReplica()

    def decidePrimaries(self):
        """
        Choose the primary replica for each protocol instance in the system
        using a PrimaryDecider.
        """
        self.elector.decidePrimaries()

    def createReplica(self, instId: int, isMaster: bool) -> 'replica.Replica':
        """
        Create a new replica with the specified parameters.
        This is a convenience method used to create replicas from a node
        instead of passing in replicas in the Node's constructor.

        :param protNo: protocol instance number
        :param isMaster: does this replica belong to the master protocol
            instance?
        :return: a new instance of Replica
        """
        return replica.Replica(self, instId, isMaster)

    def addReplica(self):
        """
        Create and add a new replica to this node.
        If this is the first replica on this node, it will belong to the Master
        protocol instance.
        """
        instId = len(self.replicas)
        if len(self.replicas) == 0:
            isMaster = True
            instDesc = "master"
        else:
            isMaster = False
            instDesc = "backup"
        replica = self.createReplica(instId, isMaster)
        self.replicas.append(replica)
        self.msgsToReplicas.append(deque())
        self.monitor.addInstance()
        logger.info("{} added replica {} to instance {} ({})".
                    format(self, replica, instId, instDesc),
                    extra={"cli": True})
        return replica

    def serviceReplicaMsgs(self, limit: int=None) -> int:
        """
        Process `limit` number of replica messages.
        Here processing means appending to replica inbox.

        :param limit: the maximum number of replica messages to process
        :return: the number of replica messages processed
        """
        msgCount = 0
        for idx, replicaMsgs in enumerate(self.msgsToReplicas):
            while replicaMsgs and (not limit or msgCount < limit):
                msgCount += 1
                msg = replicaMsgs.popleft()
                self.replicas[idx].inBox.append(msg)
        return msgCount

    async def serviceReplicaOutBox(self, limit: int=None) -> int:
        """
        Process `limit` number of replica messages.
        Here processing means appending to replica inbox.

        :param limit: the maximum number of replica messages to process
        :return: the number of replica messages processed
        """
        msgCount = 0
        for replica in self.replicas:
            while replica.outBox and (not limit or msgCount < limit):
                msgCount += 1
                msg = replica.outBox.popleft()
                if isinstance(msg, (PrePrepare,
                                    Prepare,
                                    Commit)):
                    self.send(msg)
                elif isinstance(msg, Ordered):
                    await self.processOrdered(msg)
                elif isinstance(msg, Exception):
                    self.processEscalatedException(msg)
                else:
                    logger.error("Received msg {} and don't know how to "
                                 "handle it".format(msg))
        return msgCount

    def serviceReplicaInBox(self, limit: int=None):
        """
        Process `limit` number of messages in the replica inbox for each replica
        on this node.

        :param limit: the maximum number of replica messages to process
        :return: the number of replica messages processed successfully
        """
        msgCount = 0
        for replica in self.replicas:
            msgCount += replica.serviceQueues(limit)
        return msgCount

    def serviceElectorOutBox(self, limit: int=None) -> int:
        """
        Service at most `limit` number of messages from the elector's outBox.

        :return: the number of messages successfully serviced.
        """
        msgCount = 0
        while self.elector.outBox and (not limit or msgCount < limit):
            msgCount += 1
            msg = self.elector.outBox.popleft()
            if isinstance(msg, (Nomination, Primary, Reelection)):
                self.send(msg)
            elif isinstance(msg, BlacklistMsg):
                nodeName = getattr(msg, f.NODE_NAME.nm)
                code = getattr(msg, f.SUSP_CODE.nm)
                self.reportSuspiciousNode(nodeName, code=code)
            else:
                logger.error("Received msg {} and don't know how to handle it".
                             format(msg))
        return msgCount

    async def serviceElectorInbox(self, limit: int=None) -> int:
        """
        Service at most `limit` number of messages from the elector's outBox.

        :return: the number of messages successfully serviced.
        """
        msgCount = 0
        while self.msgsToElector and (not limit or msgCount < limit):
            msgCount += 1
            msg = self.msgsToElector.popleft()
            self.elector.inBox.append(msg)
        await self.elector.serviceQueues(limit)
        return msgCount

    @property
    def hasPrimary(self) -> bool:
        """
        Does this node have a primary replica?

        :return: whether this node has a primary
        """
        return any(replica.isPrimary for replica in self.replicas)

    @property
    def primaryReplicaNo(self) -> Optional[int]:
        """
        Return the index of the primary or None if there's no primary among the
        replicas on this node.

        :return: index of the primary
        """
        for idx, replica in enumerate(self.replicas):
            if replica.isPrimary:
                return idx
        return None

    def isValidNodeMsg(self, msg) -> bool:
        """
        Return whether the node message is valid.

        :param msg: the node message to validate
        """
        if msg.instId >= len(self.msgsToReplicas):
            # TODO should we raise suspicion here?
            self.discard(msg, "non-existent protocol instance {}"
                         .format(msg.instId))
            return False
        return True

    def sendToReplica(self, msg, frm):
        """
        Send the message to the intended replica.

        :param msg: the message to send
        :param frm: the name of the node which sent this `msg`
        """
        if self.isValidNodeMsg(msg):
            self.msgsToReplicas[msg.instId].append((msg, frm))

    def sendToElector(self, msg, frm):
        """
        Send the message to the intended elector.

        :param msg: the message to send
        :param frm: the name of the node which sent this `msg`
        """
        if self.isValidNodeMsg(msg):
            logger.debug("{} sending message to elector: {}".
                         format(self, (msg, frm)))
            self.msgsToElector.append((msg, frm))

    def handleOneNodeMsg(self, wrappedMsg):
        """
        Validate and process one message from a node.

        :param wrappedMsg: Tuple of message and the name of the node that sent
        the message
        """
        try:
            vmsg = self.validateNodeMsg(wrappedMsg)
            if vmsg:
                self.unpackNodeMsg(*vmsg)
        except SuspiciousNode as ex:
            self.reportSuspiciousNodeEx(ex)
        except Exception as ex:
            msg, frm = wrappedMsg
            self.discard(msg, ex)

    def validateNodeMsg(self, wrappedMsg):
        """
        Validate another node's message sent to this node.

        :param wrappedMsg: Tuple of message and the name of the node that sent
        the message
        :return: Tuple of message from node and name of the node
        """
        msg, frm = wrappedMsg
        if self.isNodeBlacklisted(frm):
            self.discard(msg, "received from blacklisted node {}"
                         .format(frm), logger.info)
            return None

        op = msg.pop(OP_FIELD_NAME, None)
        if not op:
            raise MissingNodeOp
        cls = TaggedTuples.get(op, None)
        if not cls:
            raise InvalidNodeOp(op)
        try:
            cMsg = cls(**msg)
        except Exception as ex:
            raise InvalidNodeMsg from ex
        try:
            self.verifySignature(cMsg)
        # TODO why must we catch and raise? Is there a way to know earlier that
        # the signature exception is suspicious? If so, how suspicious?
        except BaseExc as ex:
            raise SuspiciousNode(frm, ex, cMsg) from ex  # TODO are both needed?
        logger.debug("{} received node message from {}: {}".
                     format(self, frm, cMsg),
                     extra={"cli": False})
        return cMsg, frm

    def unpackNodeMsg(self, msg, frm) -> None:
        """
        If the message is a batch message validate each message in the batch,
        otherwise add the message to the node's inbox.

        :param msg: a node message
        :param frm: the name of the node that sent this `msg`
        """
        if isinstance(msg, Batch):
            for m in msg.messages:
                self.handleOneNodeMsg((m, frm))
        else:
            self.postToNodeInBox(msg, frm)

    def postToNodeInBox(self, msg, frm):
        """
        Append the message to the node inbox

        :param msg: a node message
        :param frm: the name of the node that sent this `msg`
        """
        self.nodeInBox.append((msg, frm))

    async def processNodeInBox(self):
        """
        Process the messages in the node inbox asynchronously.
        """
        while self.nodeInBox:
            m = self.nodeInBox.popleft()
            try:
                await self.nodeMsgRouter.handle(m)
            except SuspiciousNode as ex:
                self.reportSuspiciousNodeEx(ex)
                self.discard(m, ex)

    def handleOneClientMsg(self, wrappedMsg):
        """
        Validate and process a client message

        :param wrappedMsg: a message from a client
        """
        try:
            vmsg = self.validateClientMsg(wrappedMsg)
            if vmsg:
                self.unpackClientMsg(*vmsg)
        except SuspiciousClient as ex:
            msg, frm = wrappedMsg
            exc = ex.__cause__ if ex.__cause__ else ex
            self.reportSuspiciousClient(frm, exc)
            self.handleInvalidClientMsg(exc, wrappedMsg)
        except InvalidClientMessageException as ex:
            self.handleInvalidClientMsg(ex, wrappedMsg)

    def handleInvalidClientMsg(self, ex, wrappedMsg):
        _, frm = wrappedMsg
        exc = ex.__cause__ if ex.__cause__ else ex
        reason = "client request invalid: {} {}". \
            format(exc.__class__.__name__, exc)
        self.transmitToClient(RequestNack(ex.reqId, reason), frm)
        self.discard(wrappedMsg, ex, logger.warning, cliOutput=True)

    def validateClientMsg(self, wrappedMsg):
        """
        Validate a message sent by a client.

        :param wrappedMsg: a message from a client
        :return: Tuple of clientMessage and client address
        """
        msg, frm = wrappedMsg
        if self.isClientBlacklisted(frm):
            self.discard(msg, "received from blacklisted client {}"
                         .format(frm), logger.info)
            return None

        if all(attr in msg.keys()
               for attr in [OPERATION, f.IDENTIFIER.nm, f.REQ_ID.nm]):
            self.checkValidOperation(msg[f.IDENTIFIER.nm],
                                     msg[f.REQ_ID.nm],
                                     msg[OPERATION])
            cls = Request
        elif OP_FIELD_NAME in msg:
            op = msg.pop(OP_FIELD_NAME)
            cls = TaggedTuples.get(op, None)
            if not cls:
                raise InvalidClientOp(op, msg.get(f.REQ_ID.nm))
            if cls is not Batch:
                raise InvalidClientMsgType(cls, msg.get(f.REQ_ID.nm))
        else:
            raise InvalidClientRequest
        try:
            cMsg = cls(**msg)
        except Exception as ex:
            raise InvalidClientRequest from ex
        try:
            self.verifySignature(cMsg)
        except Exception as ex:
            raise SuspiciousClient from ex
        logger.trace("{} received CLIENT message: {}".
                     format(self.clientstack.name, cMsg))
        return cMsg, frm

    def unpackClientMsg(self, msg, frm):
        """
        If the message is a batch message validate each message in the batch,
        otherwise add the message to the node's clientInBox.

        :param msg: a client message
        :param frm: the name of the client that sent this `msg`
        """
        if isinstance(msg, Batch):
            for m in msg.messages:
                self.handleOneClientMsg((m, frm))
        else:
            self.postToClientInBox(msg, frm)

    def postToClientInBox(self, msg, frm):
        """
        Append the message to the node's clientInBox

        :param msg: a client message
        :param frm: the name of the node that sent this `msg`
        """
        self.clientInBox.append((msg, frm))

    async def processClientInBox(self):
        """
        Process the messages in the node's clientInBox asynchronously.
        All messages in the inBox have already been validated, including
        signature check.
        """
        while self.clientInBox:
            m = self.clientInBox.popleft()
            req, frm = m
            logger.debug("{} processing {} request {}".
                         format(self.clientstack.name, frm, req.reqId),
                         extra={"cli": True})
            try:
                await self.clientMsgRouter.handle(m)
            except InvalidClientMessageException as ex:
                self.handleInvalidClientMsg(ex, m)

    async def processRequest(self, request: Request, frm: str):
        """
        Handle a REQUEST from the client.
        If the request has already been executed, the node re-sends the reply to
        the client. Otherwise, the node acknowledges the client request, adds it
        to its list of client requests, and sends a PROPAGATE to the
        remaining nodes.

        :param request: the REQUEST from the client
        :param frm: the name of the client that sent this REQUEST
        """
        logger.debug("Node {} received client request: {}".
                     format(self.name, request))

        # If request is already processed(there is a reply for the request in
        # the node's transaction store then return the reply from the
        # transaction store)
        if request.identifier not in self.clientIdentifiers:
            self.clientIdentifiers[request.identifier] = frm

        reply = await self.getReplyFor(request.identifier, request.reqId)
        if reply:
            logger.debug("{} returning REPLY from already processed "
                         "REQUEST: {}".format(self, request))
            self.transmitToClient(reply, frm)
        else:
            await self.checkRequestAuthorized(request)
            self.transmitToClient(RequestAck(request.reqId), frm)
            # If not already got the propagate request(PROPAGATE) for the
            # corresponding client request(REQUEST)
            self.recordAndPropagate(request, frm)

    # noinspection PyUnusedLocal
    async def processPropagate(self, msg: Propagate, frm):
        """
        Process one propagateRequest sent to this node asynchronously

        - If this propagateRequest hasn't been seen by this node, then broadcast
        it to all nodes after verifying the the signature.
        - Add the client to blacklist if its signature is invalid

        :param msg: the propagateRequest
        :param frm: the name of the node which sent this `msg`
        """
        logger.debug("Node {} received propagated request: {}".
                     format(self.name, msg))
        reqDict = msg.request
        request = Request(**reqDict)

        clientName = msg.senderClient

        if request.identifier not in self.clientIdentifiers:
            self.clientIdentifiers[request.identifier] = clientName

        self.requests.addPropagate(request, frm)

        self.propagate(request, clientName)
        self.tryForwarding(request)

    async def processOrdered(self, ordered: Ordered, retryNo: int = 0):
        """
        Process and orderedRequest.

        Execute client request with retries if client request hasn't yet reached
        this node but corresponding PROPAGATE, PRE-PREPARE, PREPARE and
        COMMIT request did

        :param ordered: an orderedRequest
        :param retryNo: the retry number used in recursion
        :return: True if successful, None otherwise
        """

        instId, viewNo, identifier, reqId, digest, ppTime = tuple(ordered)

        self.monitor.requestOrdered(identifier,
                                    reqId,
                                    instId,
                                    byMaster=(instId == self.instances.masterId))

        # Only the request ordered by master protocol instance are executed by
        # the client
        if instId == self.instances.masterId:
            key = (identifier, reqId)
            if key in self.requests:
                req = self.requests[key].request
                await self.executeRequest(viewNo, ppTime, req)
                logger.debug("Node {} executing client request {} {}".
                             format(self.name, identifier, reqId))
            # If the client request hasn't reached the node but corresponding
            # PROPAGATE, PRE-PREPARE, PREPARE and COMMIT request did,
            # then retry 3 times
            elif retryNo < 3:
                retryNo += 1
                # p = partial(self.processOrdered, ordered, retryNo)
                # self._schedule(p, random.randint(2, 4))
                asyncio.sleep(random.randint(2, 4))
                await self.processOrdered(ordered, retryNo)
                logger.debug("Node {} retrying executing client request {} {}".
                             format(self.name, identifier, reqId))
            return True
        else:
            logger.trace("{} got ordered request from backup replica".
                         format(self))

    def processEscalatedException(self, ex):
        """
        Process an exception escalated from a Replica
        """
        if isinstance(ex, SuspiciousNode):
            self.reportSuspiciousNodeEx(ex)
        else:
            raise RuntimeError("unhandled replica-escalated exception") from ex

    def processInstanceChange(self, instChg: InstanceChange, frm: str) -> None:
        """
        Validate and process an instance change request.

        :param instChg: the instance change request
        :param frm: the name of the node that sent this `msg`
        """
        logger.debug("Node {} received instance change request: {} from {}".
                     format(self, instChg, frm))
        if instChg.viewNo < self.viewNo:
            self.discard(instChg,
                         "Received instance change request with view no {} "
                         "which is less than its view no {}".
                         format(instChg.viewNo, self.viewNo), logger.debug)
        else:
            if not self.instanceChanges.hasView(instChg.viewNo):
                if self.monitor.isMasterDegraded():
                    self.instanceChanges.addVote(instChg.viewNo, frm)
                    self.sendInstanceChange(instChg.viewNo)
                else:
                    self.discard(instChg,
                                 "received instance change message from {} but "
                                 "did not find the master to be slow".
                                 format(frm), logger.debug)
                    return
            else:
                if self.instanceChanges.hasInstChngFrom(instChg.viewNo, frm):
                    self.reportSuspiciousNode(frm,
                                              code=Suspicions.DUPLICATE_INST_CHNG)
                else:
                    self.instanceChanges.addVote(instChg.viewNo, frm)

                    if self.canViewChange(instChg.viewNo):
                        logger.debug("{} initiating a view change with view "
                                     "no {}".format(self, self.viewNo))
                        self.startViewChange(instChg.viewNo)
                    else:
                        logger.trace("{} cannot initiate a view change".
                                     format(self))

    def checkPerformance(self):
        """
        Check if master instance is slow and send an instance change request.
        :returns True if master performance is OK, otherwise False
        """
        logger.debug("{} checking its performance".format(self))
        self._schedule(self.checkPerformance, self.perfCheckFreq)

        if self.instances.masterId is not None:
            if self.monitor.isMasterDegraded():
                logger.info("{} master has lower performance than backups. "
                            "Sending an instance change with viewNo {}".
                            format(self, self.viewNo))
                logger.info("{} metrics for monitor: {}".
                            format(self, self.monitor.prettymetrics))
                self.sendInstanceChange(self.viewNo)
                return False
            else:
                logger.debug("{}'s master has higher performance than backups".
                             format(self))
        return True

    async def executeRequest(self, viewNo: int, ppTime: float, req: Request) -> None:
        """
        Execute the REQUEST sent to this Node

        :param viewNo: the view number (See glossary)
        :param ppTime: the time at which PRE-PREPARE was sent
        :param req: the client REQUEST
        """

        await self.requestExecuter[req.operation.get(TXN_TYPE)](viewNo, ppTime, req)

    # TODO: Find a better name for the function
    async def doCustomAction(self, viewNo, ppTime, req):
        reply = self.generateReply(viewNo, ppTime, req)
        await self.txnStore.append(
            identifier=req.identifier, reply=reply, txnId=reply.result[TXN_ID])
        self.transmitToClient(reply, self.clientIdentifiers[req.identifier])

    async def getReplyFor(self, identifier, reqId):
        return await self.txnStore.get(identifier, reqId)

    def sendInstanceChange(self, viewNo: int):
        """
        Broadcast an instance change request to all the remaining nodes

        :param viewNo: the view number when the instance change is requested
        """
        self.send(InstanceChange(viewNo))
        self.instanceChanges.addVote(viewNo, self.name)

    @property
    def quorum(self) -> int:
        r"""
        Return the quorum of this RBFT system. Equal to :math:`2f + 1`.
        """
        return (2 * self.f) + 1

    def canViewChange(self, proposedViewNo: int) -> bool:
        """
        Return whether there's quorum for view change for the proposed view
        number and its view is less than or equal to the proposed view
        """
        return self.instanceChanges.hasQuorum(proposedViewNo, self.f) and \
               self.viewNo <= proposedViewNo

    def startViewChange(self, proposedViewNo: int):
        """
        Trigger the view change process.

        :param proposedViewNo: the new view number after view change.
        """
        self.viewNo = proposedViewNo + 1
        logger.debug("{} resetting monitor stats after view change".
                     format(self))
        self.monitor.reset()

        # Now communicate the view change to the elector which will
        # contest primary elections across protocol all instances
        self.elector.viewChanged(self.viewNo)

    def verifySignature(self, msg):
        """
        Validate the signature of the request
        Note: Batch is whitelisted because the inner messages are checked

        :param msg: a message requiring signature verification
        :return: None; raises an exception if the signature is not valid
        """
        if isinstance(msg, self.authnWhitelist):
            return  # whitelisted message types rely on RAET for authn
        if isinstance(msg, Propagate):
            typ = 'propagate '
            req = msg.request
        else:
            typ = ''
            req = msg

        if not isinstance(req, Mapping):
            req = msg.__getstate__()

        identifier = self.clientAuthNr.authenticate(req)
        logger.debug("{} authenticated {} signature on {}request {}".
                     format(self, identifier, typ, req['reqId']),
                     extra={"cli": True})

    def generateReply(self,
                      viewNo: int,
                      ppTime: float,
                      req: Request) -> Reply:
        """
        Return a new clientReply created using the viewNo, request and the
        computed txnId of the request

        :param viewNo: the view number (See glossary)
        :param ppTime: the time at which PRE-PREPARE was sent
        :param req: the REQUEST
        :return: a Reply generated from the request
        """
        logger.debug("{} replying request {}".format(self, req))
        txnId = sha256("{}{}{}".format(viewNo, req.identifier, req.reqId).
                       encode('utf-8')).hexdigest()
        return Reply(viewNo, req.reqId, {"txnId": txnId, "time": ppTime})

    def startKeySharing(self, timeout=60):
        """
        Start key sharing till the timeout is reached.
        Other nodes will be able to join this node till the timeout is reached.

        :param timeout: the time till which key sharing is active
        """
        if self.isKeySharing:
            logger.info("{} already key sharing".format(self),
                        extra={"cli": "LOW_STATUS"})
        else:
            logger.info("{} starting key sharing".format(self),
                        extra={"cli": "STATUS"})
            self.nodestack.keep.auto = AutoMode.always
            self._schedule(partial(self.stopKeySharing, timedOut=True), timeout)

            # remove any unjoined remotes
            for r in self.nodestack.nameRemotes.values():
                if not r.joined:
                    logger.debug("{} removing unjoined remote {}"
                                 .format(self, r))
                    self.nodestack.removeRemote(r)

            # if just starting, then bootstrap
            force = time.perf_counter() - self.created > 5
            self.maintainConnections(force=force)

    def stopKeySharing(self, timedOut=False):
        """
        Stop key sharing, i.e don't allow any more nodes to join this node.
        """
        if self.isKeySharing:
            if timedOut:
                logger.info("{} key sharing timed out; was not able to "
                            "connect to {}".
                            format(self, ", ".join(self.notConnectedNodes())),
                            extra={"cli": "WARNING"})
            else:
                logger.info("{} completed key sharing".format(self),
                            extra={"cli": "STATUS"})
            self.nodestack.keep.auto = AutoMode.never

    def checkValidOperation(self, clientId, reqId, msg):
        if self.opVerifiers:
            try:
                for v in self.opVerifiers:
                    v.verify(msg)
            except Exception as ex:
                raise InvalidClientRequest(clientId, reqId) from ex

    async def checkRequestAuthorized(self, request):
        """
        Subclasses can implement this method to throw an
        UnauthorizedClientRequest if the request is not authorized.

        If a request makes it this far, the signature has been verified to match
        the identifier.
        """
        pass

    def defaultAuthNr(self):
        return SimpleAuthNr()

    @staticmethod
    def ensureKeysAreSetup(name, baseDir):
        if not isLocalKeepSetup(name, baseDir):
            raise REx(REx.reason)

    def reportSuspiciousNodeEx(self, ex: SuspiciousNode):
        self.reportSuspiciousNode(ex.node, ex.reason, ex.code, ex.offendingMsg)

    def reportSuspiciousNode(self,
                             nodeName: str,
                             reason=None,
                             code: int=None,
                             offendingMsg=None):
        logger.warning("{} suspicion raised on node {} for {}; suspicion code "
                       "is {}".format(self, nodeName, reason, code))
        # TODO need a more general solution here
        if code == InvalidSignature.code:
            self.blacklistNode(nodeName,
                               reason=InvalidSignature.reason,
                               code=InvalidSignature.code)

        if code in self.suspicions:
            self.blacklistNode(nodeName,
                               reason=self.suspicions[code],
                               code=code)
        if offendingMsg:
            self.discard(offendingMsg, reason, logger.warning)

    def reportSuspiciousClient(self, clientName: str, reason):
        logger.warning("{} suspicion raised on client {} for {}; "
                       "doing nothing for now".
                       format(self, clientName, reason))
        self.blacklistClient(clientName)

    def isClientBlacklisted(self, clientName: str):
        return self.clientBlacklister.isBlacklisted(clientName)

    def blacklistClient(self, clientName: str, reason: str=None, code: int=None):
        msg = "{} blacklisting client {}".format(self, clientName)
        if reason:
            msg += " for reason {}".format(reason)
        logger.debug(msg)
        self.clientBlacklister.blacklist(clientName)

    def isNodeBlacklisted(self, nodeName: str):
        return self.nodeBlacklister.isBlacklisted(nodeName)

    def blacklistNode(self, nodeName: str, reason: str=None, code: int=None):
        msg = "{} blacklisting node {}".format(self, nodeName)
        if reason:
            msg += " for reason {}".format(reason)
        if code:
            msg += " for code {}".format(code)
        logger.debug(msg)
        self.nodeBlacklister.blacklist(nodeName)

    def verifyMerkleProof(self, merkleData, identifier):
        keys = [F.serialNo.name, F.STH.name, F.auditInfo.name]
        assert all(x in list(merkleData.keys()) for x in keys), \
            "Required data missing for operation VERIF_TXN"
        # TODO Implement the Merkle Proof verification
        self.transmitToClient(True, remoteName=self.clientIdentifiers[identifier])

    def __enter__(self):
        return self

    # noinspection PyUnusedLocal
    def __exit__(self, exc_type, exc_val, exc_tb):
        self.stop()

    def logstats(self):
        lines = []
        l = lines.append
        l("node {} current stats".format(self))
        l("--------------------------------------------------------")
        l("node inbox size         : {}".format(len(self.nodeInBox)))
        l("client inbox size       : {}".
                    format(len(self.clientInBox)))
        l("age (seconds)           : {}".
                    format(time.perf_counter() - self.created))
        l("next check for reconnect: {}".
                    format(time.perf_counter() - self.nextCheck))
        l("node connections        : {}".format(self._conns))
        l("f                       : {}".format(self.f))
        l("master instance         : {}".format(self.instances.masterId))
        l("replicas                : {}".format(len(self.replicas)))
        l("view no                 : {}".format(self.viewNo))
        l("rank                    : {}".format(self.rank))
        l("msgs to replicas        : {}".
                    format(len(self.msgsToReplicas)))
        l("msgs to elector         : {}".
                    format(len(self.msgsToElector)))
        l("action queue            : {} {}".
                    format(len(self.actionQueue), id(self.actionQueue)))
        l("action queue stash      : {} {}".
                    format(len(self.aqStash), id(self.aqStash)))

        logger.info("\n".join(lines), extra={"cli": False})<|MERGE_RESOLUTION|>--- conflicted
+++ resolved
@@ -10,12 +10,9 @@
 
 from raet.raeting import AutoMode
 
-<<<<<<< HEAD
 from ledger.immutable_store.ledger import Ledger
 from ledger.immutable_store.store import F
 from ledger.immutable_store.merkle import CompactMerkleTree
-=======
->>>>>>> 4df322de
 from plenum.common.exceptions import SuspiciousNode, SuspiciousClient, \
     MissingNodeOp, InvalidNodeOp, InvalidNodeMsg, InvalidClientMsgType, \
     InvalidClientOp, InvalidClientRequest, InvalidSignature, BaseExc, \
