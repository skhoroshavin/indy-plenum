--- conflicted
+++ resolved
@@ -2511,33 +2511,28 @@
                 request.identifier, request.reqId,
                 "Txn Author Agreement acceptance time is inappropriate:"
                 " provided {}, expected in [{}, {}]"
-                .format(r_taa_a_ts, ts_lowest, ts_higest)
+                    .format(r_taa_a_ts, ts_lowest, ts_higest)
             )
 
         taa_aml_data = config_req_handler.get_taa_aml_data()
         if taa_aml_data is None:
             raise TaaAmlNotSetError(
                 "Txn Author Agreement acceptance mechanism list is not defined"
-<<<<<<< HEAD
-            )  # TODO test
+            )
+
         taa_aml = taa_aml_data[VALUE][AML]
-=======
-            )
->>>>>>> 2c29f055
-
-        taa_aml = taa_aml_data[AML]
         r_taa_a_mech = request.taaAcceptance[f.TAA_ACCEPTANCE_MECHANISM.nm]
         if r_taa_a_mech not in taa_aml:
             raise InvalidClientTaaAcceptanceError(
                 request.identifier, request.reqId,
                 "Txn Author Agreement acceptance mechanism is inappropriate:"
                 " provided {}, expected one of {}"
-                .format(r_taa_a_mech, sorted(taa_aml))
+                    .format(r_taa_a_mech, sorted(taa_aml))
             )
 
         logger.trace(
             "{} TAA acceptance passed for request {}"
-            .format(self, request.reqId)
+                .format(self, request.reqId)
         )
 
     # TODO hooks might need pp_time as well
