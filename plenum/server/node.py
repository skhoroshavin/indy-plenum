import asyncio
import json
import os
import random
import shutil
import time
from binascii import unhexlify
from collections import OrderedDict
from collections import deque, defaultdict
from contextlib import closing
from typing import Dict, Any, Mapping, Iterable, List, Optional, \
    Sequence, Set, Tuple

from ledger.compact_merkle_tree import CompactMerkleTree
from ledger.serializers.compact_serializer import CompactSerializer
from ledger.stores.file_hash_store import FileHashStore
from ledger.stores.hash_store import HashStore
from ledger.stores.memory_hash_store import MemoryHashStore
from ledger.util import F
from plenum.client.wallet import Wallet
from plenum.common.config_util import getConfig
from plenum.common.constants import TXN_TYPE, TXN_TIME, POOL_TXN_TYPES, \
    TARGET_NYM, ROLE, STEWARD, NYM, VERKEY, OP_FIELD_NAME, CLIENT_STACK_SUFFIX, \
    CLIENT_BLACKLISTER_SUFFIX, NODE_BLACKLISTER_SUFFIX, \
    NODE_PRIMARY_STORAGE_SUFFIX, NODE_HASH_STORE_SUFFIX, HS_FILE, DATA, ALIAS, \
<<<<<<< HEAD
    NODE_IP, HS_LEVELDB, POOL_LEDGER_ID, DOMAIN_LEDGER_ID, HS_ROCKSDB
=======
    NODE_IP, HS_LEVELDB, POOL_LEDGER_ID, DOMAIN_LEDGER_ID, LedgerState
>>>>>>> 48544c34
from plenum.common.exceptions import SuspiciousNode, SuspiciousClient, \
    MissingNodeOp, InvalidNodeOp, InvalidNodeMsg, InvalidClientMsgType, \
    InvalidClientOp, InvalidClientRequest, BaseExc, \
    InvalidClientMessageException, KeysNotFoundException as REx, BlowUp
from plenum.common.has_file_storage import HasFileStorage
from plenum.common.keygen_utils import areKeysSetup
from plenum.common.ledger import Ledger
from plenum.common.ledger_manager import LedgerManager
from plenum.common.message_processor import MessageProcessor
from plenum.common.motor import Motor
from plenum.common.plugin_helper import loadPlugins
from plenum.common.request import Request
from plenum.common.roles import Roles
from plenum.common.signer_simple import SimpleSigner
from plenum.common.stacks import nodeStackClass, clientStackClass
from plenum.common.startable import Status, Mode
from plenum.common.throttler import Throttler
from plenum.common.txn_util import getTxnOrderedFields
from plenum.common.types import Propagate, \
    Reply, Nomination, TaggedTuples, Primary, \
    Reelection, PrePrepare, Prepare, Commit, \
    Ordered, RequestAck, InstanceChange, Batch, OPERATION, BlacklistMsg, f, \
    RequestNack, HA, LedgerStatus, ConsistencyProof, CatchupReq, CatchupRep, \
    PLUGIN_TYPE_VERIFICATION, PLUGIN_TYPE_PROCESSING, PoolLedgerTxns, \
    ConsProofRequest, ElectionType, ThreePhaseType, Checkpoint, ThreePCState, \
    Reject
from plenum.common.util import friendlyEx, getMaxFailures
from plenum.common.verifier import DidVerifier
from plenum.persistence.leveldb_hash_store import LevelDbHashStore
from plenum.persistence.rocksdb_hash_store import RocksDbHashStore
from plenum.persistence.req_id_to_txn import ReqIdrToTxn

from plenum.persistence.storage import Storage, initStorage, initKeyValueStorage
from plenum.persistence.util import txnsWithMerkleInfo
from plenum.server import primary_elector
from plenum.server import replica
from plenum.server.blacklister import Blacklister
from plenum.server.blacklister import SimpleBlacklister
from plenum.server.client_authn import ClientAuthNr, SimpleAuthNr
from plenum.server.domain_req_handler import DomainRequestHandler
from plenum.server.has_action_queue import HasActionQueue
from plenum.server.instances import Instances
from plenum.server.models import InstanceChanges
from plenum.server.monitor import Monitor
from plenum.server.notifier_plugin_manager import notifierPluginTriggerEvents, \
    PluginManager
from plenum.server.plugin.has_plugin_loader_helper import PluginLoaderHelper
from plenum.server.pool_manager import HasPoolManager, TxnPoolManager, \
    RegistryPoolManager
from plenum.server.primary_decider import PrimaryDecider
from plenum.server.primary_elector import PrimaryElector
from plenum.server.propagator import Propagator
from plenum.server.router import Router
from plenum.server.suspicion_codes import Suspicions
from state.pruning_state import PruningState
from stp_core.common.log import getlogger
from stp_core.crypto.signer import Signer
from stp_core.network.network_interface import NetworkInterface
from stp_core.ratchet import Ratchet
from stp_zmq.zstack import ZStack

from state.state import State

pluginManager = PluginManager()
logger = getlogger()


class Node(HasActionQueue, Motor, Propagator, MessageProcessor, HasFileStorage,
           HasPoolManager, PluginLoaderHelper):
    """
    A node in a plenum system.
    """

    suspicions = {s.code: s.reason for s in Suspicions.get_list()}
    keygenScript = "init_plenum_keys"

    def __init__(self,
                 name: str,
                 nodeRegistry: Dict[str, HA]=None,
                 clientAuthNr: ClientAuthNr=None,
                 ha: HA=None,
                 cliname: str=None,
                 cliha: HA=None,
                 basedirpath: str=None,
                 primaryDecider: PrimaryDecider = None,
                 pluginPaths: Iterable[str]=None,
                 storage: Storage=None,
                 config=None,
                 seed=None):

        """
        Create a new node.

        :param nodeRegistry: names and host addresses of all nodes in the pool
        :param clientAuthNr: client authenticator implementation to be used
        :param basedirpath: path to the base directory used by `nstack` and
            `cstack`
        :param primaryDecider: the mechanism to be used to decide the primary
        of a protocol instance
        """
        self.created = time.time()
        self.name = name
        self.config = config or getConfig()
        self.basedirpath = basedirpath or config.baseDir
        self.dataDir = self.config.nodeDataDir or "data/nodes"

        HasFileStorage.__init__(self, name, baseDir=self.basedirpath,
                                dataDir=self.dataDir)
        self.ensureKeysAreSetup()
        self.opVerifiers = self.getPluginsByType(pluginPaths,
                                                 PLUGIN_TYPE_VERIFICATION)
        self.reqProcessors = self.getPluginsByType(pluginPaths,
                                                   PLUGIN_TYPE_PROCESSING)

        self.requestExecuter = defaultdict(lambda: self.executeDomainTxns)

        Motor.__init__(self)

        self.hashStore = self.getHashStore(self.name)
        self.initDomainLedger()
        self.primaryStorage = storage or self.getPrimaryStorage()
        self.ledgerManager = self.getLedgerManager()
        self.states = {}  # type: Dict[int, State]

        self.ledgerManager.addLedger(DOMAIN_LEDGER_ID, self.domainLedger,
                                     postCatchupCompleteClbk=self.postDomainLedgerCaughtUp,
                                     postTxnAddedToLedgerClbk=self.postTxnFromCatchupAddedToLedger)
        self.states[DOMAIN_LEDGER_ID] = self.loadDomainState()
        self.reqHandler = self.getDomainReqHandler()
        self.initDomainState()

        self.clientAuthNr = clientAuthNr or self.defaultAuthNr()

        self.addGenesisNyms()

        self.initPoolManager(nodeRegistry, ha, cliname, cliha)

        if isinstance(self.poolManager, RegistryPoolManager):
            self.mode = Mode.discovered
        else:
            self.mode = None  # type: Optional[Mode]

        self.nodeReg = self.poolManager.nodeReg

        kwargs = dict(stackParams=self.poolManager.nstack,
                      msgHandler=self.handleOneNodeMsg, registry=self.nodeReg)
        cls = self.nodeStackClass
        kwargs.update(seed=seed)
        # noinspection PyCallingNonCallable
        self.nodestack = cls(**kwargs)
        self.nodestack.onConnsChanged = self.onConnsChanged

        kwargs = dict(stackParams=self.poolManager.cstack,
                      msgHandler=self.handleOneClientMsg)
        cls = self.clientStackClass
        kwargs.update(seed=seed)

        # noinspection PyCallingNonCallable
        self.clientstack = cls(**kwargs)

        self.cliNodeReg = self.poolManager.cliNodeReg

        HasActionQueue.__init__(self)
        # Motor.__init__(self)
        Propagator.__init__(self)

        self.primaryDecider = primaryDecider

        self.nodeInBox = deque()
        self.clientInBox = deque()

        self.setF()

        self.replicas = []  # type: List[replica.Replica]

        self.instanceChanges = InstanceChanges()

        self.viewNo = 0                             # type: int

        self.rank = self.getRank(self.name, self.nodeReg)

        self.elector = None  # type: PrimaryDecider

        self.forwardedRequests = set()  # type: Set[Tuple[(str, int)]]

        self.instances = Instances()

        # Requests that are to be given to the replicas by the node. Each
        # element of the list is a deque for the replica with number equal to
        # its index in the list and each element of the deque is a named tuple
        self.msgsToReplicas = []  # type: List[deque]

        # Requests that are to be given to the elector by the node
        self.msgsToElector = deque()

        nodeRoutes = [(Propagate, self.processPropagate),
                      (InstanceChange, self.processInstanceChange)]

        nodeRoutes.extend((msgTyp, self.sendToElector) for msgTyp in
                          [Nomination, Primary, Reelection])

        nodeRoutes.extend((msgTyp, self.sendToReplica) for msgTyp in
                          [PrePrepare, Prepare, Commit, Checkpoint,
                           ThreePCState])

        self.perfCheckFreq = self.config.PerfCheckFreq
        self.nodeRequestSpikeMonitorData = {
            'value': 0,
            'cnt': 0,
            'accum': 0
        }

        self.startRepeating(self.checkPerformance, self.perfCheckFreq)

        self.startRepeating(self.checkNodeRequestSpike,
                            self.config
                            .notifierEventTriggeringConfig[
                                'nodeRequestSpike']['freq'])

        self.initInsChngThrottling()

        self.clientBlacklister = SimpleBlacklister(
            self.name + CLIENT_BLACKLISTER_SUFFIX)  # type: Blacklister

        self.nodeBlacklister = SimpleBlacklister(
            self.name + NODE_BLACKLISTER_SUFFIX)  # type: Blacklister

        self.nodeInfo = {
            'data': {}
        }

        self.monitor = Monitor(self.name,
                               Delta=self.config.DELTA,
                               Lambda=self.config.LAMBDA,
                               Omega=self.config.OMEGA,
                               instances=self.instances,
                               nodestack=self.nodestack,
                               blacklister=self.nodeBlacklister,
                               nodeInfo=self.nodeInfo,
                               notifierEventTriggeringConfig=self.
                               config.notifierEventTriggeringConfig,
                               pluginPaths=pluginPaths)

        # BE CAREFUL HERE
        # This controls which message types are excluded from signature
        # verification. These are still subject to RAET's signature verification
        # but client signatures will not be checked on these. Expressly
        # prohibited from being in this is ClientRequest and Propagation,
        # which both require client signature verification
        self.authnWhitelist = (Nomination, Primary, Reelection,
                               Batch,
                               PrePrepare, Prepare, Checkpoint,
                               Commit, InstanceChange, LedgerStatus,
                               ConsistencyProof, CatchupReq, CatchupRep,
                               ConsProofRequest, ThreePCState)

        # Map of request identifier, request id to client name. Used for
        # dispatching the processed requests to the correct client remote
        # TODO: This should be persisted in
        # case the node crashes before sending the reply to the client
        self.requestSender = {}     # Dict[Tuple[str, int], str]

        if isinstance(self.poolManager, TxnPoolManager):
            self.ledgerManager.addLedger(POOL_LEDGER_ID, self.poolLedger,
                postCatchupCompleteClbk=self.postPoolLedgerCaughtUp,
                postTxnAddedToLedgerClbk=self.postTxnFromCatchupAddedToLedger)
            self.states[POOL_LEDGER_ID] = self.poolManager.state

        nodeRoutes.extend([
            (LedgerStatus, self.ledgerManager.processLedgerStatus),
            (ConsistencyProof, self.ledgerManager.processConsistencyProof),
            (ConsProofRequest, self.ledgerManager.processConsistencyProofReq),
            (CatchupReq, self.ledgerManager.processCatchupReq),
            (CatchupRep, self.ledgerManager.processCatchupRep)
        ])

        self.nodeMsgRouter = Router(*nodeRoutes)

        self.clientMsgRouter = Router(
            (Request, self.processRequest),
            (LedgerStatus, self.ledgerManager.processLedgerStatus),
            (CatchupReq, self.ledgerManager.processCatchupReq),
        )

        # Ordered requests received from replicas while the node was not
        # participating
        self.stashedOrderedReqs = deque()

        # Set of (identifier, reqId) of all transactions that were received
        # while catching up. Used to detect overlap between stashed requests
        # and received replies while catching up.
        self.reqsFromCatchupReplies = set()

        # Any messages that are intended for protocol instances not created.
        # Helps in cases where a new protocol instance have been added by a
        # majority of nodes due to joining of a new node, but some slow nodes
        # are not aware of it. Key is instance id and value is a deque
        # TODO: Do GC for `msgsForFutureReplicas`
        self.msgsForFutureReplicas = {}

        # Any messages that are intended for view numbers higher than the
        # current view.
        # TODO: Do GC for `msgsForFutureViews`
        self.msgsForFutureViews = {}

        self.adjustReplicas()

        self._primary_replica_no = None

        # Need to keep track of the time when lost connection with primary,
        # help in voting for/against a view change.
        self.lost_primary_at = None

        # First view change message received for a view no
        self.view_change_started_at = {}

        tp = loadPlugins(self.basedirpath)
        logger.debug("total plugins loaded in node: {}".format(tp))
        # TODO: this is already happening in `start`, why here then?
        self.logNodeInfo()
        self._id = None
        self._wallet = None
        self.seqNoDB = self.loadSeqNoDB()

        # Stores the last txn seqNo that was executed for a ledger in a batch
        self.batchToSeqNos = OrderedDict()  # type: OrderedDict[int, int]

    @property
    def id(self):
        if not self._id and isinstance(self.poolManager, TxnPoolManager):
            for txn in self.poolLedger.getAllTxn().values():
                if self.name == txn[DATA][ALIAS]:
                    self._id = txn[TARGET_NYM]
        return self._id

    @property
    def wallet(self):
        if not self._wallet:
            wallet = Wallet(self.name)
            signer = SimpleSigner(seed=unhexlify(self.nodestack.keyhex))
            wallet.addIdentifier(signer=signer)
            self._wallet = wallet
        return self._wallet

    def initPoolManager(self, nodeRegistry, ha, cliname, cliha):
        HasPoolManager.__init__(self, nodeRegistry, ha, cliname, cliha)

    def __repr__(self):
        return self.name

    def getDomainReqHandler(self):
        return DomainRequestHandler(self.domainLedger,
                                    self.states[DOMAIN_LEDGER_ID],
                                    self.reqProcessors)

    def loadSeqNoDB(self):
        return ReqIdrToTxn(
            initKeyValueStorage(
                self.config.reqIdToTxnStorage,
                self.dataLocation,
                self.config.seqNoDbName)
        )

    # noinspection PyAttributeOutsideInit
    def setF(self):
        nodeNames = set(self.nodeReg.keys())
        self.allNodeNames = nodeNames.union({self.name, })
        self.totalNodes = len(self.allNodeNames)
        self.f = getMaxFailures(self.totalNodes)
        self.requiredNumberOfInstances = self.f + 1  # per RBFT
        self.minimumNodes = (2 * self.f) + 1  # minimum for a functional pool

    @property
    def poolLedger(self):
        return self.poolManager.ledger if isinstance(self.poolManager,
                                                     TxnPoolManager) \
            else None

    @property
    def domainLedger(self):
        return self.primaryStorage

    @property
    def poolLedgerStatus(self):
        return LedgerStatus(POOL_LEDGER_ID, self.poolLedger.size,
                            self.poolLedger.root_hash) \
            if self.poolLedger else None

    @property
    def domainLedgerStatus(self):
        return LedgerStatus(DOMAIN_LEDGER_ID, self.domainLedger.size,
                            self.domainLedger.root_hash)

    def getLedgerRootHash(self, ledgerId, isCommitted=True):
        ledgerInfo = self.ledgerManager.getLedgerInfoByType(ledgerId)
        if not ledgerInfo:
            raise RuntimeError('Ledger with id {} does not exist')
        ledger = ledgerInfo.ledger
        if isCommitted:
            return ledger.root_hash
        return ledger.uncommittedRootHash or ledger.root_hash

    def stateRootHash(self, ledgerId, isCommitted=True):
        state = self.states.get(ledgerId)
        if not state:
            raise RuntimeError('State with id {} does not exist')
        return state.committedHeadHash if isCommitted else state.headHash

    @property
    def isParticipating(self):
        return self.mode == Mode.participating

    @property
    def nodeStackClass(self) -> NetworkInterface:
        return nodeStackClass

    @property
    def clientStackClass(self) -> NetworkInterface:
        return clientStackClass

    def getPrimaryStorage(self):
        """
        This is usually an implementation of Ledger
        """
        if self.config.primaryStorage is None:
            fields = getTxnOrderedFields()
            return Ledger(CompactMerkleTree(hashStore=self.hashStore),
                          dataDir=self.dataLocation,
                          serializer=CompactSerializer(fields=fields),
                          fileName=self.config.domainTransactionsFile,
                          ensureDurability=self.config.EnsureLedgerDurability)
        else:
            return initStorage(self.config.primaryStorage,
                               name=self.name+NODE_PRIMARY_STORAGE_SUFFIX,
                               dataDir=self.dataLocation,
                               config=self.config)

    def getHashStore(self, name) -> HashStore:
        """
        Create and return a hashStore implementation based on configuration
        """
        hsConfig = self.config.hashStore['type'].lower()
        if hsConfig == HS_FILE:
            return FileHashStore(dataDir=self.dataLocation,
                                 fileNamePrefix=NODE_HASH_STORE_SUFFIX)
        elif hsConfig == HS_LEVELDB:
            return LevelDbHashStore(dataDir=self.dataLocation)
        elif hsConfig == HS_ROCKSDB:
            return RocksDbHashStore(dataDir=self.dataLocation)
        else:
            return MemoryHashStore()

    def getLedgerManager(self) -> LedgerManager:
        return LedgerManager(self, ownedByNode=True,
                             postAllLedgersCaughtUp=self.allLedgersCaughtUp)

    def loadDomainState(self):
        return PruningState(
            initKeyValueStorage(
                self.config.domainStateStorage,
                self.dataLocation,
                self.config.domainStateDbName)
        )

    @classmethod
    def ledgerIdForRequest(cls, request: Request):
        assert request.operation[TXN_TYPE]
        typ = request.operation[TXN_TYPE]
        return cls.ledgerId(typ)

    def start(self, loop):
        oldstatus = self.status
        if oldstatus in Status.going():
            logger.info("{} is already {}, so start has no effect".
                        format(self, self.status.name))
        else:
            super().start(loop)
            self.primaryStorage.start(loop,
                                      ensureDurability=
                                      self.config.EnsureLedgerDurability)
            if self.hashStore.closed:
                self.hashStore = self.getHashStore(self.name)

            self.nodestack.start()
            self.clientstack.start()

            self.elector = self.newPrimaryDecider()

            # if first time running this node
            if not self.nodestack.remotes:
                logger.info("{} first time running..."
                            "".format(self), extra={"cli": "LOW_STATUS",
                                                    "tags": ["node-key-sharing"]})
            else:
                self.nodestack.maintainConnections(force=True)

            if isinstance(self.poolManager, RegistryPoolManager):
                # Node not using pool ledger so start syncing domain ledger
                self.mode = Mode.discovered
                self.ledgerManager.setLedgerCanSync(DOMAIN_LEDGER_ID, True)
            else:
                # Node using pool ledger so first sync pool ledger
                self.mode = Mode.starting
                self.ledgerManager.setLedgerCanSync(POOL_LEDGER_ID, True)

        self.logNodeInfo()

    @staticmethod
    def getRank(name: str, allNames: Sequence[str]):
        return sorted(allNames).index(name)

    def newPrimaryDecider(self):
        if self.primaryDecider:
            return self.primaryDecider
        else:
            return primary_elector.PrimaryElector(self)

    @property
    def connectedNodeCount(self) -> int:
        """
        The plus one is for this node, for example, if this node has three
        connections, then there would be four total nodes
        :return: number of connected nodes this one
        """
        return len(self.nodestack.conns) + 1

    def onStopping(self):
        """
        Actions to be performed on stopping the node.

        - Close the UDP socket of the nodestack
        """
        # Log stats should happen before any kind of reset or clearing
        self.logstats()

        self.reset()

        # Stop the ledgers
        ledgers = [self.domainLedger]
        if self.poolLedger:
            ledgers.append(self.poolLedger)

        for ledger in ledgers:
            try:
                ledger.stop()
            except Exception as ex:
                logger.warning('{} got exception while stopping ledger: {}'.
                               format(self, ex))

        # Stop the hash stores
        hashStores = [self.hashStore]
        if self.poolLedger:
            ledgers.append(self.poolLedger)
        if self.hashStore:
            hashStores.append(self.hashStore)
        if isinstance(self.poolManager, TxnPoolManager) and self.poolManager.hashStore:
            hashStores.append(self.poolManager.hashStore)
        hashStores = [hs for hs in hashStores if
                      isinstance(hs, (FileHashStore, LevelDbHashStore, RocksDbHashStore))
                      and not hs.closed]
        for hs in hashStores:
            try:
                hs.close()
            except Exception as ex:
                logger.warning('{} got exception while closing hash store: {}'.
                               format(self, ex))

        self.nodestack.stop()
        self.clientstack.stop()

        self.closeAllKVStores()

        self.mode = None
        if isinstance(self.poolManager, TxnPoolManager):
            self.ledgerManager.setLedgerState(POOL_LEDGER_ID,
                                              LedgerState.not_synced)
        self.ledgerManager.setLedgerState(DOMAIN_LEDGER_ID,
                                          LedgerState.not_synced)

    def closeAllKVStores(self):
        # Clear leveldb/rocksdb lock files
        logger.info("{} closing level dbs".format(self), extra={"cli": False})
        for ledgerId in self.ledgerManager.ledgerRegistry:
            state = self.getState(ledgerId)
            if state:
                state.close()
        if self.seqNoDB:
            self.seqNoDB.close()

    def reset(self):
        logger.info("{} reseting...".format(self), extra={"cli": False})
        self.nodestack.nextCheck = 0
        logger.debug("{} clearing aqStash of size {}".format(self,
                                                             len(self.aqStash)))
        self.nodestack.conns.clear()
        # TODO: Should `self.clientstack.conns` be cleared too
        # self.clientstack.conns.clear()
        self.aqStash.clear()
        self.actionQueue.clear()
        self.elector = None

    async def prod(self, limit: int=None) -> int:
        """.opened
        This function is executed by the node each time it gets its share of
        CPU time from the event loop.

        :param limit: the number of items to be serviced in this attempt
        :return: total number of messages serviced by this node
        """
        c = 0
        if self.status is not Status.stopped:
            c += await self.serviceReplicas(limit)
            c += await self.serviceNodeMsgs(limit)
            c += await self.serviceClientMsgs(limit)
            c += self._serviceActions()
            c += self.ledgerManager.service()
            c += self.monitor._serviceActions()
            c += await self.serviceElector()
            self.nodestack.flushOutBoxes()
        if self.isGoing():
            self.nodestack.serviceLifecycle()
            self.clientstack.serviceClientStack()
        return c

    async def serviceReplicas(self, limit) -> int:
        """
        Execute `serviceReplicaMsgs`, `serviceReplicaOutBox` and
        `serviceReplicaInBox` with `limit` number of messages. See the
        respective functions for more information.

        :param limit: the maximum number of messages to process
        :return: the sum of messages successfully processed by
        serviceReplicaMsgs, serviceReplicaInBox and serviceReplicaOutBox
        """
        a = self.serviceReplicaMsgs(limit)
        b = await self.serviceReplicaOutBox(limit)
        c = self.serviceReplicaInBox(limit)
        return a + b + c

    async def serviceNodeMsgs(self, limit: int) -> int:
        """
        Process `limit` number of messages from the nodeInBox.

        :param limit: the maximum number of messages to process
        :return: the number of messages successfully processed
        """
        n = await self.nodestack.service(limit)
        await self.processNodeInBox()
        return n

    async def serviceClientMsgs(self, limit: int) -> int:
        """
        Process `limit` number of messages from the clientInBox.

        :param limit: the maximum number of messages to process
        :return: the number of messages successfully processed
        """
        c = await self.clientstack.service(limit)
        await self.processClientInBox()
        return c

    async def serviceElector(self) -> int:
        """
        Service the elector's inBox, outBox and action queues.

        :return: the number of messages successfully serviced
        """
        if not self.isReady():
            return 0
        o = self.serviceElectorOutBox()
        i = await self.serviceElectorInbox()
        a = self.elector._serviceActions()
        return o + i + a

    def onConnsChanged(self, joined: Set[str], left: Set[str]):
        """
        A series of operations to perform once a connection count has changed.

        - Set f to max number of failures this system can handle.
        - Set status to one of started, started_hungry or starting depending on
            the number of protocol instances.
        - Check protocol instances. See `checkInstances()`

        """
        if self.isGoing():
            if self.connectedNodeCount == self.totalNodes:
                self.status = Status.started
                # self.stopKeySharing()
            elif self.connectedNodeCount >= self.minimumNodes:
                self.status = Status.started_hungry
            else:
                self.status = Status.starting
        self.elector.nodeCount = self.connectedNodeCount

        if self.master_primary in joined:
            self.lost_primary_at = None
        if self.master_primary in left:
            logger.debug('{} lost connection to primary of master'.format(self))
            self.lost_master_primary()

        if self.isReady():
            self.checkInstances()
            # TODO: Should we only send election messages when lagged or
            # otherwise too?
            if isinstance(self.elector, PrimaryElector) and joined:
                msgs = self.elector.getElectionMsgsForLaggedNodes()
                logger.debug("{} has msgs {} for new nodes {}".
                             format(self, msgs, joined))
                for joinedNode in joined:
                    self.sendElectionMsgsToLaggingNode(joinedNode, msgs)
                    # Communicate current view number if any view change
                    # happened to the connected node
                    if self.viewNo > 0:
                        logger.debug("{} communicating view number {} to {}"
                                     .format(self, self.viewNo-1, joinedNode))
                        rid = self.nodestack.getRemote(joinedNode).uid
                        self.send(
                            self._create_instance_change_msg(self.viewNo, 0),
                            rid)

        # Send ledger status whether ready (connected to enough nodes) or not
        for n in joined:
            self.send_ledger_status_to_newly_connected_node(n)

    def send_ledger_status_to_newly_connected_node(self, node_name):
        self.sendPoolLedgerStatus(node_name)
        # Send the domain ledger status only when it has discovered enough
        # peers otherwise very few peers will know that this node is lagging
        # behind and it will not receive sufficient consistency proofs to
        # verify the exact state of the ledger.
        if self.mode in (Mode.discovered, Mode.participating):
            self.sendDomainLedgerStatus(node_name)

    def newNodeJoined(self, txn):
        self.setF()
        if self.adjustReplicas() > 0:
            self.decidePrimaries()
        # TODO: Should tell the client after the new node has synced up its
        # ledgers
        # self.sendPoolInfoToClients(txn)

    def nodeLeft(self, txn):
        self.setF()
        if self.adjustReplicas():
            self.decidePrimaries()
        # TODO: Should tell the client after the new node has synced up its
        # ledgers
        # self.sendPoolInfoToClients(txn)

    def sendPoolInfoToClients(self, txn):
        logger.debug("{} sending new node info {} to all clients".format(self,
                                                                         txn))
        msg = PoolLedgerTxns(txn)
        self.clientstack.transmitToClients(msg,
                                           list(self.clientstack.connectedClients))

    @property
    def clientStackName(self):
        return self.getClientStackNameOfNode(self.name)

    @staticmethod
    def getClientStackNameOfNode(nodeName: str):
        return nodeName + CLIENT_STACK_SUFFIX

    def getClientStackHaOfNode(self, nodeName: str) -> HA:
        return self.cliNodeReg.get(self.getClientStackNameOfNode(nodeName))

    def sendElectionMsgsToLaggingNode(self, nodeName: str, msgs: List[Any]):
        rid = self.nodestack.getRemote(nodeName).uid
        for msg in msgs:
            logger.debug("{} sending election message {} to lagged node {}".
                         format(self, msg, nodeName))
            self.send(msg, rid)

    def _statusChanged(self, old: Status, new: Status) -> None:
        """
        Perform some actions based on whether this node is ready or not.

        :param old: the previous status
        :param new: the current status
        """
        pass

    def checkInstances(self) -> None:
        """
        Check if this node has the minimum required number of protocol
        instances, i.e. f+1. If not, add a replica. If no election is in
        progress, this node will try to nominate one of its replicas as primary.
        This method is called whenever a connection with a  new node is
        established.
        """
        logger.debug("{} choosing to start election on the basis of count {} "
                     "and nodes {}".format(self, self.connectedNodeCount,
                                           self.nodestack.conns))
        self._schedule(self.decidePrimaries)

    def adjustReplicas(self):
        newReplicas = 0
        while len(self.replicas) < self.requiredNumberOfInstances:
            self.addReplica()
            newReplicas += 1
            self.processStashedMsgsForReplica(len(self.replicas)-1)

        while len(self.replicas) > self.requiredNumberOfInstances:
            self.removeReplica()
            newReplicas -= 1

        return newReplicas

    def _dispatch_stashed_msg(self, msg, frm):
        if isinstance(msg, ElectionType):
            self.sendToElector(msg, frm)
            return True
        elif isinstance(msg, ThreePhaseType):
            self.sendToReplica(msg, frm)
            return True
        else:
            return False

    def processStashedMsgsForReplica(self, instId: int):
        if instId not in self.msgsForFutureReplicas:
            return
        i = 0
        while self.msgsForFutureReplicas[instId]:
            msg, frm = self.msgsForFutureReplicas[instId].popleft()
            if not self._dispatch_stashed_msg(msg, frm):
                self.discard(msg, reason="Unknown message type for replica id "
                                         "{}".format(instId),
                             logMethod=logger.warn)
            i += 1
        logger.debug("{} processed {} stashed msgs for replica {}".
                     format(self, i, instId))

    def processStashedMsgsForView(self, view_no: int):
        if view_no not in self.msgsForFutureViews:
            return
        i = 0
        while self.msgsForFutureViews[view_no]:
            msg, frm = self.msgsForFutureViews[view_no].popleft()
            if not self._dispatch_stashed_msg(msg, frm):
                self.discard(msg, reason="Unknown message type for view no "
                                         "{}".format(view_no),
                             logMethod=logger.warn)
            i += 1
        logger.debug("{} processed {} stashed msgs for view no {}".
                     format(self, i, view_no))

    def decidePrimaries(self):
        """
        Choose the primary replica for each protocol instance in the system
        using a PrimaryDecider.
        """
        self.elector.decidePrimaries()

    def createReplica(self, instId: int, isMaster: bool) -> 'replica.Replica':
        """
        Create a new replica with the specified parameters.
        This is a convenience method used to create replicas from a node
        instead of passing in replicas in the Node's constructor.

        :param instId: protocol instance number
        :param isMaster: does this replica belong to the master protocol
            instance?
        :return: a new instance of Replica
        """
        return replica.Replica(self, instId, isMaster)

    def addReplica(self):
        """
        Create and add a new replica to this node.
        If this is the first replica on this node, it will belong to the Master
        protocol instance.
        """
        instId = len(self.replicas)
        if len(self.replicas) == 0:
            isMaster = True
            instDesc = "master"
        else:
            isMaster = False
            instDesc = "backup"
        replica = self.createReplica(instId, isMaster)
        self.replicas.append(replica)
        self.msgsToReplicas.append(deque())
        self.monitor.addInstance()
        logger.display("{} added replica {} to instance {} ({})".
                       format(self, replica, instId, instDesc),
                       extra={"tags": ["node-replica"]})
        return replica

    def removeReplica(self):
        replica = self.replicas[-1]
        self.replicas = self.replicas[:-1]
        self.msgsToReplicas = self.msgsToReplicas[:-1]
        self.monitor.addInstance()
        logger.display("{} removed replica {} from instance {}".
                       format(self, replica, replica.instId),
                       extra={"tags": ["node-replica"]})
        return replica

    def serviceReplicaMsgs(self, limit: int=None) -> int:
        """
        Process `limit` number of replica messages.
        Here processing means appending to replica inbox.

        :param limit: the maximum number of replica messages to process
        :return: the number of replica messages processed
        """
        msgCount = 0
        for idx, replicaMsgs in enumerate(self.msgsToReplicas):
            while replicaMsgs and (not limit or msgCount < limit):
                msgCount += 1
                msg = replicaMsgs.popleft()
                self.replicas[idx].inBox.append(msg)
        return msgCount

    async def serviceReplicaOutBox(self, limit: int=None) -> int:
        """
        Process `limit` number of replica messages.
        Here processing means appending to replica inbox.

        :param limit: the maximum number of replica messages to process
        :return: the number of replica messages processed
        """
        msgCount = 0
        for replica in self.replicas:
            while replica.outBox and (not limit or msgCount < limit):
                msgCount += 1
                msg = replica.outBox.popleft()
                if isinstance(msg, (PrePrepare,
                                    Prepare,
                                    Commit,
                                    Checkpoint)):
                    self.send(msg)
                elif isinstance(msg, Ordered):
                    # Checking for request in received catchup replies as a
                    # request ordering might have started when the node was not
                    # participating but by the time ordering finished, node
                    # might have started participating
                    recvd = self.gotInCatchupReplies(msg)
                    if self.isParticipating and not recvd:
                        self.processOrdered(msg)
                    else:
                        logger.debug("{} stashing {} since mode is {} and {}".
                                     format(self, msg, self.mode, recvd))
                        self.stashedOrderedReqs.append(msg)
                elif isinstance(msg, Reject):
                    reqKey = (msg.identifier, msg.reqId)
                    reject = Reject(*reqKey,
                                    self.reasonForClientFromException(msg.reason))
                    self.transmitToClient(reject, self.requestSender[reqKey])
                    self.doneProcessingReq(*reqKey)
                elif isinstance(msg, Exception):
                    self.processEscalatedException(msg)
                else:
                    logger.error("Received msg {} and don't know how to handle "
                                 "it".format(msg))
        return msgCount

    def serviceReplicaInBox(self, limit: int=None):
        """
        Process `limit` number of messages in the replica inbox for each replica
        on this node.

        :param limit: the maximum number of replica messages to process
        :return: the number of replica messages processed successfully
        """
        msgCount = 0
        for replica in self.replicas:
            msgCount += replica.serviceQueues(limit)
        return msgCount

    def serviceElectorOutBox(self, limit: int=None) -> int:
        """
        Service at most `limit` number of messages from the elector's outBox.

        :return: the number of messages successfully serviced.
        """
        msgCount = 0
        while self.elector.outBox and (not limit or msgCount < limit):
            msgCount += 1
            msg = self.elector.outBox.popleft()
            if isinstance(msg, (Nomination, Primary, Reelection)):
                self.send(msg)
            elif isinstance(msg, BlacklistMsg):
                nodeName = getattr(msg, f.NODE_NAME.nm)
                code = getattr(msg, f.SUSP_CODE.nm)
                self.reportSuspiciousNode(nodeName, code=code)
            else:
                logger.error("Received msg {} and don't know how to handle it".
                             format(msg))
        return msgCount

    async def serviceElectorInbox(self, limit: int=None) -> int:
        """
        Service at most `limit` number of messages from the elector's outBox.

        :return: the number of messages successfully serviced.
        """
        msgCount = 0
        while self.msgsToElector and (not limit or msgCount < limit):
            msgCount += 1
            msg = self.msgsToElector.popleft()
            self.elector.inBox.append(msg)
        await self.elector.serviceQueues(limit)
        return msgCount

    @property
    def hasPrimary(self) -> bool:
        """
        Does this node have a primary replica?

        :return: whether this node has a primary
        """
        return any(replica.isPrimary for replica in self.replicas)

    @property
    def primaryReplicaNo(self) -> Optional[int]:
        """
        Return the index of the primary or None if there's no primary among the
        replicas on this node.

        :return: index of the primary
        """
        if self._primary_replica_no is None:
            for idx, replica in enumerate(self.replicas):
                if replica.isPrimary:
                    self._primary_replica_no = idx
                    return idx
        return self._primary_replica_no

    @property
    def master_primary(self) -> Optional[str]:
        if self.replicas[0].primaryName:
            return self.replicas[0].getNodeName(self.replicas[0].primaryName)
        return None

    def msgHasAcceptableInstId(self, msg, frm) -> bool:
        """
        Return true if the instance id of message corresponds to a correct
        replica.

        :param msg: the node message to validate
        :return:
        """
        instId = getattr(msg, f.INST_ID.nm, None)
        if instId is None or not isinstance(instId, int) or instId < 0:
            return False
        if instId >= len(self.msgsToReplicas):
            if instId not in self.msgsForFutureReplicas:
                self.msgsForFutureReplicas[instId] = deque()
            self.msgsForFutureReplicas[instId].append((msg, frm))
            logger.debug("{} queueing message {} for future protocol "
                         "instance {}".format(self, msg, instId))
            return False
        return True

    def msgHasAcceptableViewNo(self, msg, frm) -> bool:
        """
        Return true if the view no of message corresponds to the current view
        no or a view no in the future
        :param msg: the node message to validate
        :return:
        """
        viewNo = getattr(msg, f.VIEW_NO.nm, None)
        if viewNo is None or not isinstance(viewNo, int) or viewNo < 0:
            return False
        if viewNo < self.viewNo:
            self.discard(msg, "un-acceptable viewNo {}"
                         .format(viewNo), logMethod=logger.info)
        elif viewNo > self.viewNo:
            if viewNo not in self.msgsForFutureViews:
                self.msgsForFutureViews[viewNo] = deque()
            self.msgsForFutureViews[viewNo].append((msg, frm))
        else:
            return True
        return False

    def sendToReplica(self, msg, frm):
        """
        Send the message to the intended replica.

        :param msg: the message to send
        :param frm: the name of the node which sent this `msg`
        """
        if self.msgHasAcceptableInstId(msg, frm) and \
                self.msgHasAcceptableViewNo(msg, frm):
            self.msgsToReplicas[msg.instId].append((msg, frm))

    def sendToElector(self, msg, frm):
        """
        Send the message to the intended elector.

        :param msg: the message to send
        :param frm: the name of the node which sent this `msg`
        """
        if self.msgHasAcceptableInstId(msg, frm) and \
                self.msgHasAcceptableViewNo(msg, frm):
            logger.debug("{} sending message to elector: {}".
                         format(self, (msg, frm)))
            self.msgsToElector.append((msg, frm))

    def handleOneNodeMsg(self, wrappedMsg):
        """
        Validate and process one message from a node.

        :param wrappedMsg: Tuple of message and the name of the node that sent
        the message
        """
        try:
            vmsg = self.validateNodeMsg(wrappedMsg)
            if vmsg:
                logger.info("{} msg validated {}".format(self, wrappedMsg),
                            extra={"tags": ["node-msg-validation"]})
                self.unpackNodeMsg(*vmsg)
            else:
                logger.info("{} invalidated msg {}".format(self, wrappedMsg),
                            extra={"tags": ["node-msg-validation"]})
        except SuspiciousNode as ex:
            self.reportSuspiciousNodeEx(ex)
        except Exception as ex:
            msg, frm = wrappedMsg
            self.discard(msg, ex)

    def validateNodeMsg(self, wrappedMsg):
        """
        Validate another node's message sent to this node.

        :param wrappedMsg: Tuple of message and the name of the node that sent
        the message
        :return: Tuple of message from node and name of the node
        """
        msg, frm = wrappedMsg
        if self.isNodeBlacklisted(frm):
            self.discard(msg, "received from blacklisted node {}"
                         .format(frm), logger.info)
            return None

        op = msg.pop(OP_FIELD_NAME, None)
        if not op:
            raise MissingNodeOp
        cls = TaggedTuples.get(op, None)
        if not cls:
            raise InvalidNodeOp(op)
        try:
            cMsg = cls(**msg)
        except Exception as ex:
            raise InvalidNodeMsg from ex
        try:
            self.verifySignature(cMsg)
        except BaseExc as ex:
            raise SuspiciousNode(frm, ex, cMsg) from ex
        logger.debug("{} received node message from {}: {}".
                     format(self, frm, cMsg),
                     extra={"cli": False})
        return cMsg, frm

    def unpackNodeMsg(self, msg, frm) -> None:
        """
        If the message is a batch message validate each message in the batch,
        otherwise add the message to the node's inbox.

        :param msg: a node message
        :param frm: the name of the node that sent this `msg`
        """
        if isinstance(msg, Batch):
            logger.debug("{} processing a batch {}".format(self, msg))
            for m in msg.messages:
                m = self.nodestack.deserializeMsg(m)
                self.handleOneNodeMsg((m, frm))
        else:
            self.postToNodeInBox(msg, frm)

    def postToNodeInBox(self, msg, frm):
        """
        Append the message to the node inbox

        :param msg: a node message
        :param frm: the name of the node that sent this `msg`
        """
        logger.debug("{} appending to nodeInbox {}".format(self, msg))
        self.nodeInBox.append((msg, frm))

    async def processNodeInBox(self):
        """
        Process the messages in the node inbox asynchronously.
        """
        while self.nodeInBox:
            m = self.nodeInBox.popleft()
            try:
                await self.nodeMsgRouter.handle(m)
            except SuspiciousNode as ex:
                self.reportSuspiciousNodeEx(ex)
                self.discard(m, ex)

    def handleOneClientMsg(self, wrappedMsg):
        """
        Validate and process a client message

        :param wrappedMsg: a message from a client
        """
        try:
            vmsg = self.validateClientMsg(wrappedMsg)
            if vmsg:
                self.unpackClientMsg(*vmsg)
        except BlowUp:
            raise
        except Exception as ex:
            msg, frm = wrappedMsg
            friendly = friendlyEx(ex)
            if isinstance(ex, SuspiciousClient):
                self.reportSuspiciousClient(frm, friendly)

            self.handleInvalidClientMsg(ex, wrappedMsg)

    def handleInvalidClientMsg(self, ex, wrappedMsg):
        msg, frm = wrappedMsg
        exc = ex.__cause__ if ex.__cause__ else ex
        friendly = friendlyEx(ex)
        reason = self.reasonForClientFromException(ex)
        if isinstance(msg, Request):
            msg = msg.__getstate__()
        identifier = msg.get(f.IDENTIFIER.nm)
        reqId = msg.get(f.REQ_ID.nm)
        if not reqId:
            reqId = getattr(exc, f.REQ_ID.nm, None)
            if not reqId:
                reqId = getattr(ex, f.REQ_ID.nm, None)
        self.transmitToClient(RequestNack(identifier, reqId, reason), frm)
        self.discard(wrappedMsg, friendly, logger.warning, cliOutput=True)

    def validateClientMsg(self, wrappedMsg):
        """
        Validate a message sent by a client.

        :param wrappedMsg: a message from a client
        :return: Tuple of clientMessage and client address
        """
        msg, frm = wrappedMsg
        if self.isClientBlacklisted(frm):
            self.discard(msg, "received from blacklisted client {}"
                         .format(frm), logger.info)
            return None

        if all(attr in msg.keys()
               for attr in [OPERATION, f.IDENTIFIER.nm, f.REQ_ID.nm]):
            self.doStaticValidation(msg[f.IDENTIFIER.nm],
                                    msg[f.REQ_ID.nm],
                                    msg[OPERATION])
            cls = Request
        elif OP_FIELD_NAME in msg:
            op = msg.pop(OP_FIELD_NAME)
            cls = TaggedTuples.get(op, None)
            if not cls:
                raise InvalidClientOp(op, msg.get(f.REQ_ID.nm))
            if cls not in (Batch, LedgerStatus, CatchupReq):
                raise InvalidClientMsgType(cls, msg.get(f.REQ_ID.nm))
        else:
            raise InvalidClientRequest(msg.get(f.IDENTIFIER.nm),
                                       msg.get(f.REQ_ID.nm))
        try:
            cMsg = cls(**msg)
        except Exception as ex:
            raise InvalidClientRequest(msg.get(f.IDENTIFIER.nm),
                                       msg.get(f.REQ_ID.nm)) from ex

        if self.isSignatureVerificationNeeded(msg):
            self.verifySignature(cMsg)
            # Suspicions should only be raised when lot of sig failures are
            # observed
            # try:
            #     self.verifySignature(cMsg)
            # except UnknownIdentifier as ex:
            #     raise
            # except Exception as ex:
            #     raise SuspiciousClient from ex
        logger.trace("{} received CLIENT message: {}".
                     format(self.clientstack.name, cMsg))
        return cMsg, frm

    def unpackClientMsg(self, msg, frm):
        """
        If the message is a batch message validate each message in the batch,
        otherwise add the message to the node's clientInBox.

        :param msg: a client message
        :param frm: the name of the client that sent this `msg`
        """
        if isinstance(msg, Batch):
            for m in msg.messages:
                # This check is done since Client uses NodeStack (which can
                # send and receive BATCH) to talk to nodes but Node uses
                # ClientStack (which cannot send or receive BATCH).
                # TODO: The solution is to have both kind of stacks be able to
                # parse BATCH messages
                if m in (ZStack.pingMessage, ZStack.pongMessage):
                    continue
                m = self.clientstack.deserializeMsg(m)
                self.handleOneClientMsg((m, frm))
        else:
            self.postToClientInBox(msg, frm)

    def postToClientInBox(self, msg, frm):
        """
        Append the message to the node's clientInBox

        :param msg: a client message
        :param frm: the name of the node that sent this `msg`
        """
        self.clientInBox.append((msg, frm))

    async def processClientInBox(self):
        """
        Process the messages in the node's clientInBox asynchronously.
        All messages in the inBox have already been validated, including
        signature check.
        """
        while self.clientInBox:
            m = self.clientInBox.popleft()
            req, frm = m
            logger.display("{} processing {} request {}".
                           format(self.clientstack.name, frm, req),
                           extra={"cli": True,
                                  "tags": ["node-msg-processing"]})
            try:
                await self.clientMsgRouter.handle(m)
            except InvalidClientMessageException as ex:
                self.handleInvalidClientMsg(ex, m)

    def postPoolLedgerCaughtUp(self, **kwargs):
        self.mode = Mode.discovered
        # The node might have discovered more nodes, so see if schedule
        # election if needed.
        if isinstance(self.poolManager, TxnPoolManager):
            self.checkInstances()
        # Initialising node id in case where node's information was not present
        # in pool ledger at the time of starting, happens when a non-genesis
        # node starts
        self.id
        self.catchup_next_ledger_after_pool()

    def catchup_next_ledger_after_pool(self):
        self.start_domain_ledger_sync()

    def start_domain_ledger_sync(self):
        self.ledgerManager.setLedgerCanSync(DOMAIN_LEDGER_ID, True)
        for nm in self.nodestack.connecteds:
            self.sendDomainLedgerStatus(nm)
        self.ledgerManager.processStashedLedgerStatuses(DOMAIN_LEDGER_ID)

    def postDomainLedgerCaughtUp(self, **kwargs):
        """
        Process any stashed ordered requests and set the mode to
        `participating`
        :return:
        """
        pass

    def postTxnFromCatchupAddedToLedger(self, ledgerId: int, txn: Any):
        self.reqsFromCatchupReplies.add((txn.get(f.IDENTIFIER.nm),
                                         txn.get(f.REQ_ID.nm)))

        rh = self.postRecvTxnFromCatchup(ledgerId, txn)
        if rh:
            rh.updateState([txn], isCommitted=True)
            state = self.getState(ledgerId)
            state.commit(rootHash=state.headHash)
        self.updateSeqNoMap([txn])

    def postRecvTxnFromCatchup(self, ledgerId: int, txn: Any):
        rh = None
        if ledgerId == POOL_LEDGER_ID:
            self.poolManager.onPoolMembershipChange(txn)
            rh = self.poolManager.reqHandler
        if ledgerId == DOMAIN_LEDGER_ID:
            self.post_txn_from_catchup_added_to_domain_ledger(txn)
            rh = self.reqHandler
        return rh

    def allLedgersCaughtUp(self):
        self.mode = Mode.participating
        self.processStashedOrderedReqs()
        # TODO: next line not needed
        self.checkInstances()

    def getLedger(self, ledgerId):
        return self.ledgerManager.getLedgerInfoByType(ledgerId).ledger

    def getState(self, ledgerId):
        return self.states.get(ledgerId)

    def post_txn_from_catchup_added_to_domain_ledger(self, txn):
        if txn.get(TXN_TYPE) == NYM:
            self.addNewRole(txn)

    def sendPoolLedgerStatus(self, nodeName):
        self.sendLedgerStatus(nodeName, POOL_LEDGER_ID)

    def sendDomainLedgerStatus(self, nodeName):
        self.sendLedgerStatus(nodeName, DOMAIN_LEDGER_ID)

    def getLedgerStatus(self, ledgerId: int):
        if ledgerId == POOL_LEDGER_ID:
            return self.poolLedgerStatus
        if ledgerId == DOMAIN_LEDGER_ID:
            return self.domainLedgerStatus

    def sendLedgerStatus(self, nodeName: str, ledgerId: int):
        ledgerStatus = self.getLedgerStatus(ledgerId)
        if ledgerStatus:
            rid = self.nodestack.getRemote(nodeName).uid
            self.send(ledgerStatus, rid)
        else:
            logger.debug("{} not sending ledger {} status to {} as it is null"
                         .format(self, ledgerId, nodeName))

    def doStaticValidation(self, identifier, reqId, operation):
        if TXN_TYPE not in operation:
            raise InvalidClientRequest(identifier, reqId)

        if operation.get(TXN_TYPE) in POOL_TXN_TYPES:
            self.poolManager.doStaticValidation(identifier, reqId, operation)

        if self.opVerifiers:
            try:
                for v in self.opVerifiers:
                    v.verify(operation)
            except Exception as ex:
                raise InvalidClientRequest(identifier, reqId) from ex

    def doDynamicValidation(self, request: Request):
        """
        State based validation
        """
        if self.ledgerIdForRequest(request) == POOL_LEDGER_ID:
            self.poolManager.doDynamicValidation(request)
        else:
            self.domainDynamicValidation(request)

    def applyReq(self, request: Request):
        """
        Apply request to appropriate ledger and state
        """
        if self.ledgerIdForRequest(request) == POOL_LEDGER_ID:
            return self.poolManager.applyReq(request)
        else:
            return self.domainRequestApplication(request)

    def domainDynamicValidation(self, request: Request):
        self.reqHandler.validate(request, self.config)

    def domainRequestApplication(self, request: Request):
        return self.reqHandler.apply(request)

    def processRequest(self, request: Request, frm: str):
        """
        Handle a REQUEST from the client.
        If the request has already been executed, the node re-sends the reply to
        the client. Otherwise, the node acknowledges the client request, adds it
        to its list of client requests, and sends a PROPAGATE to the
        remaining nodes.

        :param request: the REQUEST from the client
        :param frm: the name of the client that sent this REQUEST
        """
        logger.debug("{} received client request: {} from {}".
                     format(self.name, request, frm))
        self.nodeRequestSpikeMonitorData['accum'] += 1

        # TODO: What if client sends requests with same request id quickly so
        # before reply for one is generated, the other comes. In that
        # case we need to keep track of what requests ids node has seen
        # in-memory and once request with a particular request id is processed,
        # it should be removed from that in-memory DS.

        # If request is already processed(there is a reply for the
        # request in
        # the node's transaction store then return the reply from the
        # transaction store)
        # TODO: What if the reply was a REQNACK? Its not gonna be found in the
        # replies.

        ledgerId = self.ledgerIdForRequest(request)
        ledger = self.getLedger(ledgerId)
        reply = self.getReplyFromLedger(ledger, request)
        if reply:
            logger.debug("{} returning REPLY from already processed "
                         "REQUEST: {}".format(self, request))
            self.transmitToClient(reply, frm)
        else:
            if not self.isProcessingReq(*request.key):
                self.startedProcessingReq(*request.key, frm)
            # If not already got the propagate request(PROPAGATE) for the
            # corresponding client request(REQUEST)
            self.recordAndPropagate(request, frm)
            self.transmitToClient(RequestAck(*request.key), frm)

    # noinspection PyUnusedLocal
    def processPropagate(self, msg: Propagate, frm):
        """
        Process one propagateRequest sent to this node asynchronously

        - If this propagateRequest hasn't been seen by this node, then broadcast
        it to all nodes after verifying the the signature.
        - Add the client to blacklist if its signature is invalid

        :param msg: the propagateRequest
        :param frm: the name of the node which sent this `msg`
        """
        logger.debug("Node {} received propagated request: {}".
                     format(self.name, msg))
        reqDict = msg.request
        request = Request(**reqDict)

        clientName = msg.senderClient

        if not self.isProcessingReq(*request.key):
            self.startedProcessingReq(*request.key, clientName)
        self.requests.addPropagate(request, frm)

        # # Only propagate if the node is participating in the consensus process
        # # which happens when the node has completed the catchup process
        self.propagate(request, clientName)
        self.tryForwarding(request)

    def startedProcessingReq(self, identifier, reqId, frm):
        self.requestSender[identifier, reqId] = frm

    def isProcessingReq(self, identifier, reqId) -> bool:
        return (identifier, reqId) in self.requestSender

    def doneProcessingReq(self, identifier, reqId):
        self.requestSender.pop((identifier, reqId))

    def processOrdered(self, ordered: Ordered, retryNo: int = 0):
        """
        Process and orderedRequest.

        Execute client request with retries if client request hasn't yet reached
        this node but corresponding PROPAGATE, PRE-PREPARE, PREPARE and
        COMMIT request did

        :param ordered: an orderedRequest
        :param retryNo: the retry number used in recursion
        :return: True if successful, None otherwise
        """

        instId, viewNo, reqIdrs, ppSeqNo, ppTime, ledgerId, stateRoot, txnRoot \
            = tuple(ordered)

        self.monitor.requestOrdered(reqIdrs,
                                    instId,
                                    byMaster=(instId == self.instances.masterId))

        # Only the request ordered by master protocol instance are executed by
        # the client
        if instId == self.instances.masterId:
            reqs = [self.requests[i, r].request for (i, r) in reqIdrs
                    if (i, r) in self.requests]
            if len(reqs) == len(reqIdrs):
                logger.debug("{} executing Ordered batch {} of {} requests".
                             format(self.name, ppSeqNo, len(reqIdrs)))
                self.executeBatch(ppSeqNo, ppTime, reqs, ledgerId, stateRoot,
                                  txnRoot)
                # If the client request hasn't reached the node but corresponding
                # PROPAGATE, PRE-PREPARE, PREPARE and COMMIT request did,
                # then retry 3 times
            elif retryNo < 3:
                retryNo += 1
                asyncio.sleep(random.randint(2, 4))
                self.processOrdered(ordered, retryNo)
                logger.debug('{} retrying executing ordered client requests'.
                             format(self.name))
            else:
                logger.warning('{} not retrying processing Ordered any more {} '
                               'times'.format(self, retryNo))
            return True
        else:
            logger.trace("{} got ordered requests from backup replica {}".
                         format(self, instId))

    def processEscalatedException(self, ex):
        """
        Process an exception escalated from a Replica
        """
        if isinstance(ex, SuspiciousNode):
            self.reportSuspiciousNodeEx(ex)
        else:
            raise RuntimeError("unhandled replica-escalated exception") from ex

    def processInstanceChange(self, instChg: InstanceChange, frm: str) -> None:
        """
        Validate and process an instance change request.

        :param instChg: the instance change request
        :param frm: the name of the node that sent this `msg`
        """
        logger.debug("Node {} received instance change request: {} from {}".
                     format(self, instChg, frm))

        # TODO: add sender to blacklist?
        if not isinstance(instChg.viewNo, int):
            self.discard(instChg, "field viewNo has incorrect type: {}".
                         format(type(instChg.viewNo)))
        elif instChg.viewNo <= self.viewNo:
            self.discard(instChg,
                         "Received instance change request with view no {} "
                         "which is not more than its view no {}".
                         format(instChg.viewNo, self.viewNo), logger.debug)
        else:
            # Record instance changes for views but send instance change
            # only when found master to be degraded. if quorum of view changes
            #  found then change view even if master not degraded
            if not self.instanceChanges.hasInstChngFrom(instChg.viewNo, frm):
                self.instanceChanges.addVote(instChg, frm)

            if self.monitor.isMasterDegraded():
                logger.info(
                    "{} found master degraded after receiving instance change "
                    "message from {}".format(self, frm))
                self.sendInstanceChange(instChg.viewNo)
            else:
                logger.debug(
                    "{} received instance change message {} but did not "
                    "find the master to be slow".format(self, instChg))

            if not self.do_view_change_if_possible(instChg.viewNo):
                logger.trace("{} cannot initiate a view change".format(self))

    def do_view_change_if_possible(self, view_no):
        if self.canViewChange(view_no):
            logger.info("{} initiating a view change to {} from {}".
                        format(self, view_no, self.viewNo))
            self.startViewChange(view_no)
            return True
        return False

    def checkPerformance(self):
        """
        Check if master instance is slow and send an instance change request.
        :returns True if master performance is OK, otherwise False
        """
        logger.debug("{} checking its performance".format(self))

        # Move ahead only if the node has synchronized its state with other
        # nodes
        if not self.isParticipating:
            return

        if self.instances.masterId is not None:
            self.sendNodeRequestSpike()
            if self.monitor.isMasterDegraded():
                self.sendInstanceChange(self.viewNo+1)
                logger.debug('{} sent view change performance degraded '
                             'of master instance'.format(self))
                self.do_view_change_if_possible(self.viewNo+1)
                return False
            else:
                logger.debug("{}'s master has higher performance than backups".
                             format(self))
        return True

    def checkNodeRequestSpike(self):
        logger.debug("{} checking its request amount".format(self))

        if not self.isParticipating:
            return

        if self.instances.masterId is not None:
            self.sendNodeRequestSpike()

    def sendNodeRequestSpike(self):
        requests = self.nodeRequestSpikeMonitorData['accum']
        self.nodeRequestSpikeMonitorData['accum'] = 0
        return pluginManager.sendMessageUponSuspiciousSpike(
            notifierPluginTriggerEvents['nodeRequestSpike'],
            self.nodeRequestSpikeMonitorData,
            requests,
            self.config.notifierEventTriggeringConfig['nodeRequestSpike'],
            self.name
        )

    def _create_instance_change_msg(self, view_no, suspicion_code):
        return InstanceChange(view_no, suspicion_code,
                              [r.lastOrderedPPSeqNo for r in self.replicas])

    def sendInstanceChange(self, view_no: int,
                           suspicion=Suspicions.PRIMARY_DEGRADED):
        """
        Broadcast an instance change request to all the remaining nodes

        :param view_no: the view number when the instance change is requested
        """

        # If not found any sent instance change messages in last
        # `ViewChangeWindowSize` seconds or the last sent instance change
        # message was sent long enough ago then instance change message can be
        # sent otherwise no.
        canSendInsChange, cooldown = self.insChngThrottler.acquire()

        if canSendInsChange:
            logger.info("{} sending an instance change with view_no {} since "
                        "{}".
                        format(self, view_no, suspicion.reason))
            logger.info("{} metrics for monitor: {}".
                        format(self, self.monitor.prettymetrics))
            msg = self._create_instance_change_msg(view_no, suspicion.code)
            self.send(msg)
            self.instanceChanges.addVote(msg, self.name)
        else:
            logger.debug("{} cannot send instance change sooner then {} seconds"
                         .format(self, cooldown))

    # noinspection PyAttributeOutsideInit
    def initInsChngThrottling(self):
        windowSize = self.config.ViewChangeWindowSize
        ratchet = Ratchet(a=2, b=0.05, c=1, base=2, peak=windowSize)
        self.insChngThrottler = Throttler(windowSize, ratchet.get)

    @property
    def quorum(self) -> int:
        r"""
        Return the quorum of this RBFT system. Equal to :math:`2f + 1`.
        """
        return (2 * self.f) + 1

    def primary_found(self):
        # If the node has primary replica of master instance
        self.monitor.hasMasterPrimary = self.primaryReplicaNo == 0
        self.process_reqs_stashed_for_primary()

    @property
    def all_instances_have_primary(self):
        return all(r.primaryName is not None for r in self.replicas)

    def canViewChange(self, proposedViewNo: int) -> (bool, str):
        """
        Return whether there's quorum for view change for the proposed view
        number and its view is less than or equal to the proposed view
        """
        return self.instanceChanges.hasQuorum(proposedViewNo, self.f) and \
            self.viewNo < proposedViewNo

    def propose_view_change(self):
        # Sends instance change message when primary has been
        # disconnected for long enough
        if self.lost_primary_at and \
                                time.perf_counter() - self.lost_primary_at \
                        >= self.config.ToleratePrimaryDisconnection:
            view_no = self.viewNo + 1
            self.sendInstanceChange(view_no,
                                    Suspicions.PRIMARY_DISCONNECTED)
            logger.debug('{} sent view change since was disconnected '
                         'from primary for too long'.format(self))
            self.do_view_change_if_possible(view_no)

    # TODO: consider moving this to pool manager
    def lost_master_primary(self):
        """
        Schedule an primary connection check which in turn can send a view
        change message
        :return: whether view change started
        """
        self.lost_primary_at = time.perf_counter()

        self.propose_view_change()

        logger.debug('{} scheduling a view change in {} sec'.
                     format(self, self.config.ToleratePrimaryDisconnection))
        self._schedule(self.propose_view_change,
                       self.config.ToleratePrimaryDisconnection)

    # TODO: consider moving this to pool manager
    def startViewChange(self, proposedViewNo: int):
        """
        Trigger the view change process.

        :param proposedViewNo: the new view number after view change.
        """
        self.viewNo = proposedViewNo
        logger.debug("{} resetting monitor stats after view change".
                     format(self))
        self.monitor.reset()

        self.processStashedMsgsForView(proposedViewNo)
        # Now communicate the view change to the elector which will
        # contest primary elections across protocol all instances
        self.elector.viewChanged(self.viewNo)
        self.initInsChngThrottling()
        self.logNodeInfo()

    def verifySignature(self, msg):
        """
        Validate the signature of the request
        Note: Batch is whitelisted because the inner messages are checked

        :param msg: a message requiring signature verification
        :return: None; raises an exception if the signature is not valid
        """
        if isinstance(msg, self.authnWhitelist):
            return  # whitelisted message types rely on RAET for authn
        if isinstance(msg, Propagate):
            typ = 'propagate '
            req = msg.request
        else:
            typ = ''
            req = msg

        if not isinstance(req, Mapping):
            req = msg.as_dict

        identifier = self.authNr(req).authenticate(req)
        logger.display("{} authenticated {} signature on {} request {}".
                       format(self, identifier, typ, req['reqId']),
                       extra={"cli": True,
                              "tags": ["node-msg-processing"]})

    def authNr(self, req):
        return self.clientAuthNr

    def isSignatureVerificationNeeded(self, msg: Any):
        return True

    def ppSeqNoForTxnSeqNo(self, ledgerId, seqNo):
        for ppSeqNo, (lid, txnSeqNo) in reversed(self.batchToSeqNos.items()):
            if lid == ledgerId and txnSeqNo == seqNo:
                return ppSeqNo
        return -1

    def executeBatch(self, ppSeqNo: int, ppTime: float, reqs: List[Request],
                     ledgerId, stateRoot, txnRoot) -> None:
        """
        Execute the REQUEST sent to this Node

        :param viewNo: the view number (See glossary)
        :param ppTime: the time at which PRE-PREPARE was sent
        :param reqs: list of client REQUESTs
        """
        committedTxns = self.requestExecuter[ledgerId](ppTime, reqs, stateRoot,
                                                       txnRoot)
        if committedTxns:
            lastTxnSeqNo = committedTxns[-1][F.seqNo.name]
            self.batchToSeqNos[ppSeqNo] = (ledgerId, lastTxnSeqNo)
            logger.debug('{} storing ppSeqno {} for ledger {} seqNo {}'.
                         format(self, ppSeqNo, ledgerId, lastTxnSeqNo))
            if len(self.batchToSeqNos) > self.config.ProcessedBatchMapsToKeep:
                x = self.batchToSeqNos.popitem(last=False)
                logger.debug('{} popped {} from batch to txn seqNo map'.
                             format(self, x))

    def updateSeqNoMap(self, committedTxns):
        self.seqNoDB.addBatch((txn[f.IDENTIFIER.nm], txn[f.REQ_ID.nm],
                               txn[F.seqNo.name]) for txn in committedTxns)

    def commitAndSendReplies(self, reqHandler, ppTime, reqs: List[Request],
                             stateRoot, txnRoot) -> List:
        committedTxns = reqHandler.commit(len(reqs), stateRoot, txnRoot)
        self.updateSeqNoMap(committedTxns)
        committedTxns = txnsWithMerkleInfo(reqHandler.ledger,
                                           committedTxns)
        self.sendRepliesToClients(
            map(self.update_txn_with_extra_data, committedTxns),
            ppTime)
        return committedTxns

    def executeDomainTxns(self, ppTime, reqs: List[Request], stateRoot,
                          txnRoot) -> List:
        committedTxns = self.commitAndSendReplies(self.reqHandler, ppTime, reqs,
                                                  stateRoot, txnRoot)
        for txn in committedTxns:
            if txn[TXN_TYPE] == NYM:
                self.addNewRole(txn)
        return committedTxns

    def onBatchCreated(self, ledgerId, stateRoot):
        """
        A batch of requests has been created and has been applied but
        committed to ledger and state.
        :param ledgerId:
        :param stateRoot: state root after the batch creation
        :return:
        """
        if ledgerId == POOL_LEDGER_ID:
            if isinstance(self.poolManager, TxnPoolManager):
                self.poolManager.reqHandler.onBatchCreated(stateRoot)
        elif ledgerId == DOMAIN_LEDGER_ID:
            self.reqHandler.onBatchCreated(stateRoot)
        else:
            logger.debug('{} did not know how to handle for ledger {}'.
                         format(self, ledgerId))

    def onBatchRejected(self, ledgerId, stateRoot=None):
        """
        A batch of requests has been rejected, if stateRoot is None, reject
        the current batch.
        :param ledgerId:
        :param stateRoot: state root after the batch was created
        :return:
        """
        if ledgerId == POOL_LEDGER_ID:
            if isinstance(self.poolManager, TxnPoolManager):
                self.poolManager.reqHandler.onBatchRejected(stateRoot)
        elif ledgerId == DOMAIN_LEDGER_ID:
            self.reqHandler.onBatchRejected(stateRoot)
        else:
            logger.debug('{} did not know how to handle for ledger {}'.
                         format(self, ledgerId))

    @classmethod
    def ledgerId(cls, txnType: str):
        return POOL_LEDGER_ID if txnType in POOL_TXN_TYPES else DOMAIN_LEDGER_ID

    def sendRepliesToClients(self, committedTxns, ppTime):
        for txn in committedTxns:
            # TODO: Send txn and state proof to the client
            txn[TXN_TIME] = ppTime
            self.sendReplyToClient(Reply(txn), (txn[f.IDENTIFIER.nm],
                                                txn[f.REQ_ID.nm]))

    def sendReplyToClient(self, reply, reqKey):
        if self.isProcessingReq(*reqKey):
            logger.debug('{} sending reply for {} to client'.format(self, reqKey))
            self.transmitToClient(reply, self.requestSender[reqKey])
            self.doneProcessingReq(*reqKey)

    def addNewRole(self, txn):
        """
        Adds a new client or steward to this node based on transaction type.
        """
        # If the client authenticator is a simple authenticator then add verkey.
        #  For a custom authenticator, handle appropriately
        if isinstance(self.clientAuthNr, SimpleAuthNr):
            identifier = txn[TARGET_NYM]
            verkey = txn.get(VERKEY)
            v = DidVerifier(verkey, identifier=identifier)
            if identifier not in self.clientAuthNr.clients:
                role = txn.get(ROLE)
                if role not in (STEWARD, None):
                    logger.error("Role if present must be {}".
                                 format(Roles.STEWARD.name))
                    return
                self.clientAuthNr.addIdr(identifier, verkey=v.verkey,
                                         role=role)

    def initDomainLedger(self):
        # If the domain ledger file is not present initialize it by copying
        # from genesis transactions
        if not self.hasFile(self.config.domainTransactionsFile):
            defaultTxnFile = os.path.join(self.basedirpath,
                                          self.config.domainTransactionsFile)
            if os.path.isfile(defaultTxnFile):
                shutil.copy(defaultTxnFile, self.dataLocation)

    @staticmethod
    def initStateFromLedger(state: State, ledger: Ledger, reqHandler):
        # If the trie is empty then initialize it by applying
        # txns from ledger
        if state.isEmpty:
            txns = [_ for _ in ledger.getAllTxn().values()]
            reqHandler.updateState(txns, isCommitted=True)
            state.commit(rootHash=state.headHash)

    def initDomainState(self):
        self.initStateFromLedger(self.states[DOMAIN_LEDGER_ID],
                                 self.domainLedger, self.reqHandler)

    def addGenesisNyms(self):
        for _, txn in self.domainLedger.getAllTxn().items():
            if txn.get(TXN_TYPE) == NYM:
                self.addNewRole(txn)

    def defaultAuthNr(self):
        state = self.getState(DOMAIN_LEDGER_ID)
        return SimpleAuthNr(state=state)

    def processStashedOrderedReqs(self):
        i = 0
        while self.stashedOrderedReqs:
            msg = self.stashedOrderedReqs.popleft()
            if msg.ppSeqNo <= self.ledgerManager.lastCaughtUpPpSeqNo:
                logger.debug('{} ignoring stashed ordered msg {} since ledger '
                             'manager has lastCaughtUpPpSeqNo as {}'.
                             format(self, msg,
                                    self.ledgerManager.lastCaughtUpPpSeqNo))
                continue
            if not self.gotInCatchupReplies(msg):
                if msg.instId == 0:
                    logger.debug('{} applying stashed Ordered msg {}'.
                                 format(self, msg))
                    for reqKey in msg.reqIdr:
                        req = self.requests[reqKey].finalised
                        self.applyReq(req)
                self.processOrdered(msg)
            i += 1
        logger.debug("{} processed {} stashed ordered requests".format(self, i))
        # Resetting monitor after executing all stashed requests so no view
        # change can be proposed
        self.monitor.reset()
        return i

    def gotInCatchupReplies(self, msg):
        reqIdr = getattr(msg, f.REQ_IDR.nm)
        return set(reqIdr).intersection(self.reqsFromCatchupReplies)

    def sync3PhaseState(self):
        for replica in self.replicas:
            self.send(replica.threePhaseState)

    def ensureKeysAreSetup(self):
        """
        Check whether the keys are setup in the local STP keep.
        Raises KeysNotFoundException if not found.
        """
        name, baseDir = self.name, self.basedirpath
        if not areKeysSetup(name, baseDir, self.config):
            raise REx(REx.reason.format(name) + self.keygenScript)

    @staticmethod
    def reasonForClientFromException(ex: Exception):
        friendly = friendlyEx(ex)
        reason = "client request invalid: {}".format(friendly)
        return reason

    def reportSuspiciousNodeEx(self, ex: SuspiciousNode):
        """
        Report suspicion on a node on the basis of an exception
        """
        self.reportSuspiciousNode(ex.node, ex.reason, ex.code, ex.offendingMsg)

    def reportSuspiciousNode(self,
                             nodeName: str,
                             reason=None,
                             code: int=None,
                             offendingMsg=None):
        """
        Report suspicion on a node and add it to this node's blacklist.

        :param nodeName: name of the node to report suspicion on
        :param reason: the reason for suspicion
        """
        logger.warning("{} raised suspicion on node {} for {}; suspicion code "
                       "is {}".format(self, nodeName, reason, code))
        # TODO need a more general solution here

        # TODO: Should not blacklist client on a single InvalidSignature.
        # Should track if a lot of requests with incorrect signatures have been
        # made in a short amount of time, only then blacklist client.
        # if code == InvalidSignature.code:
        #     self.blacklistNode(nodeName,
        #                        reason=InvalidSignature.reason,
        #                        code=InvalidSignature.code)

        # TODO: Consider blacklisting nodes again.
        # if code in self.suspicions:
        #     self.blacklistNode(nodeName,
        #                        reason=self.suspicions[code],
        #                        code=code)

        if code in (s.code for s in (Suspicions.PPR_DIGEST_WRONG,
                                     Suspicions.PPR_REJECT_WRONG,
                                     Suspicions.PPR_TXN_WRONG,
                                     Suspicions.PPR_STATE_WRONG)):
            self.sendInstanceChange(self.viewNo + 1, Suspicions.get_by_code(code))
            logger.info('{} sent instance change since suspicion code {}'
                        .format(self, code))

            if not self.do_view_change_if_possible(self.viewNo + 1):
                logger.trace("{} cannot initiate a view change".format(self))
        if offendingMsg:
            self.discard(offendingMsg, reason, logger.warning)

    def reportSuspiciousClient(self, clientName: str, reason):
        """
        Report suspicion on a client and add it to this node's blacklist.

        :param clientName: name of the client to report suspicion on
        :param reason: the reason for suspicion
        """
        logger.warning("{} suspicion raised on client {} for {}; "
                       "doing nothing for now".
                       format(self, clientName, reason))
        self.blacklistClient(clientName)

    def isClientBlacklisted(self, clientName: str):
        """
        Check whether the given client is in this node's blacklist.

        :param clientName: the client to check for blacklisting
        :return: whether the client was blacklisted
        """
        return self.clientBlacklister.isBlacklisted(clientName)

    def blacklistClient(self, clientName: str, reason: str=None, code: int=None):
        """
        Add the client specified by `clientName` to this node's blacklist
        """
        msg = "{} blacklisting client {}".format(self, clientName)
        if reason:
            msg += " for reason {}".format(reason)
        logger.debug(msg)
        self.clientBlacklister.blacklist(clientName)

    def isNodeBlacklisted(self, nodeName: str) -> bool:
        """
        Check whether the given node is in this node's blacklist.

        :param nodeName: the node to check for blacklisting
        :return: whether the node was blacklisted
        """
        return self.nodeBlacklister.isBlacklisted(nodeName)

    def blacklistNode(self, nodeName: str, reason: str=None, code: int=None):
        """
        Add the node specified by `nodeName` to this node's blacklist
        """
        msg = "{} blacklisting node {}".format(self, nodeName)
        if reason:
            msg += " for reason {}".format(reason)
        if code:
            msg += " for code {}".format(code)
        logger.debug(msg)
        self.nodeBlacklister.blacklist(nodeName)

    @property
    def blacklistedNodes(self):
        return {nm for nm in self.nodeReg.keys() if
                self.nodeBlacklister.isBlacklisted(nm)}

    def transmitToClient(self, msg: Any, remoteName: str):
        self.clientstack.transmitToClient(msg, remoteName)

    def send(self, msg: Any, *rids: Iterable[int], signer: Signer = None):
        if rids:
            remoteNames = [self.nodestack.remotes[rid].name for rid in rids]
            recipientsNum = len(remoteNames)
        else:
            # so it is broadcast
            remoteNames = [remote.name for remote in
                           self.nodestack.remotes.values()]
            recipientsNum = 'all'

        logger.debug("{} sending message {} to {} recipients: {}"
                     .format(self, msg, recipientsNum, remoteNames))
        self.nodestack.send(msg, *rids, signer=signer)

    def getReplyFromLedger(self, ledger, request):
        # DoS attack vector, client requesting already processed request id
        # results in iterating over ledger (or its subset)
        seqNo = self.seqNoDB.get(request.identifier, request.reqId)
        if seqNo:
            txn = ledger.getBySeqNo(int(seqNo))
        else:
            txn = ledger.get(identifier=request.identifier, reqId=request.reqId)
        if txn:
            txn.update(ledger.merkleInfo(txn.get(F.seqNo.name)))
            txn = self.update_txn_with_extra_data(txn)
            return Reply(txn)

    def update_txn_with_extra_data(self, txn):
        """
        All the data of the transaction might not be stored in ledger so the
        extra data that is omitted from ledger needs to be fetched from the
        appropriate data store
        :param txn:
        :return:
        """
        # All the data of any transaction is stored in the ledger
        return txn

    def transform_txn_for_ledger(self, txn):
        return self.reqHandler.transform_txn_for_ledger(txn)

    def __enter__(self):
        return self

    # noinspection PyUnusedLocal
    def __exit__(self, exc_type, exc_val, exc_tb):
        self.stop()

    def logstats(self):
        """
        Print the node's current statistics to log.
        """
        lines = []
        l = lines.append
        l("node {} current stats".format(self))
        l("--------------------------------------------------------")
        l("node inbox size         : {}".format(len(self.nodeInBox)))
        l("client inbox size       : {}".
                    format(len(self.clientInBox)))
        l("age (seconds)           : {}".
                    format(time.time() - self.created))
        l("next check for reconnect: {}".
                    format(time.perf_counter() - self.nodestack.nextCheck))
        l("node connections        : {}".format(self.nodestack.conns))
        l("f                       : {}".format(self.f))
        l("master instance         : {}".format(self.instances.masterId))
        l("replicas                : {}".format(len(self.replicas)))
        l("view no                 : {}".format(self.viewNo))
        l("rank                    : {}".format(self.rank))
        l("msgs to replicas        : {}".
                    format(len(self.msgsToReplicas)))
        l("msgs to elector         : {}".
                    format(len(self.msgsToElector)))
        l("action queue            : {} {}".
                    format(len(self.actionQueue), id(self.actionQueue)))
        l("action queue stash      : {} {}".
                    format(len(self.aqStash), id(self.aqStash)))

        logger.info("\n".join(lines), extra={"cli": False})

    def collectNodeInfo(self):
        nodeAddress = None
        if self.poolLedger:
            txns = self.poolLedger.getAllTxn()
            for key, txn in txns.items():
                data = txn[DATA]
                if data[ALIAS] == self.name:
                    nodeAddress = data[NODE_IP]
                    break

        info = {
            'name': self.name,
            'rank': self.rank,
            'view': self.viewNo,
            'creationDate': self.created,
            'baseDir': self.basedirpath,
            'portN': self.nodestack.ha[1],
            'portC': self.clientstack.ha[1],
            'address': nodeAddress
        }
        return info

    def logNodeInfo(self):
        """
        Print the node's info to log for the REST backend to read.
        """
        self.nodeInfo['data'] = self.collectNodeInfo()

        with closing(open(os.path.join(self.config.baseDir, 'node_info'), 'w')) \
                as logNodeInfoFile:
            logNodeInfoFile.write(json.dumps(self.nodeInfo['data']))
<|MERGE_RESOLUTION|>--- conflicted
+++ resolved
@@ -23,11 +23,7 @@
     TARGET_NYM, ROLE, STEWARD, NYM, VERKEY, OP_FIELD_NAME, CLIENT_STACK_SUFFIX, \
     CLIENT_BLACKLISTER_SUFFIX, NODE_BLACKLISTER_SUFFIX, \
     NODE_PRIMARY_STORAGE_SUFFIX, NODE_HASH_STORE_SUFFIX, HS_FILE, DATA, ALIAS, \
-<<<<<<< HEAD
-    NODE_IP, HS_LEVELDB, POOL_LEDGER_ID, DOMAIN_LEDGER_ID, HS_ROCKSDB
-=======
-    NODE_IP, HS_LEVELDB, POOL_LEDGER_ID, DOMAIN_LEDGER_ID, LedgerState
->>>>>>> 48544c34
+    NODE_IP, HS_LEVELDB, POOL_LEDGER_ID, DOMAIN_LEDGER_ID, HS_ROCKSDB, LedgerState
 from plenum.common.exceptions import SuspiciousNode, SuspiciousClient, \
     MissingNodeOp, InvalidNodeOp, InvalidNodeMsg, InvalidClientMsgType, \
     InvalidClientOp, InvalidClientRequest, BaseExc, \
