--- conflicted
+++ resolved
@@ -17,10 +17,8 @@
 from ledger.stores.file_hash_store import FileHashStore
 from ledger.stores.hash_store import HashStore
 from ledger.stores.memory_hash_store import MemoryHashStore
-<<<<<<< HEAD
-=======
+
 from libnacl.encode import base64_decode
->>>>>>> e8dc4d1c
 from plenum.common.ledger_manager import LedgerManager
 from plenum.common.ratchet import Ratchet
 from raet.raeting import AutoMode
@@ -48,16 +46,12 @@
     HS_FILE, NODE_HASH_STORE_SUFFIX, LedgerStatus, ConsistencyProof, \
     CatchupReq, CatchupRep, CLIENT_STACK_SUFFIX, \
     PLUGIN_TYPE_VERIFICATION, PLUGIN_TYPE_PROCESSING, PoolLedgerTxns, \
-<<<<<<< HEAD
-    ConsProofRequest
-from plenum.common.util import getMaxFailures, MessageProcessor, getlogger, \
-    getConfig, cryptonymToHex
-=======
     ConsProofRequest, ElectionType, ThreePhaseType
-from plenum.common.util import getMaxFailures, MessageProcessor, getConfig, friendlyEx
-
+
+from plenum.common.util import getMaxFailures, MessageProcessor, getConfig, friendlyEx, \
+    cryptonymToHex
 from plenum.common.log import getlogger
->>>>>>> e8dc4d1c
+
 from plenum.common.txn_util import getTxnOrderedFields
 from plenum.persistence.orientdb_hash_store import OrientDbHashStore
 from plenum.persistence.orientdb_store import OrientDbStore
