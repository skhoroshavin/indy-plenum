--- conflicted
+++ resolved
@@ -659,41 +659,6 @@
 
         self.last_sent_pp_store_helper.erase_last_sent_pp_seq_no()
 
-<<<<<<< HEAD
-=======
-    def on_view_change_complete(self):
-        """
-        View change completes for a replica when it has been decided which was
-        the last ppSeqNo and state and txn root for previous view
-        """
-
-        if not self.replicas.all_instances_have_primary:
-            raise LogicError(
-                "{} Not all replicas have "
-                "primaries: {}".format(self, self.replicas.primary_name_by_inst_id)
-            )
-
-        self._cancel(self._check_view_change_completed)
-
-        for replica in self.replicas.values():
-            replica.on_view_change_done()
-        self.master_replica._view_change_service.last_completed_view_no = self.viewNo
-        # Remove already ordered requests from requests list after view change
-        # If view change happen when one half of nodes ordered on master
-        # instance and backup but other only on master then we need to clear
-        # requests list.  We do this to stop transactions ordering  on backup
-        # replicas that have already been ordered on master.
-        # Test for this case in plenum/test/view_change/
-        # test_no_propagate_request_on_different_last_ordered_before_vc.py
-        for replica in self.replicas.values():
-            replica.clear_requests_and_fix_last_ordered()
-        self.monitor.reset()
-
-    def schedule_view_change_completion_check(self, timeout):
-        self._schedule(action=self._check_view_change_completed,
-                       seconds=timeout)
-
->>>>>>> cd8d150a
     def on_view_propagated(self):
         """
         View change completes for a replica when it has been decided which was
