import json
import os
import time
from binascii import unhexlify
from collections import deque
from contextlib import closing
from functools import partial
from typing import Dict, Any, Mapping, Iterable, List, Optional, Set, Tuple, Callable

from crypto.bls.bls_key_manager import LoadBLSKeyError
from intervaltree import IntervalTree
from ledger.compact_merkle_tree import CompactMerkleTree
from ledger.genesis_txn.genesis_txn_initiator_from_file import GenesisTxnInitiatorFromFile
from ledger.hash_stores.file_hash_store import FileHashStore
from ledger.hash_stores.hash_store import HashStore
from ledger.hash_stores.memory_hash_store import MemoryHashStore
from ledger.util import F
from plenum.bls.bls_bft_factory import create_default_bls_bft_factory
from plenum.bls.bls_crypto_factory import create_default_bls_crypto_factory
from plenum.client.wallet import Wallet
from plenum.common.config_util import getConfig
from plenum.common.constants import POOL_LEDGER_ID, DOMAIN_LEDGER_ID, \
    CLIENT_BLACKLISTER_SUFFIX, CONFIG_LEDGER_ID, \
    NODE_BLACKLISTER_SUFFIX, NODE_PRIMARY_STORAGE_SUFFIX, HS_FILE, HS_LEVELDB, \
    TXN_TYPE, LEDGER_STATUS, \
    CLIENT_STACK_SUFFIX, PRIMARY_SELECTION_PREFIX, VIEW_CHANGE_PREFIX, \
    OP_FIELD_NAME, CATCH_UP_PREFIX, NYM, \
    GET_TXN, DATA, TXN_TIME, VERKEY, \
    TARGET_NYM, ROLE, STEWARD, TRUSTEE, ALIAS, \
    NODE_IP, BLS_PREFIX, NodeHooks
from plenum.common.exceptions import SuspiciousNode, SuspiciousClient, \
    MissingNodeOp, InvalidNodeOp, InvalidNodeMsg, InvalidClientMsgType, \
    InvalidClientRequest, BaseExc, \
    InvalidClientMessageException, KeysNotFoundException as REx, BlowUp
from plenum.common.has_file_storage import HasFileStorage
from plenum.common.hook_manager import HookManager
from plenum.common.keygen_utils import areKeysSetup
from plenum.common.ledger import Ledger
from plenum.common.ledger_manager import LedgerManager
from plenum.common.message_processor import MessageProcessor
from plenum.common.messages.node_message_factory import node_message_factory
from plenum.common.messages.node_messages import Nomination, Batch, Reelection, \
    Primary, RequestAck, RequestNack, Reject, PoolLedgerTxns, Ordered, \
    Propagate, PrePrepare, Prepare, Commit, Checkpoint, ThreePCState, Reply, InstanceChange, LedgerStatus, \
    ConsistencyProof, CatchupReq, CatchupRep, ViewChangeDone, \
<<<<<<< HEAD
    CurrentState, MessageReq, MessageRep, ThreePhaseType
=======
    CurrentState, MessageReq, MessageRep, ElectionType, ThreePhaseType, BatchCommitted, ObservedData
>>>>>>> 900fa194
from plenum.common.motor import Motor
from plenum.common.plugin_helper import loadPlugins
from plenum.common.request import Request, SafeRequest
from plenum.common.roles import Roles
from plenum.common.signer_simple import SimpleSigner
from plenum.common.stacks import nodeStackClass, clientStackClass
from plenum.common.startable import Status, Mode
from plenum.common.txn_util import idr_from_req_data
from plenum.common.types import PLUGIN_TYPE_VERIFICATION, \
    PLUGIN_TYPE_PROCESSING, OPERATION, f
from plenum.common.util import friendlyEx, getMaxFailures, pop_keys, \
    compare_3PC_keys, get_utc_epoch, SortedDict
from plenum.common.verifier import DidVerifier
from plenum.persistence.leveldb_hash_store import LevelDbHashStore
from plenum.persistence.req_id_to_txn import ReqIdrToTxn
from plenum.persistence.storage import Storage, initStorage, initKeyValueStorage
from plenum.server.blacklister import Blacklister
from plenum.server.blacklister import SimpleBlacklister
from plenum.server.client_authn import ClientAuthNr, SimpleAuthNr, CoreAuthNr
from plenum.server.config_req_handler import ConfigReqHandler
from plenum.server.domain_req_handler import DomainRequestHandler
from plenum.server.has_action_queue import HasActionQueue
from plenum.server.instances import Instances
from plenum.server.message_req_processor import MessageReqProcessor
from plenum.server.monitor import Monitor
from plenum.server.notifier_plugin_manager import notifierPluginTriggerEvents, \
    PluginManager
from plenum.server.observer.observable import Observable
from plenum.server.observer.observer_node import NodeObserver
from plenum.server.observer.observer_sync_policy import ObserverSyncPolicyType
from plenum.server.plugin.has_plugin_loader_helper import PluginLoaderHelper
from plenum.server.pool_manager import HasPoolManager, TxnPoolManager, \
    RegistryPoolManager
from plenum.server.primary_decider import PrimaryDecider
from plenum.server.primary_selector import PrimarySelector
from plenum.server.propagator import Propagator
from plenum.server.quorums import Quorums
from plenum.server.replicas import Replicas
from plenum.server.req_authenticator import ReqAuthenticator
from plenum.server.req_handler import RequestHandler
from plenum.server.router import Router
from plenum.server.suspicion_codes import Suspicions
from plenum.server.validator_info_tool import ValidatorNodeInfoTool
from plenum.common.config_helper import PNodeConfigHelper
from state.pruning_state import PruningState
from state.state import State
from stp_core.common.log import getlogger
from stp_core.crypto.signer import Signer
from stp_core.network.exceptions import RemoteNotFound
from stp_core.network.network_interface import NetworkInterface
from stp_core.types import HA
from stp_zmq.zstack import ZStack

from plenum.server.view_change.view_changer import ViewChanger

pluginManager = PluginManager()
logger = getlogger()


class Node(HasActionQueue, Motor, Propagator, MessageProcessor, HasFileStorage,
           HasPoolManager, PluginLoaderHelper, MessageReqProcessor, HookManager):
    """
    A node in a plenum system.
    """

    suspicions = {s.code: s.reason for s in Suspicions.get_list()}
    keygenScript = "init_plenum_keys"
    _client_request_class = SafeRequest
    _info_tool_class = ValidatorNodeInfoTool
    # The order of ledger id in the following list determines the order in
    # which those ledgers will be synced. Think carefully before changing the
    # order.
    ledger_ids = [POOL_LEDGER_ID, CONFIG_LEDGER_ID, DOMAIN_LEDGER_ID]
    _wallet_class = Wallet

    def __init__(self,
                 name: str,
                 nodeRegistry: Dict[str, HA]=None,
                 clientAuthNr: ClientAuthNr=None,
                 ha: HA=None,
                 cliname: str=None,
                 cliha: HA=None,
                 config_helper=None,
                 ledger_dir: str = None,
                 keys_dir: str = None,
                 genesis_dir: str = None,
                 plugins_dir: str = None,
                 node_info_dir: str = None,
                 view_changer: ViewChanger = None,
                 primaryDecider: PrimaryDecider = None,
                 pluginPaths: Iterable[str] = None,
                 storage: Storage = None,
                 config=None,
                 seed=None):
        """
        Create a new node.

        :param nodeRegistry: names and host addresses of all nodes in the pool
        :param clientAuthNr: client authenticator implementation to be used
        :param primaryDecider: the mechanism to be used to decide the primary
        of a protocol instance
        """
        self.created = time.time()
        self.name = name
        self.config = config or getConfig()

        self.config_helper = config_helper or PNodeConfigHelper(self.name, self.config)

        self.ledger_dir = ledger_dir or self.config_helper.ledger_dir
        self.keys_dir = keys_dir or self.config_helper.keys_dir
        self.genesis_dir = genesis_dir or self.config_helper.genesis_dir
        self.plugins_dir = plugins_dir or self.config_helper.plugins_dir
        self.node_info_dir = node_info_dir or self.config_helper.node_info_dir

        self._view_change_timeout = self.config.VIEW_CHANGE_TIMEOUT

        HasFileStorage.__init__(self, self.ledger_dir)
        self.ensureKeysAreSetup()
        self.opVerifiers = self.getPluginsByType(pluginPaths,
                                                 PLUGIN_TYPE_VERIFICATION)
        self.reqProcessors = self.getPluginsByType(pluginPaths,
                                                   PLUGIN_TYPE_PROCESSING)

        self.ledger_to_req_handler = {}  # type: Dict[int, RequestHandler]
        self.txn_type_to_req_handler = {}  # type: Dict[str, RequestHandler]
        self.txn_type_to_ledger_id = {}  # type: Dict[str, int]
        self.requestExecuter = {}   # type: Dict[int, Callable]

        Motor.__init__(self)

        self.states = {}  # type: Dict[int, State]

        self.primaryStorage = storage or self.getPrimaryStorage()

        self.register_state(DOMAIN_LEDGER_ID, self.loadDomainState())

        self.initPoolManager(nodeRegistry, ha, cliname, cliha)

        # init BLS after pool manager!
        # init before domain req handler!
        self.bls_bft = self._create_bls_bft()

        self.register_req_handler(DOMAIN_LEDGER_ID, self.getDomainReqHandler())
        self.register_executer(DOMAIN_LEDGER_ID, self.executeDomainTxns)

        self.initDomainState()

        self.clientAuthNr = clientAuthNr or self.defaultAuthNr()

        self.addGenesisNyms()

        if isinstance(self.poolManager, RegistryPoolManager):
            self.mode = Mode.discovered
        else:
            self.mode = None  # type: Optional[Mode]
            self.register_req_handler(POOL_LEDGER_ID, self.poolManager.reqHandler)

        self.nodeReg = self.poolManager.nodeReg

        kwargs = dict(stackParams=self.poolManager.nstack,
                      msgHandler=self.handleOneNodeMsg, registry=self.nodeReg)
        cls = self.nodeStackClass
        kwargs.update(seed=seed)
        # noinspection PyCallingNonCallable
        self.nodestack = cls(**kwargs)
        self.nodestack.onConnsChanged = self.onConnsChanged

        kwargs = dict(
            stackParams=self.poolManager.cstack,
            msgHandler=self.handleOneClientMsg,
            # TODO, Reject is used when dynamic validation fails, use Reqnack
            msgRejectHandler=self.reject_client_msg_handler)
        cls = self.clientStackClass
        kwargs.update(seed=seed)

        # noinspection PyCallingNonCallable
        self.clientstack = cls(**kwargs)

        self.cliNodeReg = self.poolManager.cliNodeReg

        HasActionQueue.__init__(self)

        Propagator.__init__(self)

        MessageReqProcessor.__init__(self)

        self.view_changer = view_changer
        self.primaryDecider = primaryDecider

        self.nodeInBox = deque()
        self.clientInBox = deque()

        self.setPoolParams()

        self.clientBlacklister = SimpleBlacklister(
            self.name + CLIENT_BLACKLISTER_SUFFIX)  # type: Blacklister

        self.nodeBlacklister = SimpleBlacklister(
            self.name + NODE_BLACKLISTER_SUFFIX)  # type: Blacklister

        self.nodeInfo = {
            'data': {}
        }

        self._view_changer = None  # type: ViewChanger
        self._elector = None  # type: PrimaryDecider

        self.instances = Instances()
        # QUESTION: Why does the monitor need blacklister?
        self.monitor = Monitor(self.name,
                               Delta=self.config.DELTA,
                               Lambda=self.config.LAMBDA,
                               Omega=self.config.OMEGA,
                               instances=self.instances,
                               nodestack=self.nodestack,
                               blacklister=self.nodeBlacklister,
                               nodeInfo=self.nodeInfo,
                               notifierEventTriggeringConfig=self.config.notifierEventTriggeringConfig,
                               pluginPaths=pluginPaths,
                               notifierEventsEnabled=self.config.SpikeEventsEnabled)

        self.replicas = self.create_replicas()

        # Any messages that are intended for protocol instances not created.
        # Helps in cases where a new protocol instance have been added by a
        # majority of nodes due to joining of a new node, but some slow nodes
        # are not aware of it. Key is instance id and value is a deque
        # TODO is it possible for messages with current view number?
        self.msgsForFutureReplicas = {}

        # Requests that are to be given to the view_changer by the node
        self.msgsToViewChanger = deque()

        if self.poolLedger:
            self.register_state(POOL_LEDGER_ID, self.poolManager.state)

        self.ledgerManager = self.get_new_ledger_manager()

        # do it after all states and BLS stores are created
        self.adjustReplicas()

        self.perfCheckFreq = self.config.PerfCheckFreq
        self.nodeRequestSpikeMonitorData = {
            'value': 0,
            'cnt': 0,
            'accum': 0
        }

        self.startRepeating(self.checkPerformance, self.perfCheckFreq)

        self.startRepeating(self.checkNodeRequestSpike,
                            self.config
                            .notifierEventTriggeringConfig[
                                'nodeRequestSpike']['freq'])

        # BE CAREFUL HERE
        # This controls which message types are excluded from signature
        # verification. These are still subject to RAET's signature verification
        # but client signatures will not be checked on these. Expressly
        # prohibited from being in this is ClientRequest and Propagation,
        # which both require client signature verification
        self.authnWhitelist = (
            Nomination,
            Primary,
            Reelection,
            Batch,
            ViewChangeDone,
            PrePrepare,
            Prepare,
            Checkpoint,
            Commit,
            InstanceChange,
            LedgerStatus,
            ConsistencyProof,
            CatchupReq,
            CatchupRep,
            ThreePCState,
            MessageReq,
            MessageRep,
            CurrentState,
            ObservedData
        )

        # Map of request identifier, request id to client name. Used for
        # dispatching the processed requests to the correct client remote
        self.requestSender = {}  # Dict[Tuple[str, int], str]

        # CurrentState
        self.nodeMsgRouter = Router(
            (Propagate, self.processPropagate),
            (InstanceChange, self.sendToViewChanger),
            (ViewChangeDone, self.sendToViewChanger),
            (MessageReq, self.process_message_req),
            (MessageRep, self.process_message_rep),
            (PrePrepare, self.sendToReplica),
            (Prepare, self.sendToReplica),
            (Commit, self.sendToReplica),
            (Checkpoint, self.sendToReplica),
            (ThreePCState, self.sendToReplica),
            (LedgerStatus, self.ledgerManager.processLedgerStatus),
            (ConsistencyProof, self.ledgerManager.processConsistencyProof),
            (CatchupReq, self.ledgerManager.processCatchupReq),
            (CatchupRep, self.ledgerManager.processCatchupRep),
            (CurrentState, self.process_current_state_message),
            (ObservedData, self.send_to_observer)
        )

        self.clientMsgRouter = Router(
            (Request, self.processRequest),
            (LedgerStatus, self.ledgerManager.processLedgerStatus),
            (CatchupReq, self.ledgerManager.processCatchupReq),
        )

        # Ordered requests received from replicas while the node was not
        # participating
        self.stashedOrderedReqs = deque()

        # Set of (identifier, reqId) of all transactions that were received
        # while catching up. Used to detect overlap between stashed requests
        # and received replies while catching up.
        # self.reqsFromCatchupReplies = set()

        # Any messages that are intended for view numbers higher than the
        # current view.
        self.msgsForFutureViews = {}

        # Need to keep track of the time when lost connection with primary,
        # help in voting for/against a view change. It is supposed that a primary
        # is lost until the primary is connected.
        self.lost_primary_at = time.perf_counter()

        plugins_to_load = self.config.PluginsToLoad if hasattr(self.config, "PluginsToLoad") else None
        tp = loadPlugins(self.plugins_dir, plugins_to_load)
        logger.debug("total plugins loaded in node: {}".format(tp))
        # TODO: this is already happening in `start`, why here then?
        self.logNodeInfo()
        self._wallet = None
        self.seqNoDB = self.loadSeqNoDB()

        # Stores the 3 phase keys for last `ProcessedBatchMapsToKeep` batches,
        # the key is the ledger id and value is an interval tree with each
        # interval being the range of txns and value being the 3 phase key of
        # the batch in which those transactions were included. The txn range is
        # exclusive of last seq no so to store txns from 1 to 100 add a range
        # of `1:101`
        self.txn_seq_range_to_3phase_key = {}  # type: Dict[int, IntervalTree]

        # Number of rounds of catchup done during a view change.
        self.catchup_rounds_without_txns = 0
        # The start time of the catch-up during view change
        self._catch_up_start_ts = 0

        # Number of read requests the node has processed
        self.total_read_request_number = 0
        self._info_tool = self._info_tool_class(self)

        self._last_performance_check_data = {}

        self.init_config_ledger_and_req_handler()

        self.init_ledger_manager()

        HookManager.__init__(self, NodeHooks.get_all_vals())

    def init_config_ledger_and_req_handler(self):
        self.configLedger = self.getConfigLedger()
        self.init_config_state()

        self._observable = Observable()
        self._observer = NodeObserver(self)

    @property
    def viewNo(self):
        return None if self.view_changer is None else self.view_changer.view_no

    # TODO not sure that this should be allowed
    @viewNo.setter
    def viewNo(self, value):
        self.view_changer.view_no = value

    @property
    def view_change_in_progress(self):
        return (False if self.view_changer is None else
                self.view_changer.view_change_in_progress)

    def init_config_state(self):
        self.register_state(CONFIG_LEDGER_ID, self.loadConfigState())
        self.setup_config_req_handler()
        self.initConfigState()

    def _add_config_ledger(self):
        self.ledgerManager.addLedger(
            CONFIG_LEDGER_ID,
            self.configLedger,
            postCatchupCompleteClbk=self.postConfigLedgerCaughtUp,
            postTxnAddedToLedgerClbk=self.postTxnFromCatchupAddedToLedger)
        self.on_new_ledger_added(CONFIG_LEDGER_ID)

    def setup_config_req_handler(self):
        self.configReqHandler = self.getConfigReqHandler()
        self.register_req_handler(CONFIG_LEDGER_ID, self.configReqHandler)

    def getConfigLedger(self):
        hashStore = LevelDbHashStore(
            dataDir=self.dataLocation, fileNamePrefix='config')
        return Ledger(CompactMerkleTree(hashStore=hashStore),
                      dataDir=self.dataLocation,
                      fileName=self.config.configTransactionsFile,
                      ensureDurability=self.config.EnsureLedgerDurability)

    def loadConfigState(self):
        return PruningState(
            initKeyValueStorage(
                self.config.configStateStorage,
                self.dataLocation,
                self.config.configStateDbName)
        )

    def initConfigState(self):
        self.initStateFromLedger(self.states[CONFIG_LEDGER_ID],
                                 self.configLedger, self.configReqHandler)

    def getConfigReqHandler(self):
        return ConfigReqHandler(self.configLedger,
                                self.states[CONFIG_LEDGER_ID])

    def postConfigLedgerCaughtUp(self, **kwargs):
        pass

    @property
    def configLedgerStatus(self):
        return self.build_ledger_status(CONFIG_LEDGER_ID)

    def reject_client_msg_handler(self, reason, frm):
        self.transmitToClient(Reject("", "", reason), frm)

    @property
    def id(self):
        if isinstance(self.poolManager, TxnPoolManager):
            return self.poolManager.id
        return None

    @property
    def wallet(self):
        if not self._wallet:
            wallet = self._wallet_class(self.name)
            # TODO: Should use DidSigner to move away from cryptonyms
            signer = SimpleSigner(seed=unhexlify(self.nodestack.keyhex))
            wallet.addIdentifier(signer=signer)
            self._wallet = wallet
        return self._wallet

    @property
    def ledger_summary(self):
        return [li.ledger_summary for li in
                self.ledgerManager.ledgerRegistry.values()]

    @property
    def view_changer(self) -> ViewChanger:
        return self._view_changer

    @view_changer.setter
    def view_changer(self, value):
        self._view_changer = value

    @property
    def elector(self) -> PrimaryDecider:
        return self._elector

    @elector.setter
    def elector(self, value):
        self._elector = value

    # EXTERNAL EVENTS

    def on_view_change_start(self):
        """
        Notifies node about the fact that view changed to let it
        prepare for election
        """
        self.master_replica.on_view_change_start()
        logger.debug("{} resetting monitor stats at view change start".
                     format(self))
        self.monitor.reset()
        self.processStashedMsgsForView(self.viewNo)

        for replica in self.replicas:
            replica.primaryName = None

        pop_keys(self.msgsForFutureViews, lambda x: x <= self.viewNo)
        self.logNodeInfo()
        # Keep on doing catchup until >(n-f) nodes LedgerStatus same on have a
        # prepared certificate the first PRE-PREPARE of the new view
        logger.info('{}{} changed to view {}, will start catchup now'.
                    format(VIEW_CHANGE_PREFIX, self, self.viewNo))

        self._schedule(action=self._check_view_change_completed,
                       seconds=self._view_change_timeout)

        # Set to 0 even when set to 0 in `on_view_change_complete` since
        # catchup might be started due to several reasons.
        self.catchup_rounds_without_txns = 0
        self._catch_up_start_ts = time.perf_counter()

    def on_view_change_complete(self):
        """
        View change completes for a replica when it has been decided which was
        the last ppSeqno and state and txn root for previous view
        """
        # TODO VCH update method description

        assert self.replicas.all_instances_have_primary

        self._cancel(self._check_view_change_completed)

        self.master_replica.on_view_change_done()
        if self.view_changer.propagate_primary:  # TODO VCH
            self.master_replica.on_propagate_primary_done()

    def create_replicas(self) -> Replicas:
        return Replicas(self, self.monitor, self.config)

    def utc_epoch(self) -> int:
        """
        Returns the UTC epoch according to it's local clock
        """
        return get_utc_epoch()

    def initPoolManager(self, nodeRegistry, ha, cliname, cliha):
        HasPoolManager.__init__(self, nodeRegistry, ha, cliname, cliha)

    def __repr__(self):
        return self.name

    def getDomainReqHandler(self):
        return DomainRequestHandler(self.domainLedger,
                                    self.states[DOMAIN_LEDGER_ID],
                                    self.config,
                                    self.reqProcessors,
                                    self.bls_bft.bls_store)

    def loadSeqNoDB(self):
        return ReqIdrToTxn(
            initKeyValueStorage(
                self.config.reqIdToTxnStorage,
                self.dataLocation,
                self.config.seqNoDbName)
        )

    # noinspection PyAttributeOutsideInit
    def setPoolParams(self):
        # TODO should be always called when nodeReg is changed - automate
        self.allNodeNames = set(self.nodeReg.keys())
        self.totalNodes = len(self.allNodeNames)
        self.f = getMaxFailures(self.totalNodes)
        self.requiredNumberOfInstances = self.f + 1  # per RBFT
        self.minimumNodes = (2 * self.f) + 1  # minimum for a functional pool
        self.quorums = Quorums(self.totalNodes)
        logger.info(
            "{} updated its pool parameters: f {}, totalNodes {}, "
            "allNodeNames {}, requiredNumberOfInstances {}, minimumNodes {}, "
            "quorums {}".format(
                self, self.f, self.totalNodes,
                self.allNodeNames, self.requiredNumberOfInstances,
                self.minimumNodes, self.quorums))

    @property
    def poolLedger(self):
        return self.poolManager.ledger \
            if isinstance(self.poolManager, TxnPoolManager) \
            else None

    @property
    def domainLedger(self):
        return self.primaryStorage

    def build_ledger_status(self, ledger_id):
        ledger = self.getLedger(ledger_id)
        ledger_size = ledger.size
        three_pc_key = self.three_phase_key_for_txn_seq_no(ledger_id,
                                                           ledger_size)
        v, p = three_pc_key if three_pc_key else (None, None)
        return LedgerStatus(ledger_id, ledger.size, v, p, ledger.root_hash)

    @property
    def poolLedgerStatus(self):
        if self.poolLedger:
            return self.build_ledger_status(POOL_LEDGER_ID)

    @property
    def domainLedgerStatus(self):
        return self.build_ledger_status(DOMAIN_LEDGER_ID)

    def getLedgerRootHash(self, ledgerId, isCommitted=True):
        ledgerInfo = self.ledgerManager.getLedgerInfoByType(ledgerId)
        if not ledgerInfo:
            raise RuntimeError('Ledger with id {} does not exist')
        ledger = ledgerInfo.ledger
        if isCommitted:
            return ledger.root_hash
        return ledger.uncommittedRootHash or ledger.root_hash

    def stateRootHash(self, ledgerId, isCommitted=True):
        state = self.states.get(ledgerId)
        if not state:
            raise RuntimeError('State with id {} does not exist')
        return state.committedHeadHash if isCommitted else state.headHash

    @property
    def is_synced(self):
        return Mode.is_done_syncing(self.mode)

    @property
    def isParticipating(self) -> bool:
        return self.mode == Mode.participating

    def start_participating(self):
        logger.info('{} started participating'.format(self))
        self.mode = Mode.participating

    @property
    def nodeStackClass(self) -> NetworkInterface:
        return nodeStackClass

    @property
    def clientStackClass(self) -> NetworkInterface:
        return clientStackClass

    def getPrimaryStorage(self):
        """
        This is usually an implementation of Ledger
        """
        if self.config.primaryStorage is None:
            # TODO: add a place for initialization of all ledgers, so it's
            # clear what ledgers we have and how they are initialized
            genesis_txn_initiator = GenesisTxnInitiatorFromFile(
                self.genesis_dir, self.config.domainTransactionsFile)
            return Ledger(
                CompactMerkleTree(
                    hashStore=self.getHashStore('domain')),
                dataDir=self.dataLocation,
                fileName=self.config.domainTransactionsFile,
                ensureDurability=self.config.EnsureLedgerDurability,
                genesis_txn_initiator=genesis_txn_initiator)
        else:
            # TODO: we need to rethink this functionality
            return initStorage(self.config.primaryStorage,
                               name=self.name + NODE_PRIMARY_STORAGE_SUFFIX,
                               dataDir=self.dataLocation,
                               config=self.config)

    def _add_pool_ledger(self):
        if isinstance(self.poolManager, TxnPoolManager):
            self.ledgerManager.addLedger(
                POOL_LEDGER_ID,
                self.poolLedger,
                postCatchupCompleteClbk=self.postPoolLedgerCaughtUp,
                postTxnAddedToLedgerClbk=self.postTxnFromCatchupAddedToLedger)
            self.on_new_ledger_added(POOL_LEDGER_ID)

    def _add_domain_ledger(self):
        self.ledgerManager.addLedger(
            DOMAIN_LEDGER_ID,
            self.domainLedger,
            postCatchupCompleteClbk=self.postDomainLedgerCaughtUp,
            postTxnAddedToLedgerClbk=self.postTxnFromCatchupAddedToLedger)
        self.on_new_ledger_added(DOMAIN_LEDGER_ID)

    def getHashStore(self, name) -> HashStore:
        """
        Create and return a hashStore implementation based on configuration
        """
        hsConfig = self.config.hashStore['type'].lower()
        if hsConfig == HS_FILE:
            return FileHashStore(dataDir=self.dataLocation,
                                 fileNamePrefix=name)
        elif hsConfig == HS_LEVELDB:
            return LevelDbHashStore(dataDir=self.dataLocation,
                                    fileNamePrefix=name)
        else:
            return MemoryHashStore()

    def get_new_ledger_manager(self) -> LedgerManager:
        ledger_sync_order = self.ledger_ids
        return LedgerManager(self, ownedByNode=True,
                             postAllLedgersCaughtUp=self.allLedgersCaughtUp,
                             preCatchupClbk=self.preLedgerCatchUp,
                             ledger_sync_order=ledger_sync_order)

    def init_ledger_manager(self):
        self._add_pool_ledger()
        self._add_config_ledger()
        self._add_domain_ledger()

    def on_new_ledger_added(self, ledger_id):
        # If a ledger was added after a replicas were created
        self.replicas.register_new_ledger(ledger_id)

    def register_state(self, ledger_id, state):
        self.states[ledger_id] = state

    def register_req_handler(self, ledger_id: int, req_handler: RequestHandler):
        self.ledger_to_req_handler[ledger_id] = req_handler
        for txn_type in req_handler.valid_txn_types:
            if txn_type in self.txn_type_to_req_handler:
                raise ValueError('{} already registered for {}'
                                 .format(txn_type, self.txn_type_to_req_handler[txn_type]))
            self.txn_type_to_req_handler[txn_type] = req_handler
            self.txn_type_to_ledger_id[txn_type] = ledger_id

    def register_executer(self, ledger_id: int, executer: Callable):
        self.requestExecuter[ledger_id] = executer

    def get_req_handler(self, ledger_id=None, txn_type=None) -> Optional[RequestHandler]:
        if ledger_id is not None:
            return self.ledger_to_req_handler.get(ledger_id)
        if txn_type is not None:
            return self.txn_type_to_req_handler.get(txn_type)

    def get_executer(self, ledger_id):
        executer = self.requestExecuter.get(ledger_id)
        if executer:
            return executer
        else:
            return partial(self.default_executer, ledger_id)

    def loadDomainState(self):
        return PruningState(
            initKeyValueStorage(
                self.config.domainStateStorage,
                self.dataLocation,
                self.config.domainStateDbName)
        )

    def _create_bls_bft(self):
        bls_factory = create_default_bls_bft_factory(self)
        bls_bft = bls_factory.create_bls_bft()
        if bls_bft.can_sign_bls():
            logger.info("{}BLS Signatures will be used for Node {}".format(BLS_PREFIX, self.name))
        else:
            # TODO: for now we allow that BLS is optional, so that we don't require it
            logger.warning(
                '{}Transactions will not be BLS signed by this Node, since BLS keys were not found. '
                'Please make sure that a script to init BLS keys was called (init_bls_keys),'
                ' and NODE txn was sent with BLS public keys.'.format(BLS_PREFIX))
        return bls_bft

    def update_bls_key(self, new_bls_key):
        bls_keys_dir = os.path.join(self.keys_dir, self.name)
        bls_crypto_factory = create_default_bls_crypto_factory(bls_keys_dir)
        self.bls_bft.bls_crypto_signer = None

        try:
            bls_crypto_signer = bls_crypto_factory.create_bls_crypto_signer_from_saved_keys()
        except LoadBLSKeyError:
            logger.warning("{}Can not enable BLS signer on the Node. BLS keys are not initialized, "
                           "although NODE txn with blskey={} is sent. Please make sure that a script to init BLS keys (init_bls_keys) "
                           "was called ".format(BLS_PREFIX, new_bls_key))
            return

        if bls_crypto_signer.pk != new_bls_key:
            logger.warning("{}Can not enable BLS signer on the Node. BLS key initialized for the Node ({}), "
                           "differs from the one sent to the Ledger via NODE txn ({}). "
                           "Please make sure that a script to init BLS keys (init_bls_keys) is called, "
                           "and the same key is saved via NODE txn."
                           .format(BLS_PREFIX, bls_crypto_signer.pk, new_bls_key))
            return

        self.bls_bft.bls_crypto_signer = bls_crypto_signer
        logger.info("{}BLS key is rotated/set for Node {}. "
                    "BLS Signatures will be used for Node.".format(BLS_PREFIX, self.name))

    def ledger_id_for_request(self, request: Request):
        assert request.operation[TXN_TYPE] is not None
        typ = request.operation[TXN_TYPE]
        return self.txn_type_to_ledger_id[typ]

    def start(self, loop):
        # Avoid calling stop and then start on the same node object as start
        # does not re-initialise states
        oldstatus = self.status
        if oldstatus in Status.going():
            logger.debug("{} is already {}, so start has no effect".
                         format(self, self.status.name))
        else:
            super().start(loop)

            # Start the ledgers
            for ledger in self.ledgers:
                ledger.start(loop)

            self.nodestack.start()
            self.clientstack.start()

            self.view_changer = self.newViewChanger()
            self.elector = self.newPrimaryDecider()

            self._schedule(action=self.propose_view_change,
                           seconds=self._view_change_timeout)

            self.schedule_node_status_dump()

            # if first time running this node
            if not self.nodestack.remotes:
                logger.info("{} first time running..." "".format(self), extra={
                    "cli": "LOW_STATUS", "tags": ["node-key-sharing"]})
            else:
                self.nodestack.maintainConnections(force=True)

            if isinstance(self.poolManager, RegistryPoolManager):
                # Node not using pool ledger so start syncing config ledger
                self.mode = Mode.discovered
                self.ledgerManager.setLedgerCanSync(
                    self.ledgerManager.ledger_sync_order[1], True)
            else:
                # Node using pool ledger so first sync pool ledger
                self.mode = Mode.starting
                self.ledgerManager.setLedgerCanSync(POOL_LEDGER_ID, True)

        self.logNodeInfo()

    def schedule_node_status_dump(self):
        # one-shot dump right after start
        self._schedule(action=self._info_tool.dump_json_file,
                       seconds=self.config.DUMP_VALIDATOR_INFO_INIT_SEC)
        self.startRepeating(
            self._info_tool.dump_json_file,
            seconds=self.config.DUMP_VALIDATOR_INFO_PERIOD_SEC,
        )

    @property
    def rank(self) -> Optional[int]:
        return self.poolManager.rank

    def get_name_by_rank(self, rank, nodeReg=None):
        return self.poolManager.get_name_by_rank(rank, nodeReg=nodeReg)

    def newViewChanger(self):
        if self.view_changer:
            return self.view_changer
        else:
            return ViewChanger(self)

    def newPrimaryDecider(self):
        if self.primaryDecider:
            return self.primaryDecider
        else:
            return PrimarySelector(self)

    @property
    def connectedNodeCount(self) -> int:
        """
        The plus one is for this node, for example, if this node has three
        connections, then there would be four total nodes
        :return: number of connected nodes this one
        """
        return len(self.nodestack.conns) + 1

    @property
    def ledgers(self):
        return [self.ledgerManager.ledgerRegistry[lid].ledger
                for lid in self.ledger_ids if lid in self.ledgerManager.ledgerRegistry]

    def onStopping(self):
        """
        Actions to be performed on stopping the node.

        - Close the UDP socket of the nodestack
        """
        # Log stats should happen before any kind of reset or clearing
        self.logstats()

        self.reset()

        # Stop the ledgers
        for ledger in self.ledgers:
            try:
                ledger.stop()
            except Exception as ex:
                logger.warning('{} got exception while stopping ledger: {}'.
                               format(self, ex))

        self.nodestack.stop()
        self.clientstack.stop()

        self.closeAllKVStores()

        self.mode = None
        self.ledgerManager.prepare_ledgers_for_sync()

    def closeAllKVStores(self):
        # Clear leveldb lock files
        logger.debug("{} closing level dbs".format(self), extra={"cli": False})
        for ledgerId in self.ledgerManager.ledgerRegistry:
            state = self.getState(ledgerId)
            if state:
                state.close()
        if self.seqNoDB:
            self.seqNoDB.close()
        if self.bls_bft.bls_store:
            self.bls_bft.bls_store.close()

    def reset(self):
        logger.info("{} reseting...".format(self), extra={"cli": False})
        self.nodestack.nextCheck = 0
        logger.debug(
            "{} clearing aqStash of size {}".format(
                self, len(
                    self.aqStash)))
        self.nodestack.conns.clear()
        # TODO: Should `self.clientstack.conns` be cleared too
        # self.clientstack.conns.clear()
        self.aqStash.clear()
        self.actionQueue.clear()
        self.elector = None
        self.view_changer = None

    async def prod(self, limit: int=None) -> int:
        """.opened
        This function is executed by the node each time it gets its share of
        CPU time from the event loop.

        :param limit: the number of items to be serviced in this attempt
        :return: total number of messages serviced by this node
        """
        c = 0
        if self.status is not Status.stopped:
            c += await self.serviceReplicas(limit)
            c += await self.serviceNodeMsgs(limit)
            c += await self.serviceClientMsgs(limit)
            c += self._serviceActions()
            c += self.ledgerManager.service()
            c += self.monitor._serviceActions()
            c += await self.serviceViewChanger(limit)
            c += await self.service_observable(limit)
            c += await self.service_observer(limit)
            self.nodestack.flushOutBoxes()
        if self.isGoing():
            self.nodestack.serviceLifecycle()
            self.clientstack.serviceClientStack()
        return c

    async def serviceReplicas(self, limit) -> int:
        """
        Processes messages from replicas outbox and gives it time
        for processing inbox

        :param limit: the maximum number of messages to process
        :return: the sum of messages successfully processed
        """
        inbox_processed = self.replicas.service_inboxes(limit)
        outbox_processed = self.service_replicas_outbox(limit)
        return outbox_processed + inbox_processed

    async def serviceNodeMsgs(self, limit: int) -> int:
        """
        Process `limit` number of messages from the nodeInBox.

        :param limit: the maximum number of messages to process
        :return: the number of messages successfully processed
        """
        n = await self.nodestack.service(limit)
        await self.processNodeInBox()
        return n

    async def serviceClientMsgs(self, limit: int) -> int:
        """
        Process `limit` number of messages from the clientInBox.

        :param limit: the maximum number of messages to process
        :return: the number of messages successfully processed
        """
        c = await self.clientstack.service(limit)
        await self.processClientInBox()
        return c

    async def serviceViewChanger(self, limit) -> int:
        """
        Service the view_changer's inBox, outBox and action queues.

        :return: the number of messages successfully serviced
        """
        if not self.isReady():
            return 0
        o = self.serviceViewChangerOutBox(limit)
        i = await self.serviceViewChangerInbox(limit)
        # TODO: Why is protected method accessed here?
        a = self.view_changer._serviceActions()
        return o + i + a

    async def service_observable(self, limit) -> int:
        """
        Service the observable's inBox and outBox

        :return: the number of messages successfully serviced
        """
        if not self.isReady():
            return 0
        o = self._service_observable_out_box(limit)
        i = await self._observable.serviceQueues(limit)
        return o + i

    def _service_observable_out_box(self, limit: int=None) -> int:
        """
        Service at most `limit` number of messages from the observable's outBox.

        :return: the number of messages successfully serviced.
        """
        msg_count = 0
        while True:
            if limit and msg_count >= limit:
                break

            msg = self._observable.get_output()
            if not msg:
                break

            msg_count += 1
            msg, observer_ids = msg
            # TODO: it's assumed that all Observers are connected the same way as Validators
            self.sendToNodes(msg, observer_ids)
        return msg_count

    async def service_observer(self, limit) -> int:
        """
        Service the observer's inBox and outBox

        :return: the number of messages successfully serviced
        """
        if not self.isReady():
            return 0
        return await self._observer.serviceQueues(limit)

    def onConnsChanged(self, joined: Set[str], left: Set[str]):
        """
        A series of operations to perform once a connection count has changed.

        - Set f to max number of failures this system can handle.
        - Set status to one of started, started_hungry or starting depending on
            the number of protocol instances.
        - Check protocol instances. See `checkInstances()`

        """
        if self.isGoing():
            if self.connectedNodeCount == self.totalNodes:
                self.status = Status.started
            elif self.connectedNodeCount >= self.minimumNodes:
                self.status = Status.started_hungry
            else:
                self.status = Status.starting
        self.elector.nodeCount = self.connectedNodeCount

        if self.master_primary_name in joined:
            self.lost_primary_at = None
        if self.master_primary_name in left:
            logger.info(
                '{} lost connection to primary of master'.format(self))
            self.lost_master_primary()
        if self.isReady():
            self.checkInstances()
            for node in joined:
                self.send_current_state_to_lagging_node(node)
        # Send ledger status whether ready (connected to enough nodes) or not
        for node in joined:
            self.send_ledger_status_to_newly_connected_node(node)

    def request_ledger_status_from_nodes(self, ledger_id):
        for node_name in self.nodeReg:
            if node_name == self.name:
                continue
            try:
                self._ask_for_ledger_status(node_name, ledger_id)
            except RemoteNotFound:
                logger.debug(
                    '{} did not find any remote for {} to send '
                    'request for ledger status'.format(
                        self, node_name))
                continue

    def _ask_for_ledger_status(self, node_name: str, ledger_id):
        """
        Ask other node for LedgerStatus
        """
        self.request_msg(LEDGER_STATUS, {f.LEDGER_ID.nm: ledger_id},
                         [node_name, ])
        logger.debug("{} asking {} for ledger status of ledger {}"
                     .format(self, node_name, ledger_id))

    def send_ledger_status_to_newly_connected_node(self, node_name):
        self.sendLedgerStatus(node_name,
                              self.ledgerManager.ledger_sync_order[0])
        # Send the domain ledger status only when it has discovered enough
        # peers otherwise very few peers will know that this node is lagging
        # behind and it will not receive sufficient consistency proofs to
        # verify the exact state of the ledger.
        if Mode.is_done_discovering(self.mode):
            for lid in self.ledgerManager.ledger_sync_order[1:]:
                self.sendLedgerStatus(node_name, lid)

    def nodeJoined(self, txn):
        logger.info("{} new node joined by txn {}".format(self, txn))
        self.setPoolParams()
        new_replicas = self.adjustReplicas()
        if new_replicas > 0 and not self.view_changer.view_change_in_progress:
            self.select_primaries()

    def nodeLeft(self, txn):
        logger.info("{} node left by txn {}".format(self, txn))
        self.setPoolParams()
        self.adjustReplicas()

    def sendPoolInfoToClients(self, txn):
        logger.debug("{} sending new node info {} to all clients".
                     format(self, txn))
        msg = PoolLedgerTxns(txn)
        self.clientstack.transmitToClients(
            msg, list(self.clientstack.connectedClients))

    @property
    def clientStackName(self):
        return self.getClientStackNameOfNode(self.name)

    @staticmethod
    def getClientStackNameOfNode(nodeName: str):
        return nodeName + CLIENT_STACK_SUFFIX

    def getClientStackHaOfNode(self, nodeName: str) -> HA:
        return self.cliNodeReg.get(self.getClientStackNameOfNode(nodeName))

    def send_current_state_to_lagging_node(self, nodeName: str):
        rid = self.nodestack.getRemote(nodeName).uid
        vch_messages = self.view_changer.get_msgs_for_lagged_nodes()
        message = CurrentState(viewNo=self.viewNo, primary=vch_messages)

        logger.debug("{} sending current state {} to lagged node {}".
                     format(self, message, nodeName))
        self.send(message, rid)

    def process_current_state_message(self, msg: CurrentState, frm):
        logger.debug("{} processing current state {} from {}"
                     .format(self, msg, frm))
        try:
            # TODO: parsing of internal messages should be done with other way
            # We should consider reimplementing validation so that it can
            # work with internal messages. It should not only validate them,
            # but also set parsed as field values
            messages = [ViewChangeDone(**message) for message in msg.primary]
            for message in messages:
                # TODO DRY, view change done messages are managed by routes
                self.sendToViewChanger(message, frm)
        except TypeError:
            self.discard(msg,
                         reason="{}invalid election messages".format(
                             PRIMARY_SELECTION_PREFIX),
                         logMethod=logger.warning)

    def _statusChanged(self, old: Status, new: Status) -> None:
        """
        Perform some actions based on whether this node is ready or not.

        :param old: the previous status
        :param new: the current status
        """

    def checkInstances(self) -> None:
        # TODO: Is this method really needed?
        """
        Check if this node has the minimum required number of protocol
        instances, i.e. f+1. If not, add a replica. If no election is in
        progress, this node will try to nominate one of its replicas as primary.
        This method is called whenever a connection with a  new node is
        established.
        """
        logger.debug("{} choosing to start election on the basis of count {} "
                     "and nodes {}".format(self, self.connectedNodeCount,
                                           self.nodestack.conns))

    def adjustReplicas(self):
        """
        Add or remove replicas depending on `f`
        """
        # TODO: refactor this
        newReplicas = 0
        while len(self.replicas) < self.requiredNumberOfInstances:
            self.replicas.grow()
            newReplicas += 1
            self.processStashedMsgsForReplica(len(self.replicas) - 1)
        while len(self.replicas) > self.requiredNumberOfInstances:
            self.replicas.shrink()
            newReplicas -= 1
        pop_keys(self.msgsForFutureReplicas, lambda x: x < len(self.replicas))
        return newReplicas

    def _dispatch_stashed_msg(self, msg, frm):
        # TODO DRY, in normal (non-stashed) case it's managed
        # implicitly by routes
        if isinstance(msg, (InstanceChange, ViewChangeDone)):
            self.sendToViewChanger(msg, frm)
            return True
        elif isinstance(msg, ThreePhaseType):
            self.sendToReplica(msg, frm)
            return True
        else:
            return False

    def processStashedMsgsForReplica(self, instId: int):
        if instId not in self.msgsForFutureReplicas:
            return
        i = 0
        while self.msgsForFutureReplicas[instId]:
            msg, frm = self.msgsForFutureReplicas[instId].popleft()
            if not self._dispatch_stashed_msg(msg, frm):
                self.discard(msg, reason="Unknown message type for replica id "
                                         "{}".format(instId),
                             logMethod=logger.warning)
            i += 1
        logger.debug("{} processed {} stashed msgs for replica {}".
                     format(self, i, instId))

    def processStashedMsgsForView(self, view_no: int):
        if view_no not in self.msgsForFutureViews:
            return
        i = 0
        while self.msgsForFutureViews[view_no]:
            msg, frm = self.msgsForFutureViews[view_no].popleft()
            if not self._dispatch_stashed_msg(msg, frm):
                self.discard(msg,
                             reason="{}Unknown message type for view no {}"
                             .format(VIEW_CHANGE_PREFIX, view_no),
                             logMethod=logger.warning)
            i += 1
        logger.debug("{} processed {} stashed msgs for view no {}".
                     format(self, i, view_no))

    def _check_view_change_completed(self):
        """
        This thing checks whether new primary was elected.
        If it was not - starts view change again
        """
        logger.debug('{} running the scheduled check for view change '
                     'completion'.format(self))
        if not self.view_changer.view_change_in_progress:
            logger.debug('{} already completion view change'.format(self))
            return False

        self.view_changer.on_view_change_not_completed_in_time()
        return True

    def service_replicas_outbox(self, limit: int=None) -> int:
        """
        Process `limit` number of replica messages
        """
        # TODO: rewrite this using Router

        num_processed = 0
        for message in self.replicas.get_output(limit):
            num_processed += 1
            if isinstance(message, (PrePrepare, Prepare, Commit, Checkpoint)):
                self.send(message)
            elif isinstance(message, Ordered):
                self.try_processing_ordered(message)
            elif isinstance(message, Reject):
                reqKey = (message.identifier, message.reqId)
                reject = Reject(
                    *reqKey,
                    self.reasonForClientFromException(
                        message.reason))
                self.transmitToClient(reject, self.requestSender[reqKey])
                self.doneProcessingReq(*reqKey)
            elif isinstance(message, Exception):
                self.processEscalatedException(message)
            else:
                # TODO: should not this raise exception?
                logger.error("Received msg {} and don't "
                             "know how to handle it".format(message))
        return num_processed

    def serviceViewChangerOutBox(self, limit: int=None) -> int:
        """
        Service at most `limit` number of messages from the view_changer's outBox.

        :return: the number of messages successfully serviced.
        """
        msgCount = 0
        while self.view_changer.outBox and (not limit or msgCount < limit):
            msgCount += 1
            msg = self.view_changer.outBox.popleft()
            if isinstance(msg, (InstanceChange, ViewChangeDone)):
                self.send(msg)
            else:
                logger.error("Received msg {} and don't know how to handle it".
                             format(msg))
        return msgCount

    async def serviceViewChangerInbox(self, limit: int=None) -> int:
        """
        Service at most `limit` number of messages from the view_changer's outBox.

        :return: the number of messages successfully serviced.
        """
        msgCount = 0
        while self.msgsToViewChanger and (not limit or msgCount < limit):
            msgCount += 1
            msg = self.msgsToViewChanger.popleft()
            self.view_changer.inBox.append(msg)
        await self.view_changer.serviceQueues(limit)
        return msgCount

    @property
    def hasPrimary(self) -> bool:
        """
        Whether this node has primary of any protocol instance
        """
        # TODO: remove this property?
        return self.replicas.some_replica_has_primary

    @property
    def has_master_primary(self) -> bool:
        """
        Whether this node has primary of master protocol instance
        """
        # TODO: remove this property?
        return self.replicas.master_replica_is_primary

    @property
    def master_primary_name(self) -> Optional[str]:
        """
        Return the name of the primary node of the master instance
        """

        master_primary_name = self.master_replica.primaryName
        if master_primary_name:
            return self.master_replica.getNodeName(master_primary_name)
        return None

    @property
    def master_last_ordered_3PC(self) -> Tuple[int, int]:
        return self.master_replica.last_ordered_3pc

    @property
    def master_replica(self):
        # TODO: this must be refactored.
        # Accessing Replica directly should be prohibited
        return self.replicas._master_replica

    def msgHasAcceptableInstId(self, msg, frm) -> bool:
        """
        Return true if the instance id of message corresponds to a correct
        replica.

        :param msg: the node message to validate
        :return:
        """
        # TODO: refactor this! this should not do anything except checking!
        instId = getattr(msg, f.INST_ID.nm, None)
        if not (isinstance(instId, int) and instId >= 0):
            return False
        if instId >= self.replicas.num_replicas:
            if instId not in self.msgsForFutureReplicas:
                self.msgsForFutureReplicas[instId] = deque()
            self.msgsForFutureReplicas[instId].append((msg, frm))
            logger.debug("{} queueing message {} for future protocol "
                         "instance {}".format(self, msg, instId))
            return False
        return True

    def msgHasAcceptableViewNo(self, msg, frm) -> bool:
        """
        Return true if the view no of message corresponds to the current view
        no or a view no in the future
        :param msg: the node message to validate
        :return:
        """
        # TODO: refactor this! this should not do anything except checking!
        view_no = getattr(msg, f.VIEW_NO.nm, None)
        if not (isinstance(view_no, int) and view_no >= 0):
            return False
        if self.viewNo - view_no > 1:
            self.discard(msg, "un-acceptable viewNo {}"
                         .format(view_no), logMethod=logger.warning)
        elif view_no > self.viewNo:
            if view_no not in self.msgsForFutureViews:
                self.msgsForFutureViews[view_no] = deque()
            logger.debug('{} stashing a message for a future view: {}'.
                         format(self, msg))
            self.msgsForFutureViews[view_no].append((msg, frm))
            if isinstance(msg, ViewChangeDone):
                # TODO this is put of the msgs queue scope
                self.view_changer.on_future_view_vchd_msg(view_no, frm)
        else:
            return True
        return False

    def sendToReplica(self, msg, frm):
        """
        Send the message to the intended replica.

        :param msg: the message to send
        :param frm: the name of the node which sent this `msg`
        """
        # TODO: discard or stash messages here instead of doing
        # this in msgHas* methods!!!
        if self.msgHasAcceptableInstId(msg, frm):
            if self.msgHasAcceptableViewNo(msg, frm):
                self.replicas.pass_message((msg, frm), msg.instId)

    def sendToViewChanger(self, msg, frm):
        """
        Send the message to the intended view changer.

        :param msg: the message to send
        :param frm: the name of the node which sent this `msg`
        """
        if (isinstance(msg, InstanceChange) or
                self.msgHasAcceptableViewNo(msg, frm)):
            logger.debug("{} sending message to view changer: {}".
                         format(self, (msg, frm)))
            self.msgsToViewChanger.append((msg, frm))

    def send_to_observer(self, msg, frm):
        """
        Send the message to the observer.

        :param msg: the message to send
        :param frm: the name of the node which sent this `msg`
        """
        logger.debug("{} sending message to observer: {}".
                     format(self, (msg, frm)))
        self._observer.append_input(msg, frm)

    def handleOneNodeMsg(self, wrappedMsg):
        """
        Validate and process one message from a node.

        :param wrappedMsg: Tuple of message and the name of the node that sent
        the message
        """
        try:
            vmsg = self.validateNodeMsg(wrappedMsg)
            if vmsg:
                logger.debug("{} msg validated {}".format(self, wrappedMsg),
                             extra={"tags": ["node-msg-validation"]})
                self.unpackNodeMsg(*vmsg)
            else:
                logger.info("{} invalidated msg {}".format(self, wrappedMsg),
                            extra={"tags": ["node-msg-validation"]})
        except SuspiciousNode as ex:
            self.reportSuspiciousNodeEx(ex)
        except Exception as ex:
            msg, frm = wrappedMsg
            self.discard(msg, ex, logger.info)

    def validateNodeMsg(self, wrappedMsg):
        """
        Validate another node's message sent to this node.

        :param wrappedMsg: Tuple of message and the name of the node that sent
        the message
        :return: Tuple of message from node and name of the node
        """
        msg, frm = wrappedMsg
        if self.isNodeBlacklisted(frm):
            self.discard(msg, "received from blacklisted node {}"
                         .format(frm), logger.info)
            return None

        try:
            message = node_message_factory.get_instance(**msg)
        except (MissingNodeOp, InvalidNodeOp) as ex:
            raise ex
        except Exception as ex:
            raise InvalidNodeMsg(str(ex))

        try:
            self.verifySignature(message)
        except BaseExc as ex:
            raise SuspiciousNode(frm, ex, message) from ex
        logger.debug("{} received node message from {}: {}".
                     format(self, frm, message),
                     extra={"cli": False})
        return message, frm

    def unpackNodeMsg(self, msg, frm) -> None:
        """
        If the message is a batch message validate each message in the batch,
        otherwise add the message to the node's inbox.

        :param msg: a node message
        :param frm: the name of the node that sent this `msg`
        """
        # TODO: why do we unpack batches here? Batching is a feature of
        # a transport, it should be encapsulated.

        if isinstance(msg, Batch):
            logger.debug("{} processing a batch {}".format(self, msg))
            for m in msg.messages:
                m = self.nodestack.deserializeMsg(m)
                self.handleOneNodeMsg((m, frm))
        else:
            self.postToNodeInBox(msg, frm)

    def postToNodeInBox(self, msg, frm):
        """
        Append the message to the node inbox

        :param msg: a node message
        :param frm: the name of the node that sent this `msg`
        """
        logger.debug("{} appending to nodeInbox {}".format(self, msg))
        self.nodeInBox.append((msg, frm))

    async def processNodeInBox(self):
        """
        Process the messages in the node inbox asynchronously.
        """
        while self.nodeInBox:
            m = self.nodeInBox.popleft()
            try:
                await self.nodeMsgRouter.handle(m)
            except SuspiciousNode as ex:
                self.reportSuspiciousNodeEx(ex)
                self.discard(m, ex, logger.debug)

    def handleOneClientMsg(self, wrappedMsg):
        """
        Validate and process a client message

        :param wrappedMsg: a message from a client
        """
        try:
            vmsg = self.validateClientMsg(wrappedMsg)
            if vmsg:
                self.unpackClientMsg(*vmsg)
        except BlowUp:
            raise
        except Exception as ex:
            msg, frm = wrappedMsg
            friendly = friendlyEx(ex)
            if isinstance(ex, SuspiciousClient):
                self.reportSuspiciousClient(frm, friendly)

            self.handleInvalidClientMsg(ex, wrappedMsg)

    def handleInvalidClientMsg(self, ex, wrappedMsg):
        msg, frm = wrappedMsg
        exc = ex.__cause__ if ex.__cause__ else ex
        friendly = friendlyEx(ex)
        reason = self.reasonForClientFromException(ex)
        if isinstance(msg, Request):
            msg = msg.as_dict
        identifier = idr_from_req_data(msg)
        reqId = msg.get(f.REQ_ID.nm)
        if not reqId:
            reqId = getattr(exc, f.REQ_ID.nm, None)
            if not reqId:
                reqId = getattr(ex, f.REQ_ID.nm, None)
        self.send_nack_to_client((identifier, reqId), reason, frm)
        self.discard(wrappedMsg, friendly, logger.info, cliOutput=True)

    def validateClientMsg(self, wrappedMsg):
        """
        Validate a message sent by a client.
        :param wrappedMsg: a message from a client
        :return: Tuple of clientMessage and client address
        """
        msg, frm = wrappedMsg
        if self.isClientBlacklisted(frm):
            self.discard(msg, "received from blacklisted client {}"
                         .format(frm), logger.info)
            return None

        needStaticValidation = False
        if all(attr in msg.keys()
               for attr in [OPERATION, f.IDENTIFIER.nm, f.REQ_ID.nm]):
            cls = self._client_request_class
            needStaticValidation = True
        elif OP_FIELD_NAME in msg:
            op = msg[OP_FIELD_NAME]
            cls = node_message_factory.get_type(op)
            if cls not in (Batch, LedgerStatus, CatchupReq):
                raise InvalidClientMsgType(cls, msg.get(f.REQ_ID.nm))
        else:
            raise InvalidClientRequest(msg.get(f.IDENTIFIER.nm),
                                       msg.get(f.REQ_ID.nm))
        try:
            cMsg = cls(**msg)
        except TypeError as ex:
            raise InvalidClientRequest(msg.get(f.IDENTIFIER.nm),
                                       msg.get(f.REQ_ID.nm),
                                       str(ex))
        except Exception as ex:
            raise InvalidClientRequest(msg.get(f.IDENTIFIER.nm),
                                       msg.get(f.REQ_ID.nm)) from ex

        if needStaticValidation:
            self.doStaticValidation(cMsg)

        self.execute_hook(NodeHooks.PRE_SIG_VERIFICATION, cMsg)
        self.verifySignature(cMsg)
        self.execute_hook(NodeHooks.POST_SIG_VERIFICATION, cMsg)
        # Suspicions should only be raised when lot of sig failures are
        # observed
        # try:
        #     self.verifySignature(cMsg)
        # except UnknownIdentifier as ex:
        #     raise
        # except Exception as ex:
        #     raise SuspiciousClient from ex
        logger.trace("{} received CLIENT message: {}".
                     format(self.clientstack.name, cMsg))
        return cMsg, frm

    def unpackClientMsg(self, msg, frm):
        """
        If the message is a batch message validate each message in the batch,
        otherwise add the message to the node's clientInBox.

        :param msg: a client message
        :param frm: the name of the client that sent this `msg`
        """
        if isinstance(msg, Batch):
            for m in msg.messages:
                # This check is done since Client uses NodeStack (which can
                # send and receive BATCH) to talk to nodes but Node uses
                # ClientStack (which cannot send or receive BATCH).
                # TODO: The solution is to have both kind of stacks be able to
                # parse BATCH messages
                if m in (ZStack.pingMessage, ZStack.pongMessage):
                    continue
                m = self.clientstack.deserializeMsg(m)
                self.handleOneClientMsg((m, frm))
        else:
            self.postToClientInBox(msg, frm)

    def postToClientInBox(self, msg, frm):
        """
        Append the message to the node's clientInBox

        :param msg: a client message
        :param frm: the name of the node that sent this `msg`
        """
        self.clientInBox.append((msg, frm))

    async def processClientInBox(self):
        """
        Process the messages in the node's clientInBox asynchronously.
        All messages in the inBox have already been validated, including
        signature check.
        """
        while self.clientInBox:
            m = self.clientInBox.popleft()
            req, frm = m
            logger.debug("{} processing {} request {}".
                         format(self.clientstack.name, frm, req),
                         extra={"cli": True,
                                "tags": ["node-msg-processing"]})

            try:
                await self.clientMsgRouter.handle(m)
            except InvalidClientMessageException as ex:
                self.handleInvalidClientMsg(ex, m)

    def _reject_msg(self, msg, frm, reason):
        reqKey = (msg.identifier, msg.reqId)
        reject = Reject(*reqKey,
                        reason)
        self.transmitToClient(reject, frm)

    def postPoolLedgerCaughtUp(self, **kwargs):
        self.mode = Mode.discovered
        # The node might have discovered more nodes, so see if schedule
        # election if needed.
        if isinstance(self.poolManager, TxnPoolManager):
            self.checkInstances()

        # TODO: why we do it this way?
        # Initialising node id in case where node's information was not present
        # in pool ledger at the time of starting, happens when a non-genesis
        # node starts
        self.id

    def postDomainLedgerCaughtUp(self, **kwargs):
        """
        Process any stashed ordered requests and set the mode to
        `participating`
        :return:
        """

    def preLedgerCatchUp(self, ledger_id):
        # Process any Ordered requests. This causes less transactions to be
        # requested during catchup. Also commits any uncommitted state that
        # can be committed
        logger.debug('{} going to process any ordered requests before starting'
                     ' catchup.'.format(self))
        self.force_process_ordered()
        self.processStashedOrderedReqs()

        # make the node Syncing
        self.mode = Mode.syncing

        # revert uncommitted txns and state for unordered requests
        r = self.master_replica.revert_unordered_batches()
        logger.info('{} reverted {} batches before starting catch up for '
                    'ledger {}'.format(self, r, ledger_id))

    def postTxnFromCatchupAddedToLedger(self, ledger_id: int, txn: Any):
        rh = self.postRecvTxnFromCatchup(ledger_id, txn)
        if rh:
            rh.updateState([txn], isCommitted=True)
            state = self.getState(ledger_id)
            state.commit(rootHash=state.headHash)
        self.updateSeqNoMap([txn])
        self._clear_req_key_for_txn(ledger_id, txn)

    def _clear_req_key_for_txn(self, ledger_id, txn):
        if f.IDENTIFIER.nm in txn and f.REQ_ID.nm in txn:
            self.master_replica.discard_req_key(
                ledger_id, (txn[f.IDENTIFIER.nm], txn[f.REQ_ID.nm]))

    def postRecvTxnFromCatchup(self, ledgerId: int, txn: Any):
        if ledgerId == POOL_LEDGER_ID:
            self.poolManager.onPoolMembershipChange(txn)
        if ledgerId == DOMAIN_LEDGER_ID:
            self.post_txn_from_catchup_added_to_domain_ledger(txn)
        rh = self.get_req_handler(ledgerId)
        return rh

    # TODO: should be renamed to `post_all_ledgers_caughtup`
    def allLedgersCaughtUp(self):
        if self.num_txns_caught_up_in_last_catchup() == 0:
            self.catchup_rounds_without_txns += 1
        last_caught_up_3PC = self.ledgerManager.last_caught_up_3PC
        if compare_3PC_keys(self.master_last_ordered_3PC,
                            last_caught_up_3PC) > 0:
            for replica in self.replicas:
                replica.caught_up_till_3pc(last_caught_up_3PC)
            logger.info('{}{} caught up till {}'
                        .format(CATCH_UP_PREFIX, self, last_caught_up_3PC),
                        extra={'cli': True})
        # TODO: Maybe a slight optimisation is to check result of
        # `self.num_txns_caught_up_in_last_catchup()`
        self.processStashedOrderedReqs()
        if self.is_catchup_needed():
            logger.info('{} needs to catchup again'.format(self))
            self.start_catchup()
        else:
            logger.info('{}{} does not need any more catchups'
                        .format(CATCH_UP_PREFIX, self),
                        extra={'cli': True})
            self.no_more_catchups_needed()

    def is_catchup_needed(self) -> bool:
        """
        Check if received a quorum of view change done messages and if yes
        check if caught up till the
        Check if all requests ordered till last prepared certificate
        Check if last catchup resulted in no txns
        """
        if self.caught_up_for_current_view():
            logger.debug('{} is caught up for the current view {}'.
                         format(self, self.viewNo))
            return False
        logger.debug('{} is not caught up for the current view {}'.
                     format(self, self.viewNo))

        if self.num_txns_caught_up_in_last_catchup() == 0:
            if self.has_ordered_till_last_prepared_certificate():
                logger.debug(
                    '{} ordered till last prepared certificate'.format(self))
                return False

            if self.is_catch_up_limit():
                return False

        return True

    def caught_up_for_current_view(self) -> bool:
        if not self.view_changer._hasViewChangeQuorum:
            logger.debug('{} does not have view change quorum for view {}'.
                         format(self, self.viewNo))
            return False
        vc = self.view_changer.get_sufficient_same_view_change_done_messages()
        if not vc:
            logger.debug('{} does not have acceptable ViewChangeDone for '
                         'view {}'.format(self, self.viewNo))
            return False
        ledger_info = vc[1]
        for lid, size, root_hash in ledger_info:
            ledger = self.ledgerManager.ledgerRegistry[lid].ledger
            if size == 0:
                continue
            if ledger.size < size:
                return False
            if ledger.hashToStr(
                    ledger.tree.merkle_tree_hash(0, size)) != root_hash:
                return False
        return True

    def has_ordered_till_last_prepared_certificate(self) -> bool:
        lst = self.master_replica.last_prepared_before_view_change
        if lst is None:
            return True
        return compare_3PC_keys(lst, self.master_replica.last_ordered_3pc) >= 0

    def is_catch_up_limit(self):
        ts_since_catch_up_start = time.perf_counter() - self._catch_up_start_ts
        if ((self.catchup_rounds_without_txns >= self.config.MAX_CATCHUPS_DONE_DURING_VIEW_CHANGE) and
                (ts_since_catch_up_start >= self.config.MIN_TIMEOUT_CATCHUPS_DONE_DURING_VIEW_CHANGE)):
            logger.debug('{} has completed {} catchup rounds for {} seconds'.format(
                self, self.catchup_rounds_without_txns, ts_since_catch_up_start))
            # No more 3PC messages will be processed since maximum catchup
            # rounds have been done
            self.master_replica.last_prepared_before_view_change = None
            return True
        return False

    def num_txns_caught_up_in_last_catchup(self) -> int:
        count = sum([l.num_txns_caught_up for l in
                     self.ledgerManager.ledgerRegistry.values()])
        logger.debug('{} caught up to {} txns in the last catchup'.
                     format(self, count))
        return count

    def no_more_catchups_needed(self):
        # This method is called when no more catchups needed
        self._catch_up_start_ts = 0
        self.mode = Mode.synced
        self.view_changer.on_catchup_complete()
        # TODO: need to think of a better way
        # If the node was not participating but has now found a primary,
        # then set mode to participating, can happen if a catchup is triggered
        # without a view change or node start
        if not self.isParticipating and self.master_replica.hasPrimary:
            logger.info('{} starting to participate since catchup is done, '
                        'primaries are selected but mode was not set to '
                        'participating'.format(self))
            self.start_participating()

    def getLedger(self, ledgerId) -> Ledger:
        return self.ledgerManager.getLedgerInfoByType(ledgerId).ledger

    def getState(self, ledgerId) -> PruningState:
        return self.states.get(ledgerId)

    def post_txn_from_catchup_added_to_domain_ledger(self, txn):
        if txn.get(TXN_TYPE) == NYM:
            self.addNewRole(txn)

    def getLedgerStatus(self, ledgerId: int):
        if ledgerId == POOL_LEDGER_ID and not self.poolLedger:
            # Since old style nodes don't know have pool ledger
            return None
        return self.build_ledger_status(ledgerId)

    def sendLedgerStatus(self, nodeName: str, ledgerId: int):
        ledgerStatus = self.getLedgerStatus(ledgerId)
        if ledgerStatus:
            self.sendToNodes(ledgerStatus, [nodeName])
        else:
            logger.debug("{} not sending ledger {} status to {} as it is null"
                         .format(self, ledgerId, nodeName))

    def doStaticValidation(self, request: Request):
        identifier, req_id, operation = request.identifier, request.reqId, request.operation
        if TXN_TYPE not in operation:
            raise InvalidClientRequest(identifier, req_id)

        self.execute_hook(NodeHooks.PRE_STATIC_VALIDATION, request=request)
        if operation[TXN_TYPE] != GET_TXN:
            # GET_TXN is generic, needs no request handler

            req_handler = self.get_req_handler(txn_type=operation[TXN_TYPE])
            if not req_handler:
                if self.opVerifiers:
                    try:
                        for v in self.opVerifiers:
                            v.verify(operation)
                    except Exception as ex:
                        raise InvalidClientRequest(identifier, req_id) from ex
                else:
                    raise InvalidClientRequest(identifier, req_id, 'invalid {}: {}'.
                                               format(TXN_TYPE, operation[TXN_TYPE]))
            else:
                req_handler.doStaticValidation(request)

        self.execute_hook(NodeHooks.POST_STATIC_VALIDATION, request=request)

    def doDynamicValidation(self, request: Request):
        """
        State based validation
        """
        self.execute_hook(NodeHooks.PRE_DYNAMIC_VALIDATION, request=request)
        operation = request.operation
        req_handler = self.get_req_handler(txn_type=operation[TXN_TYPE])
        req_handler.validate(request)
        self.execute_hook(NodeHooks.POST_DYNAMIC_VALIDATION, request=request)

    def applyReq(self, request: Request, cons_time: int):
        """
        Apply request to appropriate ledger and state. `cons_time` is the
        UTC epoch at which consensus was reached.
        """
        self.execute_hook(NodeHooks.PRE_REQUEST_APPLICATION, request=request,
                          cons_time=cons_time)
        req_handler = self.get_req_handler(txn_type=request.operation[TXN_TYPE])
        seq_no, txn = req_handler.apply(request, cons_time)
        ledger_id = self.ledger_id_for_request(request)
        self.execute_hook(NodeHooks.POST_REQUEST_APPLICATION, request=request,
                          cons_time=cons_time, ledger_id=ledger_id,
                          seq_no=seq_no, txn=txn)

    def apply_stashed_reqs(self, request_ids, cons_time: int, ledger_id):
        requests = []
        for req_key in request_ids:
            requests.append(self.requests[req_key].finalised)
        self.apply_reqs(requests, cons_time, ledger_id)

    def apply_reqs(self, requests, cons_time: int, ledger_id):
        for req in requests:
            self.applyReq(req, cons_time)
        state_root = self.stateRootHash(ledger_id, isCommitted=False)
        self.onBatchCreated(ledger_id, state_root)

    def processRequest(self, request: Request, frm: str):
        """
        Handle a REQUEST from the client.
        If the request has already been executed, the node re-sends the reply to
        the client. Otherwise, the node acknowledges the client request, adds it
        to its list of client requests, and sends a PROPAGATE to the
        remaining nodes.

        :param request: the REQUEST from the client
        :param frm: the name of the client that sent this REQUEST
        """
        logger.debug("{} received client request: {} from {}".
                     format(self.name, request, frm))
        self.nodeRequestSpikeMonitorData['accum'] += 1

        # TODO: What if client sends requests with same request id quickly so
        # before reply for one is generated, the other comes. In that
        # case we need to keep track of what requests ids node has seen
        # in-memory and once request with a particular request id is processed,
        # it should be removed from that in-memory DS.

        # If request is already processed(there is a reply for the
        # request in
        # the node's transaction store then return the reply from the
        # transaction store)
        # TODO: What if the reply was a REQNACK? Its not gonna be found in the
        # replies.

        if request.operation[TXN_TYPE] == GET_TXN:
            self.handle_get_txn_req(request, frm)
            self.total_read_request_number += 1
            return

        ledger_id = self.ledger_id_for_request(request)
        ledger = self.getLedger(ledger_id)

        reply = self.getReplyFromLedger(ledger, request)
        if reply:
            logger.debug("{} returning REPLY from already processed "
                         "REQUEST: {}".format(self, request))
            self.transmitToClient(reply, frm)
            return

        if self.is_query(request.operation[TXN_TYPE]):
            self.process_query(request, frm)
            return

        if not self.isProcessingReq(*request.key):
            self.startedProcessingReq(*request.key, frm)
        # If not already got the propagate request(PROPAGATE) for the
        # corresponding client request(REQUEST)
        self.recordAndPropagate(request, frm)
        self.send_ack_to_client(request.key, frm)

    def is_query(self, txn_type) -> bool:
        # Does the transaction type correspond to a read?
        handler = self.get_req_handler(txn_type=txn_type)
        return handler and handler.is_query(txn_type)

    def process_query(self, request: Request, frm: str):
        # Process a read request from client
        handler = self.get_req_handler(txn_type=request.operation[TXN_TYPE])
        try:
            handler.doStaticValidation(request)
            self.send_ack_to_client(request.key, frm)
        except Exception as ex:
            self.send_nack_to_client(request.key, str(ex), frm)
        result = handler.get_query_response(request)
        self.transmitToClient(Reply(result), frm)

    # noinspection PyUnusedLocal
    def processPropagate(self, msg: Propagate, frm):
        """
        Process one propagateRequest sent to this node asynchronously

        - If this propagateRequest hasn't been seen by this node, then broadcast
        it to all nodes after verifying the the signature.
        - Add the client to blacklist if its signature is invalid

        :param msg: the propagateRequest
        :param frm: the name of the node which sent this `msg`
        """
        logger.debug("Node {} received propagated request: {}".
                     format(self.name, msg))
        reqDict = msg.request

        request = self._client_request_class(**reqDict)

        clientName = msg.senderClient

        if not self.isProcessingReq(*request.key):
            self.startedProcessingReq(*request.key, clientName)
        elif clientName is not None and not self.is_sender_known_for_req(*request.key):
            # Since some propagates might not include the client name
            self.set_sender_for_req(*request.key, clientName)

        self.requests.add_propagate(request, frm)

        self.propagate(request, clientName)
        self.tryForwarding(request)

    def startedProcessingReq(self, identifier, reqId, frm):
        self.requestSender[identifier, reqId] = frm

    def isProcessingReq(self, identifier, reqId) -> bool:
        return (identifier, reqId) in self.requestSender

    def doneProcessingReq(self, identifier, reqId):
        self.requestSender.pop((identifier, reqId))

    def is_sender_known_for_req(self, identifier, reqId):
        return self.requestSender.get((identifier, reqId)) is not None

    def set_sender_for_req(self, identifier, reqId, frm):
        self.requestSender[identifier, reqId] = frm

    def send_ack_to_client(self, req_key, to_client):
        self.transmitToClient(RequestAck(*req_key), to_client)

    def send_nack_to_client(self, req_key, reason, to_client):
        self.transmitToClient(RequestNack(*req_key, reason), to_client)

    def handle_get_txn_req(self, request: Request, frm: str):
        """
        Handle GET_TXN request
        """
        ledger_id = request.operation.get(f.LEDGER_ID.nm, DOMAIN_LEDGER_ID)
        if ledger_id not in self.ledger_to_req_handler:
            self.send_nack_to_client(request.key,
                                     'Invalid ledger id {}'.format(ledger_id),
                                     frm)
            return
        seq_no = request.operation.get(DATA)
        self.send_ack_to_client(request.key, frm)
        ledger = self.getLedger(ledger_id)
        try:
            txn = self.getReplyFromLedger(ledger=ledger,
                                          seq_no=seq_no)
        except KeyError:
            logger.debug(
                "{} can not handle GET_TXN request: ledger doesn't "
                "have txn with seqNo={}". format(self, str(seq_no)))
            txn = None

        result = {
            f.IDENTIFIER.nm: request.identifier,
            f.REQ_ID.nm: request.reqId,
            TXN_TYPE: request.operation[TXN_TYPE],
            DATA: None
        }

        if txn:
            result[DATA] = txn.result
            result[f.SEQ_NO.nm] = txn.result[f.SEQ_NO.nm]

        self.transmitToClient(Reply(result), frm)

    def processOrdered(self, ordered: Ordered):
        """
        Execute ordered request

        :param ordered: an ordered request
        :return: whether executed
        """

        if ordered.instId >= self.instances.count:
            logger.warning('{} got ordered request for instance {} which '
                           'does not exist'.format(self, ordered.instId))
            return False

        if ordered.instId != self.instances.masterId:
            # Requests from backup replicas are not executed
            logger.trace("{} got ordered requests from backup replica {}"
                         .format(self, ordered.instId))
            self.monitor.requestOrdered(ordered.reqIdr,
                                        ordered.instId,
                                        byMaster=False)
            return False

        logger.trace("{} got ordered requests from master replica"
                     .format(self))
        requests = [self.requests[request_id].finalised
                    for request_id in ordered.reqIdr
                    if request_id in self.requests and
                    self.requests[request_id].finalised]

        if len(requests) != len(ordered.reqIdr):
            logger.warning('{} did not find {} finalized '
                           'requests, but still ordered'
                           .format(self, len(ordered.reqIdr) - len(requests)))
            return False

        logger.debug("{} executing Ordered batch {} {} of {} requests"
                     .format(self.name,
                             ordered.viewNo,
                             ordered.ppSeqNo,
                             len(ordered.reqIdr)))

        self.executeBatch(ordered.viewNo,
                          ordered.ppSeqNo,
                          ordered.ppTime,
                          requests,
                          ordered.ledgerId,
                          ordered.stateRootHash,
                          ordered.txnRootHash)

        self.monitor.requestOrdered(ordered.reqIdr,
                                    ordered.instId,
                                    byMaster=True)

        return True

    def force_process_ordered(self):
        """
        Take any messages from replica that have been ordered and process
        them, this should be done rarely, like before catchup starts
        so a more current LedgerStatus can be sent.
        can be called either
        1. when node is participating, this happens just before catchup starts
        so the node can have the latest ledger status or
        2. when node is not participating but a round of catchup is about to be
        started, here is forces all the replica ordered messages to be appended
        to the stashed ordered requests and the stashed ordered requests are
        processed with appropriate checks
        """

        for instance_id, messages in self.replicas.take_ordereds_out_of_turn():
            num_processed = 0
            for message in messages:
                self.try_processing_ordered(message)
                num_processed += 1
            logger.debug('{} processed {} Ordered batches for instance {} '
                         'before starting catch up'
                         .format(self, num_processed, instance_id))

    def try_processing_ordered(self, msg):
        if self.isParticipating:
            self.processOrdered(msg)
        else:
            logger.info("{} stashing {} since mode is {}".
                        format(self, msg, self.mode))
            self.stashedOrderedReqs.append(msg)

    def processEscalatedException(self, ex):
        """
        Process an exception escalated from a Replica
        """
        if isinstance(ex, SuspiciousNode):
            self.reportSuspiciousNodeEx(ex)
        else:
            raise RuntimeError("unhandled replica-escalated exception") from ex

    def checkPerformance(self):
        """
        Check if master instance is slow and send an instance change request.
        :returns True if master performance is OK, otherwise False
        """
        logger.trace("{} checking its performance".format(self))

        # Move ahead only if the node has synchronized its state with other
        # nodes
        if not self.isParticipating:
            return

        last_num_ordered = self._last_performance_check_data.get('num_ordered')
        num_ordered = sum(num for num, _ in self.monitor.numOrderedRequests)
        nothing_changed = num_ordered == last_num_ordered
        if nothing_changed:
            return

        self._last_performance_check_data['num_ordered'] = num_ordered

        if self.instances.masterId is not None:
            self.sendNodeRequestSpike()
            if self.monitor.isMasterDegraded():
                logger.info(
                    '{} master instance performance degraded'.format(self))
                self.view_changer.on_master_degradation()
                return False
            else:
                logger.debug("{}'s master has higher performance than backups".
                             format(self))
        return True

    def checkNodeRequestSpike(self):
        logger.debug("{} checking its request amount".format(self))

        if not self.isParticipating:
            return

        if self.instances.masterId is not None:
            self.sendNodeRequestSpike()

    def sendNodeRequestSpike(self):
        requests = self.nodeRequestSpikeMonitorData['accum']
        self.nodeRequestSpikeMonitorData['accum'] = 0
        return pluginManager.sendMessageUponSuspiciousSpike(
            notifierPluginTriggerEvents['nodeRequestSpike'],
            self.nodeRequestSpikeMonitorData,
            requests,
            self.config.notifierEventTriggeringConfig['nodeRequestSpike'],
            self.name,
            self.config.SpikeEventsEnabled
        )

    def primary_selected(self, instance_id):
        # If the node has primary replica of master instance
        if instance_id == 0:
            # TODO: 0 should be replaced with configurable constant
            self.monitor.hasMasterPrimary = self.has_master_primary
        if self.lost_primary_at and self.nodestack.isConnectedTo(self.master_primary_name):
            self.lost_primary_at = None

    def propose_view_change(self):
        # Sends instance change message when primary has been
        # disconnected for long enough
        self._cancel(self.propose_view_change)
        if not self.lost_primary_at:
            logger.trace('{} The primary is already connected '
                         'so view change will not be proposed'.format(self))
            return

        disconnected_time = time.perf_counter() - self.lost_primary_at
        if disconnected_time >= self.config.ToleratePrimaryDisconnection:
            logger.info("{} primary has been disconnected for too long"
                        "".format(self))
            self.view_changer.on_primary_loss()

    # TODO: consider moving this to pool manager
    def lost_master_primary(self):
        """
        Schedule an primary connection check which in turn can send a view
        change message
        :return: whether view change started
        """
        self.lost_primary_at = time.perf_counter()

        logger.debug('{} scheduling a view change in {} sec'.
                     format(self, self.config.ToleratePrimaryDisconnection))
        self._schedule(self.propose_view_change,
                       self.config.ToleratePrimaryDisconnection)

    def select_primaries(self, nodeReg: Dict[str, HA]=None):
        for instance_id, replica in enumerate(self.replicas):
            if replica.primaryName is not None:
                logger.debug('{} already has a primary'.format(replica))
                continue
            new_primary_name = self.elector.next_primary_replica_name(
                instance_id, nodeReg=nodeReg)
            logger.display("{}{} selected primary {} for instance {} (view {})"
                           .format(PRIMARY_SELECTION_PREFIX, replica,
                                   new_primary_name, instance_id, self.viewNo),
                           extra={"cli": "ANNOUNCE",
                                  "tags": ["node-election"]})
            if instance_id == 0:
                # The node needs to be set in participating mode since when
                # the replica is made aware of the primary, it will start
                # processing stashed requests and hence the node needs to be
                # participating.
                self.start_participating()

            replica.primaryChanged(new_primary_name)
            self.primary_selected(instance_id)

            logger.display("{}{} declares view change {} as completed for "
                           "instance {}, "
                           "new primary is {}, "
                           "ledger info is {}"
                           .format(VIEW_CHANGE_PREFIX,
                                   replica,
                                   self.viewNo,
                                   instance_id,
                                   new_primary_name,
                                   self.ledger_summary),
                           extra={"cli": "ANNOUNCE",
                                  "tags": ["node-election"]})

    def start_catchup(self):
        # Process any already Ordered requests by the replica

        if self.mode == Mode.starting:
            logger.debug('{} does not start the catchup procedure '
                         'because it is already in this state'.format(self))
            return
        self.force_process_ordered()

        # # revert uncommitted txns and state for unordered requests
        r = self.master_replica.revert_unordered_batches()
        logger.debug('{} reverted {} batches before starting '
                     'catch up'.format(self, r))

        self.mode = Mode.starting
        self.ledgerManager.prepare_ledgers_for_sync()
        # Pool ledger should be synced first
        ledger_id = POOL_LEDGER_ID if self._is_there_pool_ledger() else \
            self.ledgerManager.ledger_sync_order[1]
        self.ledgerManager.catchup_ledger(ledger_id)

    def _is_there_pool_ledger(self):
        # TODO isinstance is not OK
        return isinstance(self.poolManager, TxnPoolManager)

    def ordered_prev_view_msgs(self, inst_id, pp_seqno):
        logger.debug('{} ordered previous view batch {} by instance {}'.
                     format(self, pp_seqno, inst_id))

    def verifySignature(self, msg):
        """
        Validate the signature of the request
        Note: Batch is whitelisted because the inner messages are checked

        :param msg: a message requiring signature verification
        :return: None; raises an exception if the signature is not valid
        """
        if isinstance(msg, self.authnWhitelist):
            return  # whitelisted message types rely on RAET for authn
        if isinstance(msg, Propagate):
            typ = 'propagate'
            req = msg.request
        else:
            typ = ''
            req = msg

        if not isinstance(req, Mapping):
            req = msg.as_dict

        identifiers = self.authNr(req).authenticate(req)
        logger.debug("{} authenticated {} signature on {} request {}".
                     format(self, identifiers, typ, req['reqId']),
                     extra={"cli": True,
                            "tags": ["node-msg-processing"]})

    def authNr(self, req):
        return self.clientAuthNr

    def three_phase_key_for_txn_seq_no(self, ledger_id, seq_no):
        if ledger_id in self.txn_seq_range_to_3phase_key:
            # point query in interval tree
            s = self.txn_seq_range_to_3phase_key[ledger_id][seq_no]
            if s:
                # There should not be more than one interval for any seq no in
                # the tree
                assert len(s) == 1
                return s.pop().data
        return None

    def executeBatch(self, view_no, pp_seq_no: int, pp_time: float,
                     reqs: List[Request], ledger_id, state_root,
                     txn_root) -> None:
        """
        Execute the REQUEST sent to this Node

        :param view_no: the view number (See glossary)
        :param pp_time: the time at which PRE-PREPARE was sent
        :param reqs: list of client REQUESTs
        """
        for req in reqs:
            self.execute_hook(NodeHooks.PRE_REQUEST_COMMIT, request=req,
                              pp_time=pp_time, state_root=state_root,
                              txn_root=txn_root)
        try:
            committedTxns = self.get_executer(ledger_id)(pp_time, reqs,
                                                         state_root, txn_root)
        except Exception as exc:
            logger.warning(
                "{} commit failed for batch request, error {}, view no {}, "
                "ppSeqNo {}, ledger {}, state root {}, txn root {}, "
                "requests: {}".format(
                    self, repr(exc), view_no, pp_seq_no, ledger_id, state_root,
                    txn_root, [(req.identifier, req.reqId) for req in reqs]
                )
            )
            raise

        if not committedTxns:
            return

        # TODO is it possible to get len(committedTxns) != len(reqs)
        # someday
        for request in reqs:
            self.requests.mark_as_executed(request)
        logger.info(
            "{} committed batch request, view no {}, ppSeqNo {}, "
            "ledger {}, state root {}, txn root {}, requests: {}".
            format(self, view_no, pp_seq_no, ledger_id, state_root,
                   txn_root,
                   [(req.identifier, req.reqId) for req in reqs])
        )

        for txn in committedTxns:
            self.execute_hook(NodeHooks.POST_REQUEST_COMMIT, txn=txn,
                              pp_time=pp_time, state_root=state_root,
                              txn_root=txn_root)

        first_txn_seq_no = committedTxns[0][F.seqNo.name]
        last_txn_seq_no = committedTxns[-1][F.seqNo.name]
        if ledger_id not in self.txn_seq_range_to_3phase_key:
            self.txn_seq_range_to_3phase_key[ledger_id] = IntervalTree()
        # adding one to end of range since its exclusive
        intrv_tree = self.txn_seq_range_to_3phase_key[ledger_id]
        intrv_tree[first_txn_seq_no:last_txn_seq_no + 1] = (view_no, pp_seq_no)
        logger.debug('{} storing 3PC key {} for ledger {} range {}'.
                     format(self, (view_no, pp_seq_no), ledger_id,
                            (first_txn_seq_no, last_txn_seq_no)))
        if len(intrv_tree) > self.config.ProcessedBatchMapsToKeep:
            # Remove the first element from the interval tree
            old = intrv_tree[intrv_tree.begin()].pop()
            intrv_tree.remove(old)
            logger.debug('{} popped {} from txn to batch seqNo map'.
                         format(self, old))

        batch_committed_msg = BatchCommitted([req.as_dict for req in reqs],
                                             ledger_id,
                                             pp_time,
                                             state_root,
                                             txn_root,
                                             first_txn_seq_no,
                                             last_txn_seq_no)
        self._observable.append_input(batch_committed_msg, self.name)

    def updateSeqNoMap(self, committedTxns):
        if all([txn.get(f.REQ_ID.nm, None) for txn in committedTxns]):
            self.seqNoDB.addBatch((idr_from_req_data(txn), txn[f.REQ_ID.nm],
                                   txn[F.seqNo.name]) for txn in committedTxns)

    def commitAndSendReplies(self, reqHandler, ppTime, reqs: List[Request],
                             stateRoot, txnRoot) -> List:
        committedTxns = reqHandler.commit(len(reqs), stateRoot, txnRoot)
        self.updateSeqNoMap(committedTxns)
        self.sendRepliesToClients(
            map(self.update_txn_with_extra_data, committedTxns),
            ppTime)
        return committedTxns

    def default_executer(self, ledger_id, pp_time, reqs: List[Request],
                         state_root, txn_root):
        return self.commitAndSendReplies(
            self.get_req_handler(ledger_id), pp_time, reqs, state_root,
            txn_root)

    def executeDomainTxns(self, ppTime, reqs: List[Request], stateRoot,
                          txnRoot) -> List:
        committed_txns = self.default_executer(DOMAIN_LEDGER_ID, ppTime, reqs,
                                               stateRoot, txnRoot)

        # Refactor: This is only needed for plenum as some old style tests
        # require authentication based on an in-memory map. This would be
        # removed later when we migrate old-style tests
        for txn in committed_txns:
            if txn[TXN_TYPE] == NYM:
                self.addNewRole(txn)

        return committed_txns

    def onBatchCreated(self, ledger_id, state_root):
        """
        A batch of requests has been created and has been applied but
        committed to ledger and state.
        :param ledger_id:
        :param state_root: state root after the batch creation
        :return:
        """
        if ledger_id == POOL_LEDGER_ID:
            if isinstance(self.poolManager, TxnPoolManager):
                self.get_req_handler(POOL_LEDGER_ID).onBatchCreated(state_root)
        elif self.get_req_handler(ledger_id):
            self.get_req_handler(ledger_id).onBatchCreated(state_root)
        else:
            logger.debug('{} did not know how to handle for ledger {}'.
                         format(self, ledger_id))

    def onBatchRejected(self, ledger_id):
        """
        A batch of requests has been rejected, if stateRoot is None, reject
        the current batch.
        :param ledger_id:
        :param stateRoot: state root after the batch was created
        :return:
        """
        if ledger_id == POOL_LEDGER_ID:
            if isinstance(self.poolManager, TxnPoolManager):
                self.get_req_handler(POOL_LEDGER_ID).onBatchRejected()
        elif self.get_req_handler(ledger_id):
            self.get_req_handler(ledger_id).onBatchRejected()
        else:
            logger.debug('{} did not know how to handle for ledger {}'.
                         format(self, ledger_id))

    def sendRepliesToClients(self, committedTxns, ppTime):
        for txn in committedTxns:
            # TODO: Send txn and state proof to the client
            txn[TXN_TIME] = ppTime
            self.sendReplyToClient(Reply(txn),
                                   (idr_from_req_data(txn), txn[f.REQ_ID.nm]))

    def sendReplyToClient(self, reply, reqKey):
        if self.isProcessingReq(*reqKey):
            sender = self.requestSender[reqKey]
            if sender:
                logger.debug(
                    '{} sending reply for {} to client'.format(
                        self, reqKey))
                self.transmitToClient(reply, self.requestSender[reqKey])
            else:
                logger.info('{} not sending reply for {}, since do not '
                            'know client'.format(self, reqKey))
            self.doneProcessingReq(*reqKey)

    def addNewRole(self, txn):
        """
        Adds a new client or steward to this node based on transaction type.
        """
        # If the client authenticator is a simple authenticator then add verkey.
        #  For a custom authenticator, handle appropriately.
        # NOTE: The following code should not be used in production
        if isinstance(self.clientAuthNr.core_authenticator, SimpleAuthNr):
            identifier = txn[TARGET_NYM]
            verkey = txn.get(VERKEY)
            v = DidVerifier(verkey, identifier=identifier)
            if identifier not in self.clientAuthNr.core_authenticator.clients:
                role = txn.get(ROLE)
                if role not in (STEWARD, TRUSTEE, None):
                    logger.debug("Role if present must be {} and not {}".
                                 format(Roles.STEWARD.name, role))
                    return
                self.clientAuthNr.core_authenticator.addIdr(identifier,
                                                            verkey=v.verkey,
                                                            role=role)

    def initStateFromLedger(self, state: State, ledger: Ledger, reqHandler):
        """
        If the trie is empty then initialize it by applying
        txns from ledger.
        """
        if state.isEmpty:
            logger.info('{} found state to be empty, recreating from '
                        'ledger'.format(self))
            for seq_no, txn in ledger.getAllTxn():
                txn[f.SEQ_NO.nm] = seq_no
                txn = self.update_txn_with_extra_data(txn)
                reqHandler.updateState([txn, ], isCommitted=True)
                state.commit(rootHash=state.headHash)

    def initDomainState(self):
        self.initStateFromLedger(self.states[DOMAIN_LEDGER_ID],
                                 self.domainLedger, self.get_req_handler(DOMAIN_LEDGER_ID))

    def addGenesisNyms(self):
        # THIS SHOULD NOT BE DONE FOR PRODUCTION
        for _, txn in self.domainLedger.getAllTxn():
            if txn.get(TXN_TYPE) == NYM:
                self.addNewRole(txn)

    def init_core_authenticator(self):
        state = self.getState(DOMAIN_LEDGER_ID)
        return CoreAuthNr(state=state)

    def defaultAuthNr(self) -> ReqAuthenticator:
        req_authnr = ReqAuthenticator()
        req_authnr.register_authenticator(self.init_core_authenticator())
        return req_authnr

    def processStashedOrderedReqs(self):
        i = 0
        while self.stashedOrderedReqs:
            msg = self.stashedOrderedReqs.popleft()
            if msg.instId == 0:
                if compare_3PC_keys(
                        (msg.viewNo,
                         msg.ppSeqNo),
                        self.ledgerManager.last_caught_up_3PC) >= 0:
                    logger.debug(
                        '{} ignoring stashed ordered msg {} since ledger '
                        'manager has last_caught_up_3PC as {}'.format(
                            self, msg, self.ledgerManager.last_caught_up_3PC))
                    continue
                logger.debug(
                    '{} applying stashed Ordered msg {}'.format(self, msg))
                # Since the PRE-PREPAREs ans PREPAREs corresponding to these
                # stashed ordered requests was not processed.
                self.apply_stashed_reqs(msg.reqIdr,
                                        msg.ppTime,
                                        msg.ledgerId)

            self.processOrdered(msg)
            i += 1

        logger.debug(
            "{} processed {} stashed ordered requests".format(
                self, i))
        # Resetting monitor after executing all stashed requests so no view
        # change can be proposed
        self.monitor.reset()
        return i

    def ensureKeysAreSetup(self):
        """
        Check whether the keys are setup in the local STP keep.
        Raises KeysNotFoundException if not found.
        """
        if not areKeysSetup(self.name, self.keys_dir):
            raise REx(REx.reason.format(self.name) + self.keygenScript)

    @staticmethod
    def reasonForClientFromException(ex: Exception):
        friendly = friendlyEx(ex)
        reason = "client request invalid: {}".format(friendly)
        return reason

    def reportSuspiciousNodeEx(self, ex: SuspiciousNode):
        """
        Report suspicion on a node on the basis of an exception
        """
        self.reportSuspiciousNode(ex.node, ex.reason, ex.code, ex.offendingMsg)

    def reportSuspiciousNode(self,
                             nodeName: str,
                             reason=None,
                             code: int = None,
                             offendingMsg=None):
        """
        Report suspicion on a node and add it to this node's blacklist.

        :param nodeName: name of the node to report suspicion on
        :param reason: the reason for suspicion
        """
        logger.warning("{} raised suspicion on node {} for {}; suspicion code "
                       "is {}".format(self, nodeName, reason, code))
        # TODO need a more general solution here

        # TODO: Should not blacklist client on a single InvalidSignature.
        # Should track if a lot of requests with incorrect signatures have been
        # made in a short amount of time, only then blacklist client.
        # if code == InvalidSignature.code:
        #     self.blacklistNode(nodeName,
        #                        reason=InvalidSignature.reason,
        #                        code=InvalidSignature.code)

        # TODO: Consider blacklisting nodes again.
        # if code in self.suspicions:
        #     self.blacklistNode(nodeName,
        #                        reason=self.suspicions[code],
        #                        code=code)

        if code in (s.code for s in (Suspicions.PPR_DIGEST_WRONG,
                                     Suspicions.PPR_REJECT_WRONG,
                                     Suspicions.PPR_TXN_WRONG,
                                     Suspicions.PPR_STATE_WRONG)):
            logger.info('{}{} got one of primary suspicions codes {}'
                        .format(VIEW_CHANGE_PREFIX, self, code))
            self.view_changer.on_suspicious_primary(Suspicions.get_by_code(code))

        if offendingMsg:
            self.discard(offendingMsg, reason, logger.debug)

    def reportSuspiciousClient(self, clientName: str, reason):
        """
        Report suspicion on a client and add it to this node's blacklist.

        :param clientName: name of the client to report suspicion on
        :param reason: the reason for suspicion
        """
        logger.warning("{} raised suspicion on client {} for {}"
                       .format(self, clientName, reason))
        self.blacklistClient(clientName)

    def isClientBlacklisted(self, clientName: str):
        """
        Check whether the given client is in this node's blacklist.

        :param clientName: the client to check for blacklisting
        :return: whether the client was blacklisted
        """
        return self.clientBlacklister.isBlacklisted(clientName)

    def blacklistClient(self, clientName: str,
                        reason: str = None, code: int = None):
        """
        Add the client specified by `clientName` to this node's blacklist
        """
        msg = "{} blacklisting client {}".format(self, clientName)
        if reason:
            msg += " for reason {}".format(reason)
        logger.debug(msg)
        self.clientBlacklister.blacklist(clientName)

    def isNodeBlacklisted(self, nodeName: str) -> bool:
        """
        Check whether the given node is in this node's blacklist.

        :param nodeName: the node to check for blacklisting
        :return: whether the node was blacklisted
        """
        return self.nodeBlacklister.isBlacklisted(nodeName)

    def blacklistNode(self, nodeName: str, reason: str = None, code: int = None):
        """
        Add the node specified by `nodeName` to this node's blacklist
        """
        msg = "{} blacklisting node {}".format(self, nodeName)
        if reason:
            msg += " for reason {}".format(reason)
        if code:
            msg += " for code {}".format(code)
        logger.debug(msg)
        self.nodeBlacklister.blacklist(nodeName)

    @property
    def blacklistedNodes(self):
        return {nm for nm in self.nodeReg.keys() if
                self.nodeBlacklister.isBlacklisted(nm)}

    def transmitToClient(self, msg: Any, remoteName: str):
        self.clientstack.transmitToClient(msg, remoteName)

    def send(self,
             msg: Any,
             *rids: Iterable[int],
             signer: Signer = None,
             message_splitter=None):

        if rids:
            remoteNames = [self.nodestack.remotes[rid].name for rid in rids]
            recipientsNum = len(remoteNames)
        else:
            # so it is broadcast
            remoteNames = [remote.name for remote in
                           self.nodestack.remotes.values()]
            recipientsNum = 'all'

        logger.debug("{} sending message {} to {} recipients: {}"
                     .format(self, msg, recipientsNum, remoteNames))
        self.nodestack.send(msg, *rids, signer=signer, message_splitter=message_splitter)

    def sendToNodes(self, msg: Any, names: Iterable[str] = None, message_splitter=None):
        # TODO: This method exists in `Client` too, refactor to avoid
        # duplication
        rids = [rid for rid, r in self.nodestack.remotes.items(
        ) if r.name in names] if names else []
        self.send(msg, *rids, message_splitter=message_splitter)

    def getReplyFromLedger(self, ledger, request=None, seq_no=None):
        # DoS attack vector, client requesting already processed request id
        # results in iterating over ledger (or its subset)
        seq_no = seq_no if seq_no else \
            self.seqNoDB.get(request.identifier, request.reqId)
        if seq_no:
            txn = ledger.getBySeqNo(int(seq_no))
            if txn:
                txn.update(ledger.merkleInfo(txn.get(F.seqNo.name)))
                txn = self.update_txn_with_extra_data(txn)
                return Reply(txn)

    def update_txn_with_extra_data(self, txn):
        """
        All the data of the transaction might not be stored in ledger so the
        extra data that is omitted from ledger needs to be fetched from the
        appropriate data store
        :param txn:
        :return:
        """
        # All the data of any transaction is stored in the ledger
        return txn

    def transform_txn_for_ledger(self, txn):
        return self.get_req_handler(txn_type=txn[TXN_TYPE]).\
            transform_txn_for_ledger(txn)

    def __enter__(self):
        return self

    # noinspection PyUnusedLocal
    def __exit__(self, exc_type, exc_val, exc_tb):
        self.stop()

    def logstats(self):
        """
        Print the node's current statistics to log.
        """
        lines = [
            "node {} current stats".format(self),
            "--------------------------------------------------------",
            "node inbox size         : {}".format(len(self.nodeInBox)),
            "client inbox size       : {}".format(len(self.clientInBox)),
            "age (seconds)           : {}".format(time.time() - self.created),
            "next check for reconnect: {}".format(time.perf_counter() -
                                                  self.nodestack.nextCheck),
            "node connections        : {}".format(self.nodestack.conns),
            "f                       : {}".format(self.f),
            "master instance         : {}".format(self.instances.masterId),
            "replicas                : {}".format(len(self.replicas)),
            "view no                 : {}".format(self.viewNo),
            "rank                    : {}".format(self.rank),
            "msgs to replicas        : {}".format(self.replicas.sum_inbox_len),
            "msgs to view changer    : {}".format(len(self.msgsToViewChanger)),
            "action queue            : {} {}".format(len(self.actionQueue),
                                                     id(self.actionQueue)),
            "action queue stash      : {} {}".format(len(self.aqStash),
                                                     id(self.aqStash)),
        ]

        logger.info("\n".join(lines), extra={"cli": False})

    def collectNodeInfo(self):
        nodeAddress = None
        if self.poolLedger:
            for _, txn in self.poolLedger.getAllTxn():
                data = txn[DATA]
                if data[ALIAS] == self.name:
                    nodeAddress = data[NODE_IP]
                    break

        info = {
            'name': self.name,
            'rank': self.rank,
            'view': self.viewNo,
            'creationDate': self.created,
            'ledger_dir': self.ledger_dir,
            'keys_dir': self.keys_dir,
            'genesis_dir': self.genesis_dir,
            'plugins_dir': self.plugins_dir,
            'node_info_dir': self.node_info_dir,
            'portN': self.nodestack.ha[1],
            'portC': self.clientstack.ha[1],
            'address': nodeAddress
        }
        return info

    def logNodeInfo(self):
        """
        Print the node's info to log for the REST backend to read.
        """
        self.nodeInfo['data'] = self.collectNodeInfo()

        with closing(open(os.path.join(self.ledger_dir, 'node_info'), 'w')) \
                as logNodeInfoFile:
            logNodeInfoFile.write(json.dumps(self.nodeInfo['data']))

    def add_observer(self, observer_remote_id: str,
                     observer_policy_type: ObserverSyncPolicyType):
        self._observable.add_observer(
            observer_remote_id, observer_policy_type)

    def remove_observer(self, observer_remote_id):
        self._observable.remove_observer(observer_remote_id)

    def get_observers(self, observer_policy_type: ObserverSyncPolicyType):
        return self._observable.get_observers(observer_policy_type)<|MERGE_RESOLUTION|>--- conflicted
+++ resolved
@@ -43,11 +43,8 @@
     Primary, RequestAck, RequestNack, Reject, PoolLedgerTxns, Ordered, \
     Propagate, PrePrepare, Prepare, Commit, Checkpoint, ThreePCState, Reply, InstanceChange, LedgerStatus, \
     ConsistencyProof, CatchupReq, CatchupRep, ViewChangeDone, \
-<<<<<<< HEAD
-    CurrentState, MessageReq, MessageRep, ThreePhaseType
-=======
-    CurrentState, MessageReq, MessageRep, ElectionType, ThreePhaseType, BatchCommitted, ObservedData
->>>>>>> 900fa194
+    CurrentState, MessageReq, MessageRep, ThreePhaseType, BatchCommitted, \
+    ObservedData
 from plenum.common.motor import Motor
 from plenum.common.plugin_helper import loadPlugins
 from plenum.common.request import Request, SafeRequest
