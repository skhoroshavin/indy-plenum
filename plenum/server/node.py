--- conflicted
+++ resolved
@@ -3135,15 +3135,11 @@
                            extra={"cli": "ANNOUNCE",
                                   "tags": ["node-election"]})
 
-<<<<<<< HEAD
         # Notify replica, that we need to send batch with new primaries
         if self.viewNo != 0:
             self.primaries_batch_needed = True
 
-    def _do_start_catchup(self, just_started):
-=======
     def _do_start_catchup(self, just_started: bool):
->>>>>>> d7e85b54
         # Process any already Ordered requests by the replica
         self.force_process_ordered()
 
