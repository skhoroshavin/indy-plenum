--- conflicted
+++ resolved
@@ -25,7 +25,7 @@
     TXN_TYPE, LEDGER_STATUS, \
     CLIENT_STACK_SUFFIX, PRIMARY_SELECTION_PREFIX, VIEW_CHANGE_PREFIX, \
     OP_FIELD_NAME, CATCH_UP_PREFIX, NYM, \
-    GET_TXN, DATA, MONITORING_PREFIX, TXN_TIME, VERKEY, \
+    GET_TXN, DATA, TXN_TIME, VERKEY, \
     TARGET_NYM, ROLE, STEWARD, TRUSTEE, ALIAS, \
     NODE_IP, BLS_PREFIX, NodeHooks
 from plenum.common.exceptions import SuspiciousNode, SuspiciousClient, \
@@ -69,7 +69,6 @@
 from plenum.server.has_action_queue import HasActionQueue
 from plenum.server.instances import Instances
 from plenum.server.message_req_processor import MessageReqProcessor
-from plenum.server.models import InstanceChanges
 from plenum.server.monitor import Monitor
 from plenum.server.notifier_plugin_manager import notifierPluginTriggerEvents, \
     PluginManager
@@ -93,7 +92,6 @@
 from stp_core.crypto.signer import Signer
 from stp_core.network.exceptions import RemoteNotFound
 from stp_core.network.network_interface import NetworkInterface
-from stp_core.ratchet import Ratchet
 from stp_core.types import HA
 from stp_zmq.zstack import ZStack
 
@@ -407,7 +405,15 @@
     def viewNo(self):
         return None if self.view_changer is None else self.view_changer.view_no
 
-<<<<<<< HEAD
+    # TODO not sure that this should be allowed
+    @viewNo.setter
+    def viewNo(self, value):
+        self.view_changer.view_no = value
+
+    @property
+    def view_change_in_progress(self):
+        return (None if self.view_changer is None else
+                self.view_changer.view_change_in_progress)
     def setup_config(self):
         self.setup_config_state()
         self.setup_config_req_handler()
@@ -465,17 +471,6 @@
 
     def reject_client_msg_handler(self, reason, frm):
         self.transmitToClient(Reject("", "", reason), frm)
-=======
-    # TODO not sure that this should be allowed
-    @viewNo.setter
-    def viewNo(self, value):
-        self.view_changer.view_no = value
-
-    @property
-    def view_change_in_progress(self):
-        return (None if self.view_changer is None else
-                self.view_changer.view_change_in_progress)
->>>>>>> 1a870801
 
     @property
     def id(self):
