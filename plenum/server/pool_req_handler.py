from functools import lru_cache

from common.serializers.serialization import pool_state_serializer
from plenum.common.constants import TXN_TYPE, NODE, TARGET_NYM, DATA, ALIAS, NODE_IP, NODE_PORT, CLIENT_IP, CLIENT_PORT, \
    SERVICES
from plenum.common.exceptions import UnauthorizedClientRequest
from plenum.common.ledger import Ledger
from plenum.common.request import Request
from plenum.common.txn_util import reqToTxn
from plenum.common.types import f
from plenum.persistence.util import txnsWithSeqNo
from plenum.server.domain_req_handler import DomainRequestHandler
from plenum.server.req_handler import RequestHandler
from state.state import State
from stp_core.common.log import getlogger

logger = getlogger()


class PoolRequestHandler(RequestHandler):
<<<<<<< HEAD
    valid_txn_types = {NODE, }
=======
    write_types = {NODE, }
>>>>>>> aeb0efdc

    def __init__(self, ledger: Ledger, state: State,
                 domainState: State):
        super().__init__(ledger, state)
        self.domainState = domainState
        self.stateSerializer = pool_state_serializer

    def doStaticValidation(self, request: Request):
        pass

    def validate(self, req: Request, config=None):
        typ = req.operation.get(TXN_TYPE)
        error = None
        if typ == NODE:
            nodeNym = req.operation.get(TARGET_NYM)
            if self.getNodeData(nodeNym, isCommitted=False):
                error = self.authErrorWhileUpdatingNode(req)
            else:
                error = self.authErrorWhileAddingNode(req)
        if error:
            raise UnauthorizedClientRequest(req.identifier, req.reqId,
                                            error)

    def apply(self, req: Request, cons_time: int):
        typ = req.operation.get(TXN_TYPE)
        if typ == NODE:
            txn = reqToTxn(req, cons_time)
            (start, end), _ = self.ledger.appendTxns([txn])
            self.updateState(txnsWithSeqNo(start, end, [txn]))
            return start, txn
        else:
            logger.debug(
                'Cannot apply request of type {} to state'.format(typ))
            return None

    def updateState(self, txns, isCommitted=False):
        for txn in txns:
            nodeNym = txn.get(TARGET_NYM)
            data = txn.get(DATA, {})
            existingData = self.getNodeData(nodeNym, isCommitted=isCommitted)
            # Node data did not exist in state, so this is a new node txn,
            # hence store the author of the txn (steward of node)
            if not existingData:
                existingData[f.IDENTIFIER.nm] = txn.get(f.IDENTIFIER.nm)
            existingData.update(data)
            self.updateNodeData(nodeNym, existingData)

    def authErrorWhileAddingNode(self, request):
        origin = request.identifier
        operation = request.operation
        data = operation.get(DATA, {})
        error = self.dataErrorWhileValidating(data, skipKeys=False)
        if error:
            return error

        isSteward = self.isSteward(origin, isCommitted=False)
        if not isSteward:
            return "{} is not a steward so cannot add a new node".format(
                origin)
        if self.stewardHasNode(origin):
            return "{} already has a node".format(origin)
        if self.isNodeDataConflicting(operation.get(DATA, {})):
            return "existing data has conflicts with " \
                   "request data {}".format(operation.get(DATA))

    def authErrorWhileUpdatingNode(self, request):
        # Check if steward of the node is updating it and its data does not
        # conflict with any existing node's data
        origin = request.identifier
        operation = request.operation
        isSteward = self.isSteward(origin, isCommitted=False)
        if not isSteward:
            return "{} is not a steward so cannot update a node".format(origin)

        nodeNym = operation.get(TARGET_NYM)
        if not self.isStewardOfNode(origin, nodeNym, isCommitted=False):
            return "{} is not a steward of node {}".format(origin, nodeNym)

        data = operation.get(DATA, {})
        return self.dataErrorWhileValidatingUpdate(data, nodeNym)

    def getNodeData(self, nym, isCommitted: bool = True):
        key = nym.encode()
        data = self.state.get(key, isCommitted)
        if not data:
            return {}
        return self.stateSerializer.deserialize(data)

    def get_node_data_for_root_hash(self, root_hash, nym):
        key = nym.encode()
        data = self.state.get_for_root_hash(root_hash, key)
        if not data:
            return {}
        return self.stateSerializer.deserialize(data)

    def updateNodeData(self, nym, data):
        key = nym.encode()
        val = self.stateSerializer.serialize(data)
        self.state.set(key, val)

    def isSteward(self, nym, isCommitted: bool = True):
        return DomainRequestHandler.isSteward(
            self.domainState, nym, isCommitted)

    @lru_cache(maxsize=64)
    def isStewardOfNode(self, stewardNym, nodeNym, isCommitted=True):
        nodeData = self.getNodeData(nodeNym, isCommitted=isCommitted)
        return nodeData and nodeData[f.IDENTIFIER.nm] == stewardNym

    def stewardHasNode(self, stewardNym) -> bool:
        # Cannot use lru_cache since a steward might have a node in future and
        # unfortunately lru_cache does not allow single entries to be cleared
        # TODO: Modify lru_cache to clear certain entities
        for nodeNym, nodeData in self.state.as_dict.items():
            nodeData = self.stateSerializer.deserialize(nodeData)
            if nodeData.get(f.IDENTIFIER.nm) == stewardNym:
                return True
        return False

    @staticmethod
    def dataErrorWhileValidating(data, skipKeys):
        reqKeys = {NODE_IP, NODE_PORT, CLIENT_IP, CLIENT_PORT, ALIAS}
        if not skipKeys and not reqKeys.issubset(set(data.keys())):
            return 'Missing some of {}'.format(reqKeys)

        nip = data.get(NODE_IP, 'nip')
        np = data.get(NODE_PORT, 'np')
        cip = data.get(CLIENT_IP, 'cip')
        cp = data.get(CLIENT_PORT, 'cp')
        if (nip, np) == (cip, cp):
            return 'node and client ha cannot be same'

    def isNodeDataSame(self, nodeNym, newData, isCommitted=True):
        nodeInfo = self.getNodeData(nodeNym, isCommitted=isCommitted)
        nodeInfo.pop(f.IDENTIFIER.nm, None)
        return nodeInfo == newData

    def isNodeDataConflicting(self, data, nodeNym=None):
        # Check if node's ALIAS or IPs or ports conflicts with other nodes,
        # also, the node is not allowed to change its alias.

        # Check ALIAS change
        nodeData = {}
        if nodeNym:
            nodeData = self.getNodeData(nodeNym, isCommitted=False)
            if nodeData.get(ALIAS) != data.get(ALIAS):
                return True
            else:
                # Preparing node data for check coming next
                nodeData.pop(f.IDENTIFIER.nm, None)
                nodeData.pop(SERVICES, None)
                nodeData.update(data)

        for otherNode, otherNodeData in self.state.as_dict.items():
            otherNode = otherNode.decode()
            otherNodeData = self.stateSerializer.deserialize(otherNodeData)
            otherNodeData.pop(f.IDENTIFIER.nm, None)
            otherNodeData.pop(SERVICES, None)
            if not nodeNym or otherNode != nodeNym:
                # The node's ip, port and alias shuuld be unique
                bag = set()
                for d in (nodeData, otherNodeData):
                    bag.add(d.get(ALIAS))
                    bag.add((d.get(NODE_IP), d.get(NODE_PORT)))
                    bag.add((d.get(CLIENT_IP), d.get(CLIENT_PORT)))

                list(map(lambda x: bag.remove(x) if x in bag else None,
                         (None, (None, None))))

                if (not nodeData and len(bag) != 3) or (
                        nodeData and len(bag) != 6):
                    return True

    def dataErrorWhileValidatingUpdate(self, data, nodeNym):
        error = self.dataErrorWhileValidating(data, skipKeys=True)
        if error:
            return error

        if self.isNodeDataSame(nodeNym, data, isCommitted=False):
            return "node already has the same data as requested"

        if self.isNodeDataConflicting(data, nodeNym):
            return "existing data has conflicts with " \
                   "request data {}".format(data)<|MERGE_RESOLUTION|>--- conflicted
+++ resolved
@@ -18,11 +18,7 @@
 
 
 class PoolRequestHandler(RequestHandler):
-<<<<<<< HEAD
-    valid_txn_types = {NODE, }
-=======
     write_types = {NODE, }
->>>>>>> aeb0efdc
 
     def __init__(self, ledger: Ledger, state: State,
                  domainState: State):
