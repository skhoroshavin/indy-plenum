--- conflicted
+++ resolved
@@ -21,7 +21,7 @@
     will look for any classes declared in these modules that have a class
     attribute named 'pluginType', and then it checks to see that the
     'pluginType' attribute is equal to any of the valid types. Right now there
-    are only two valid types, 'VERIFICATION' and 'STATS_CONSUMER'. Then, it instantiates an object of
+    three types of plugins: 'VERIFICATION', 'PROCESSING' and 'STATS_CONSUMER'. Then, it instantiates an object of
     that class type, without any constructor arguments. This is the plugin
     instance.
 
@@ -45,11 +45,7 @@
     def __init__(self, path):
         assert path, "path is required"
         self.path = path
-<<<<<<< HEAD
-        self._validTypes = [PLUGIN_TYPE_VERIFICATION, PLUGIN_TYPE_STATS_CONSUMER]
-=======
-        self._validTypes = ['VERIFICATION', "PROCESSING"]
->>>>>>> 7cecc620
+        self._validTypes = [PLUGIN_TYPE_VERIFICATION, PLUGIN_TYPE_STATS_CONSUMER, "PROCESSING"]
         self._pluginTypeAttrName = 'pluginType'
         self.plugins = self._load()
 
