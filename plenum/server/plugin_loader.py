--- conflicted
+++ resolved
@@ -8,12 +8,7 @@
 from typing import Any, Set, Dict
 
 from plenum.common.types import PLUGIN_TYPE_VERIFICATION, \
-<<<<<<< HEAD
-    PLUGIN_TYPE_PROCESSING, PLUGIN_TYPE_STATS_CONSUMER, \
-    PLUGIN_TYPE_AUTHENTICATOR
-=======
     PLUGIN_TYPE_PROCESSING, PLUGIN_TYPE_STATS_CONSUMER
->>>>>>> aeb0efdc
 
 from stp_core.common.log import getlogger
 
@@ -62,7 +57,7 @@
         assert path, "path is required"
         self.path = path
         self._validTypes = [PLUGIN_TYPE_VERIFICATION, PLUGIN_TYPE_PROCESSING,
-                            PLUGIN_TYPE_STATS_CONSUMER, PLUGIN_TYPE_AUTHENTICATOR]
+                            PLUGIN_TYPE_STATS_CONSUMER]
         self._pluginTypeAttrName = 'pluginType'
         self.plugins = self._load()
 
