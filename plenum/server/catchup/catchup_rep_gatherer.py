import math
from collections import defaultdict
from heapq import merge
from random import shuffle
from typing import Optional, List, Tuple, Any

from plenum.common.channel import RxChannel, TxChannel, Router
from plenum.common.constants import CATCH_UP_PREFIX
from plenum.common.ledger import Ledger
from plenum.common.messages.node_messages import ConsistencyProof, CatchupRep, CatchupReq
from plenum.common.metrics_collector import MetricsCollector, MetricsName
from plenum.common.timer import TimerService
from plenum.server.catchup.utils import CatchupDataProvider
from stp_core.common.log import getlogger

logger = getlogger()

LedgerCatchupComplete = NamedTuple('LedgerCatchupComplete',
                                   [('ledger_id', int),
                                    ('num_caught_up', int),
                                    ('last_3pc', Optional[Tuple[int, int]])])


class CatchupRepGatherer:
    def __init__(self,
                 ledger_id: int,
                 config: object,
                 input: RxChannel,
                 output: TxChannel,
                 timer: TimerService,
                 metrics: MetricsCollector,
                 provider: CatchupDataProvider):
        Router(input).add(CatchupRep, self.process_catchup_rep)

        self._ledger_id = ledger_id
        self._ledger = provider.ledger(ledger_id)
        self._config = config
        self._output = output
        self._timer = timer
        self.metrics = metrics
        self._provider = provider
        self._is_working = False
        self._catchup_till = None  # type: Optional[ConsistencyProof]

        # Nodes are added in this set when the current node sent a CatchupReq
        # for them and waits a CatchupRep message.
        self._wait_catchup_rep_from = set()

        self._received_catchup_replies_from = defaultdict(list)  # type: Dict[int, List]
        self._received_catchup_txns = []  # type: List[Tuple[int, Any]]

    def __repr__(self):
<<<<<<< HEAD
        return "{}:CatchupRepService:{}".format(self._provider.node_name(), self._ledger_id)
=======
        return "{}, ledger {}".format(self._provider.node_name(), self._ledger_id)
>>>>>>> 95d68368

    def is_working(self) -> bool:
        return self._is_working

    def start(self, cons_proof: ConsistencyProof):
        self._notify_catchup_start()  # TODO: Was like this in original logic, but why???
        logger.info("{} started catching up with consistency proof {}".format(self, cons_proof))

        if cons_proof is None:
            self.stop()
            return

        self._catchup_till = cons_proof
        self._is_working = True

        if self._ledger.size >= self._catchup_till.seqNoEnd:
            logger.info('{} found that ledger {} does not need catchup'.format(self, self._ledger_id))
            self.stop()
            return

        eligible_nodes = self._provider.eligible_nodes()
        if len(eligible_nodes) == 0:
            logger.info('{}{} needs to catchup ledger {} but it has not'
                        ' found any connected nodes'.format(CATCH_UP_PREFIX, self, self._ledger_id))
            return

        reqs = self._gen_catchup_reqs_from_cons_proof(cons_proof)
        if len(reqs) == 0:
            return

        for (req, to) in zip(reqs, eligible_nodes):
            self._send_catchup_req(req, to)

        timeout = self._catchup_timeout(len(reqs))
        self._timer.schedule(timeout, self._request_txns_if_needed)

    def stop(self, last_3pc: Optional[Tuple[int, int]] = None):
        cp = self._catchup_till
        num_caught_up = cp.seqNoEnd - cp.seqNoStart

        self._wait_catchup_rep_from.clear()
        self._provider.notify_lm_catchup_complete(self._ledger_id, last_3pc)

        self._is_working = False
        self._received_catchup_txns.clear()
        self._received_catchup_replies_from.clear()
        self._provider.notify_li_after_catchup_complete(self._ledger_id)
        self._catchup_till = None

        logger.info("{}{} completed catching up ledger {}, caught up {} in total"
                    .format(CATCH_UP_PREFIX, self, self._ledger_id, num_caught_up),
                    extra={'cli': True})
        self._output.put_nowait(LedgerCatchupComplete(ledger_id=self._ledger_id,
                                                      num_caught_up=num_caught_up,
                                                      last_3pc=last_3pc))

    def process_catchup_rep(self, rep: CatchupRep, frm: str):
        logger.info("{} received catchup reply from {}: {}".format(self, frm, rep))
        self._wait_catchup_rep_from.discard(frm)

        if not self._can_process_catchup_rep(rep):
            return

        txns = self._get_interesting_txns_from_catchup_rep(rep)
        if len(txns) == 0:
            return

        logger.info("{} found {} interesting transactions in the catchup from {}".format(self, len(txns), frm))
        self.metrics.add_event(MetricsName.CATCHUP_TXNS_RECEIVED, len(txns))

        self._received_catchup_replies_from[frm].append(rep)

        txns_already_rcvd_in_catchup = self._merge_catchup_txns(self._received_catchup_txns, txns)
        logger.info("{} merged catchups, there are {} of them now, from {} to {}".
                    format(self, len(txns_already_rcvd_in_catchup), txns_already_rcvd_in_catchup[0][0],
                           txns_already_rcvd_in_catchup[-1][0]))

        num_processed = self._process_catchup_txns(txns_already_rcvd_in_catchup)
        logger.info("{} processed {} catchup replies with sequence numbers {}".
                    format(self, num_processed,
                           [seq_no for seq_no, _ in txns_already_rcvd_in_catchup[:num_processed]]))

        self._received_catchup_txns = txns_already_rcvd_in_catchup[num_processed:]

        if self._ledger.size >= self._catchup_till.seqNoEnd:
            self.stop((self._catchup_till.viewNo, self._catchup_till.ppSeqNo))

    def _notify_catchup_start(self):
        self._provider.notify_lm_catchup_start(self._ledger_id)
        self._provider.notify_li_before_catchup_start(self._ledger_id)

    def _gen_catchup_reqs_from_cons_proof(self, cons_proof: ConsistencyProof):
        # TODO: This needs to be optimised, there needs to be a minimum size
        # of catchup requests so if a node is trying to catchup only 50 txns
        # from 10 nodes, each of thise 10 nodes will servce 5 txns and prepare
        # a consistency proof for other txns. This is bad for the node catching
        #  up as it involves more network traffic and more computation to verify
        # so many consistency proofs and for the node serving catchup reqs. But
        # if the node sent only 2 catchup requests the network traffic greatly
        # reduces and 25 txns can be read of a single chunk probably
        # (if txns dont span across multiple chunks). A practical value of this
        # "minimum size" is some multiple of chunk size of the ledger
        node_count = len(self._provider.eligible_nodes())
        if node_count == 0:
            logger.info('{} did not find any connected to nodes to send CatchupReq'.format(self))
            return
        # TODO: Consider setting start to `max(ledger.size, consProof.start)`
        # since ordered requests might have been executed after receiving
        # sufficient ConsProof in `preCatchupClbk`
        return self._generate_catchup_reqs(cons_proof.seqNoStart, cons_proof.seqNoEnd, node_count)

    def _generate_catchup_reqs(self, start, end, node_count):
        batch_length = math.ceil((end - start) / node_count)
        reqs = []
        s = start + 1
        e = min(s + batch_length - 1, end)
        for i in range(node_count):
            req = CatchupReq(self._ledger_id, s, e, end)
            reqs.append(req)
            s = e + 1
            e = min(s + batch_length - 1, end)
            if s > end:
                break
        return reqs

    def _catchup_timeout(self, num_requests: int):
        return num_requests * self._config.CatchupTransactionsTimeout

    def _send_catchup_req(self, msg: CatchupReq, to: str):
        self._wait_catchup_rep_from.add(to)
        self._provider.send_to(msg, to)

    def _request_txns_if_needed(self):
        if not self._is_working:
            return

        needed_txns = self._catchup_till.seqNoEnd - self._ledger.size
        num_missing = needed_txns - len(self._received_catchup_txns)
        if num_missing <= 0:
            logger.info('{} not missing any transactions for ledger {}'.format(self, self._ledger_id))
            return

        logger.info("{} requesting {} missing transactions after timeout".format(self, num_missing))
        eligible_nodes = self._provider.eligible_nodes()
        if not self._wait_catchup_rep_from.issuperset(eligible_nodes):
            eligible_nodes = [n for n in eligible_nodes
                              if n not in self._wait_catchup_rep_from]
        self._wait_catchup_rep_from.clear()

        if not eligible_nodes:
            # TODO: What if all nodes are blacklisted so `eligibleNodes`
            # is empty? It will lead to divide by 0. This should not happen
            #  but its happening.
            # https://www.pivotaltracker.com/story/show/130602115
            logger.error("{}{} could not find any node to request "
                         "transactions from. Catchup process cannot "
                         "move ahead.".format(CATCH_UP_PREFIX, self))
            return

        # Shuffling order of nodes so that catchup requests don't go to
        # the same nodes. This is done to avoid scenario where a node
        # does not reply at all.
        # TODO: Need some way to detect nodes that are not responding.
        shuffle(eligible_nodes)
        batchSize = math.ceil(num_missing / len(eligible_nodes))
        cReqs = []
        lastSeenSeqNo = self._ledger.size
        leftMissing = num_missing

        start = self._catchup_till.seqNoStart
        end = self._catchup_till.seqNoEnd

        def addReqsForMissing(frm, to):
            # Add Catchup requests for missing transactions.
            # `frm` and `to` are inclusive
            missing = to - frm + 1
            numBatches = int(math.ceil(missing / batchSize))
            for i in range(numBatches):
                s = frm + (i * batchSize)
                e = min(to, frm + ((i + 1) * batchSize) - 1)
                req = CatchupReq(self._ledger_id, s, e, end)
                logger.info("{} creating catchup request {} to {} till {}".format(self, s, e, end))
                cReqs.append(req)
            return missing

        txns = self._received_catchup_txns
        for seqNo, txn in txns:
            if (seqNo - lastSeenSeqNo) != 1:
                missing = addReqsForMissing(lastSeenSeqNo + 1, seqNo - 1)
                leftMissing -= missing
            lastSeenSeqNo = seqNo

        # If still missing some transactions from request has not been
        # sent then either `catchUpReplies` was empty or it did not have
        #  transactions till `end`
        if leftMissing > 0:
            logger.info("{} still missing {} transactions after "
                        "looking at receivedCatchUpReplies".format(self, leftMissing))
            # `catchUpReplies` was empty
            if lastSeenSeqNo == self._ledger.size:
                missing = addReqsForMissing(self._ledger.size + 1, end)
                leftMissing -= missing
            # did not have transactions till `end`
            elif lastSeenSeqNo != end:
                missing = addReqsForMissing(lastSeenSeqNo + 1, end)
                leftMissing -= missing
            else:
                logger.error("{}{} still missing {} transactions. "
                             "Something happened which was not thought "
                             "of. {} {} {}"
                             .format(CATCH_UP_PREFIX, self, leftMissing,
                                     start, end, lastSeenSeqNo))
            if leftMissing:
                logger.error("{}{} still missing {} transactions. {} {} {}"
                             .format(CATCH_UP_PREFIX, self, leftMissing,
                                     start, end, lastSeenSeqNo))

        numElgNodes = len(eligible_nodes)
        for i, req in enumerate(cReqs):
            nodeName = eligible_nodes[i % numElgNodes]
            self._send_catchup_req(req, nodeName)

        timeout = int(self._catchup_timeout(len(cReqs)))
        self._timer.schedule(timeout, self._request_txns_if_needed)

    def _can_process_catchup_rep(self, rep: CatchupRep) -> bool:
        if not self._is_working:
            logger.info('{} ignoring {} since it is not gathering catchup replies'.format(self, rep))
            return False

        if rep.ledgerId != self._ledger_id:
            logger.warning('{} cannot process {} for different ledger'.format(self, rep))
            return False

        return True

    def _get_interesting_txns_from_catchup_rep(self, rep: CatchupRep) -> List[Tuple[int, Any]]:
        ledger = self._provider.ledger(self._ledger_id)
        txns = ((int(s), t) for s, t in rep.txns.items())
        txns = sorted(txns, key=lambda v: v[0])

        if not any(s > ledger.size for s, _ in txns):
            self._provider.discard(rep,
                                   reason="ledger has size {} and it already contains all transactions in the reply".
                                   format(ledger.size), logMethod=logger.info)
            return []

        if not all(next[0] == prev[0] + 1 for prev, next in zip(txns, txns[1:])):
            self._provider.discard(rep, reason="contains duplicates or gaps", logMethod=logger.info)
            return []

        return txns

    @staticmethod
    def _merge_catchup_txns(existing_txns, new_txns):
        """
        Merge any newly received txns during catchup with already received txns
        :param existing_txns:
        :param new_txns:
        :return:
        """
        # TODO: Can we replace this with SortedDict and before merging substract existing transactions from new?
        idx_to_remove = []
        start_seq_no = new_txns[0][0]
        end_seq_no = new_txns[-1][0]
        for seq_no, _ in existing_txns:
            if seq_no < start_seq_no:
                continue
            if seq_no > end_seq_no:
                break
            idx_to_remove.append(seq_no - start_seq_no)
        for idx in reversed(idx_to_remove):
            new_txns.pop(idx)

        return list(merge(existing_txns, new_txns, key=lambda v: v[0]))

    def _process_catchup_txns(self, txns: List[Tuple[int, Any]]) -> int:
        # Removing transactions for sequence numbers are already
        # present in the ledger
        # TODO: Inefficient, should check list in reverse and stop at first
        # match since list is already sorted
        num_processed = sum(1 for s, _ in txns if s <= self._ledger.size)
        if num_processed:
            logger.info("{} found {} already processed transactions in the catchup replies".
                        format(self, num_processed))

        # If `catchUpReplies` has any transaction that has not been applied
        # to the ledger
        txns = txns[num_processed:]
        while txns and txns[0][0] - self._ledger.seqNo == 1:
            seq_no = txns[0][0]
            result, node_name, to_be_processed = self._has_valid_catchup_replies(seq_no, txns)
            if result:
                for _, txn in txns[:to_be_processed]:
                    self._add_txn(txn)
                self._remove_processed_catchup_reply(node_name, seq_no)
                num_processed += to_be_processed
                txns = txns[to_be_processed:]
            else:
                self._provider.blacklist_node(
                    node_name,
                    reason="Sent transactions that could not be verified")
                self._remove_processed_catchup_reply(node_name, seq_no)
                # Invalid transactions have to be discarded so letting
                # the caller know how many txns have to removed from
                # `self.receivedCatchUpReplies`
                return num_processed + to_be_processed

        return num_processed

    def _has_valid_catchup_replies(self, seq_no: int, txns_to_process: List[Tuple[int, Any]]) -> Tuple[bool, str, int]:
        """
        Transforms transactions for ledger!

        Returns:
            Whether catchup reply corresponding to seq_no
            Name of node from which txns came
            Number of transactions ready to be processed
        """

        # TODO: Remove after stop passing seqNo here
        assert seq_no == txns_to_process[0][0]

        # Here seqNo has to be the seqNo of first transaction of
        # `catchupReplies`

        # Get the transactions in the catchup reply which has sequence
        # number `seqNo`
        node_name, catchup_rep = self._find_catchup_reply_for_seq_no(seq_no)
        txns = catchup_rep.txns

        # Add only those transaction in the temporary tree from the above
        # batch which are not present in the ledger
        # Integer keys being converted to strings when marshaled to JSON
        txns = [self._provider.transform_txn_for_ledger(txn)
                for s, txn in txns_to_process[:len(txns)]
                if str(s) in txns]

        # Creating a temporary tree which will be used to verify consistency
        # proof, by inserting transactions. Duplicating a merkle tree is not
        # expensive since we are using a compact merkle tree.
        temp_tree = self._ledger.treeWithAppliedTxns(txns)

        proof = catchup_rep.consProof
        final_size = self._catchup_till.seqNoEnd
        final_hash = self._catchup_till.newMerkleRoot
        try:
            logger.info("{} verifying proof for {}, {}, {}, {}, {}".
                        format(self, temp_tree.tree_size, final_size,
                               temp_tree.root_hash, Ledger.strToHash(final_hash),
                               [Ledger.strToHash(p) for p in proof]))
            verified = self._provider.verifier(self._ledger_id).verify_tree_consistency(
                temp_tree.tree_size,
                final_size,
                temp_tree.root_hash,
                Ledger.strToHash(final_hash),
                [Ledger.strToHash(p) for p in proof]
            )

        except Exception as ex:
            logger.info("{} could not verify catchup reply {} since {}".format(self, catchup_rep, ex))
            verified = False
        return bool(verified), node_name, len(txns)

    def _find_catchup_reply_for_seq_no(self, seq_no: int) -> Tuple[str, CatchupRep]:
        # This is inefficient if we have large number of nodes but since
        # number of node are always between 60-120, this is ok.
        for frm, reps in self._received_catchup_replies_from.items():
            for rep in reps:
                if str(seq_no) in rep.txns:
                    return frm, rep

    def _add_txn(self, txn):
        self._ledger.add(self._provider.transform_txn_for_ledger(txn))
        self._provider.notify_transaction_added_to_ledger(self._ledger_id, txn)

    def _remove_processed_catchup_reply(self, node: str, seq_no: str):
        for i, rep in enumerate(self._received_catchup_replies_from[node]):
            if str(seq_no) in rep.txns:
                break
        self._received_catchup_replies_from[node].pop(i)

    def _reset(self):
        self._is_working = False
        self._catchup_till = None

        self._wait_catchup_rep_from.clear()
        self._received_catchup_replies_from.clear()
        self._received_catchup_txns.clear()<|MERGE_RESOLUTION|>--- conflicted
+++ resolved
@@ -50,11 +50,7 @@
         self._received_catchup_txns = []  # type: List[Tuple[int, Any]]
 
     def __repr__(self):
-<<<<<<< HEAD
-        return "{}:CatchupRepService:{}".format(self._provider.node_name(), self._ledger_id)
-=======
         return "{}, ledger {}".format(self._provider.node_name(), self._ledger_id)
->>>>>>> 95d68368
 
     def is_working(self) -> bool:
         return self._is_working
