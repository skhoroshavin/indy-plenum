from abc import abstractmethod

from common.serializers.serialization import state_roots_serializer, proof_nodes_serializer
from plenum.common.constants import ROOT_HASH, MULTI_SIGNATURE, PROOF_NODES, DATA, TXN_TIME, STATE_PROOF
from plenum.common.plenum_protocol_version import PlenumProtocolVersion
from plenum.common.request import Request
from plenum.common.types import f
from plenum.server.database_manager import DatabaseManager
from plenum.server.request_handlers.handler_interfaces.request_handler import RequestHandler
from plenum.server.request_handlers.utils import decode_state_value


class ReadRequestHandler(RequestHandler):
    def __init__(self, database_manager: DatabaseManager, txn_type, ledger_id):
        super().__init__(database_manager, txn_type, ledger_id)

    def static_validation(self, request: Request):
        pass

<<<<<<< HEAD
    def dynamic_validation(self, request: Request):
        pass

=======
>>>>>>> 65efad7f
    @abstractmethod
    def get_result(self, request: Request):
        pass

    def _get_value_from_state(self, path, head_hash=None, with_proof=False):
        '''
        Get a value (and proof optionally)for the given path in state trie.
        Does not return the proof is there is no aggregate signature for it.
        :param path: the path generate a state proof for
        :param head_hash: the root to create the proof against
        :param get_value: whether to return the value
        :return: a state proof or None
        '''
        root_hash = head_hash if head_hash else self.state.committedHeadHash
        encoded_root_hash = state_roots_serializer.serialize(bytes(root_hash))

        if not with_proof:
            return self.state.get_for_root_hash(root_hash, path), None

        multi_sig = self.database_manager.bls_store.get(encoded_root_hash)
        if not multi_sig:
            # Just return the value and not proof
            try:
                return self.state.get_for_root_hash(root_hash, path), None
            except KeyError:
                return None, None
        else:
            try:
                proof, value = self.state.generate_state_proof(key=path,
                                                               root=self.state.get_head_by_hash(root_hash),
                                                               serialize=True,
                                                               get_value=True)
                value = self.state.get_decoded(value) if value else value
                encoded_proof = proof_nodes_serializer.serialize(proof)
                proof = {
                    ROOT_HASH: encoded_root_hash,
                    MULTI_SIGNATURE: multi_sig.as_dict(),
                    PROOF_NODES: encoded_proof
                }
                return value, proof
            except KeyError:
                return None, None

    def lookup(self, path, is_committed=True, with_proof=False) -> (str, int):
        """
        Queries state for data on specified path

        :param path: path to data
        :param is_committed: queries the committed state root if True else the uncommitted root
        :param with_proof: creates proof if True
        :return: data
        """
        assert path is not None
        head_hash = self.state.committedHeadHash if is_committed else self.state.headHash
        encoded, proof = self._get_value_from_state(path, head_hash, with_proof=with_proof)
        if encoded:
            value, last_seq_no, last_update_time = decode_state_value(encoded)
            return value, last_seq_no, last_update_time, proof
        return None, None, None, proof

    @staticmethod
    def make_result(request, data, last_seq_no=None, update_time=None, proof=None):

        result = {**request.operation, **{
            DATA: data,
            f.IDENTIFIER.nm: request.identifier,
            f.REQ_ID.nm: request.reqId
        }}
        if last_seq_no:
            result[f.SEQ_NO.nm] = last_seq_no
        if update_time:
            result[TXN_TIME] = update_time
        if proof and request.protocolVersion and \
                request.protocolVersion >= PlenumProtocolVersion.STATE_PROOF_SUPPORT.value:
            result[STATE_PROOF] = proof

        # Do not inline please, it makes debugging easier
        return result<|MERGE_RESOLUTION|>--- conflicted
+++ resolved
@@ -17,12 +17,6 @@
     def static_validation(self, request: Request):
         pass
 
-<<<<<<< HEAD
-    def dynamic_validation(self, request: Request):
-        pass
-
-=======
->>>>>>> 65efad7f
     @abstractmethod
     def get_result(self, request: Request):
         pass
