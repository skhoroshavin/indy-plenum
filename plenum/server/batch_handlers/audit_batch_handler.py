from collections import Iterable

from common.exceptions import LogicError
from ledger.ledger import Ledger
from plenum.common.constants import AUDIT_LEDGER_ID, TXN_VERSION, AUDIT_TXN_VIEW_NO, AUDIT_TXN_PP_SEQ_NO, \
    AUDIT_TXN_LEDGERS_SIZE, AUDIT_TXN_LEDGER_ROOT, AUDIT_TXN_STATE_ROOT, AUDIT_TXN_PRIMARIES
from plenum.common.ledger_uncommitted_tracker import LedgerUncommittedTracker
from plenum.common.transactions import PlenumTransactions
from plenum.common.txn_util import init_empty_txn, set_payload_data, get_payload_data, get_seq_no
from plenum.server.batch_handlers.batch_request_handler import BatchRequestHandler
from plenum.server.batch_handlers.three_pc_batch import ThreePcBatch
from plenum.server.database_manager import DatabaseManager


class AuditBatchHandler(BatchRequestHandler):

    def __init__(self, database_manager: DatabaseManager):
        super().__init__(database_manager, AUDIT_LEDGER_ID)
        # TODO: move it to BatchRequestHandler
        self.tracker = LedgerUncommittedTracker(None, self.ledger.size)

    def post_batch_applied(self, three_pc_batch: ThreePcBatch, prev_handler_result=None):
        self._add_to_ledger(three_pc_batch)
        self.tracker.apply_batch(None, self.ledger.uncommitted_size)

    def post_batch_rejected(self, ledger_id, prev_handler_result=None):
        _, txn_count = self.tracker.reject_batch()
        self.ledger.discardTxns(txn_count)

    def commit_batch(self, ledger_id, txn_count, state_root, txn_root, pp_time, prev_handler_result=None):
        _, txns_count = self.tracker.commit_batch()
        _, committedTxns = self.ledger.commitTxns(txns_count)
        return committedTxns

    @staticmethod
    def transform_txn_for_ledger(txn):
        '''
        Makes sure that we have integer as keys after possible deserialization from json
        :param txn: txn to be transformed
        :return: transformed txn
        '''
        txn_data = get_payload_data(txn)
        txn_data[AUDIT_TXN_LEDGERS_SIZE] = {int(k): v for k, v in txn_data[AUDIT_TXN_LEDGERS_SIZE].items()}
        txn_data[AUDIT_TXN_LEDGER_ROOT] = {int(k): v for k, v in txn_data[AUDIT_TXN_LEDGER_ROOT].items()}
        txn_data[AUDIT_TXN_STATE_ROOT] = {int(k): v for k, v in txn_data[AUDIT_TXN_STATE_ROOT].items()}
        return txn

    def _add_to_ledger(self, three_pc_batch: ThreePcBatch):
        # if PRE-PREPARE doesn't have audit txn (probably old code) - do nothing
        # TODO: remove this check after all nodes support audit ledger
        if not three_pc_batch.has_audit_txn:
            return

        # 1. prepare AUDIT txn
        txn_data = self._create_audit_txn_data(three_pc_batch, self.ledger.get_last_txn())
        txn = init_empty_txn(txn_type=PlenumTransactions.AUDIT.value)
        txn = set_payload_data(txn, txn_data)

        # 2. Append txn metadata
        self.ledger.append_txns_metadata([txn], three_pc_batch.pp_time)

        # 3. Add to the Ledger
        self.ledger.appendTxns([txn])

    def _create_audit_txn_data(self, three_pc_batch, last_audit_txn):
        # 1. general format and (view_no, pp_seq_no)
        txn = {
            TXN_VERSION: "1",
            AUDIT_TXN_VIEW_NO: three_pc_batch.view_no,
            AUDIT_TXN_PP_SEQ_NO: three_pc_batch.pp_seq_no,
            AUDIT_TXN_LEDGERS_SIZE: {},
            AUDIT_TXN_LEDGER_ROOT: {},
            AUDIT_TXN_STATE_ROOT: {},
            AUDIT_TXN_PRIMARIES: None
        }

        for lid, ledger in self.database_manager.ledgers.items():
            if lid == AUDIT_LEDGER_ID:
                continue
            # 2. ledger size
            txn[AUDIT_TXN_LEDGERS_SIZE][lid] = ledger.uncommitted_size

            # 3. ledger root (either root_hash or seq_no to last changed)
            # TODO: support setting for multiple ledgers
            self.__fill_ledger_root_hash(txn, three_pc_batch, lid, last_audit_txn)

        # 4. state root hash
        txn[AUDIT_TXN_STATE_ROOT][three_pc_batch.ledger_id] = Ledger.hashToStr(three_pc_batch.state_root)

        # 5. set primaries field
        self.__fill_primaries(txn, three_pc_batch, last_audit_txn)

        return txn

    def __fill_ledger_root_hash(self, txn, three_pc_batch, lid, last_audit_txn):
        target_ledger_id = three_pc_batch.ledger_id
        last_audit_txn_data = get_payload_data(last_audit_txn) if last_audit_txn is not None else None

        # 1. ledger is changed in this batch => root_hash
        if lid == target_ledger_id:
            txn[AUDIT_TXN_LEDGER_ROOT][lid] = Ledger.hashToStr(three_pc_batch.txn_root)

        # 2. This ledger is never audited, so do not add the key
        elif last_audit_txn_data is None or lid not in last_audit_txn_data[AUDIT_TXN_LEDGER_ROOT]:
            return

        # 3. ledger is not changed in last batch => delta = delta + 1
        elif isinstance(last_audit_txn_data[AUDIT_TXN_LEDGER_ROOT][lid], int):
            txn[AUDIT_TXN_LEDGER_ROOT][lid] = last_audit_txn_data[AUDIT_TXN_LEDGER_ROOT][lid] + 1

        # 4. ledger is changed in last batch but not changed now => delta = 1
        elif last_audit_txn_data:
<<<<<<< HEAD
            txn[AUDIT_TXN_LEDGER_ROOT][str(lid)] = get_seq_no(last_audit_txn)

    def __fill_primaries(self, txn, three_pc_batch, last_audit_txn):
        last_audit_txn_data = get_payload_data(last_audit_txn) if last_audit_txn is not None else None
        last_txn_value = last_audit_txn_data[AUDIT_TXN_PRIMARIES] if last_audit_txn_data else None
        current_primaries = three_pc_batch.primaries

        # 1. First audit txn
        if last_audit_txn_data is None:
            txn[AUDIT_TXN_PRIMARIES] = current_primaries

        # 2. Previous primaries field contains primary list
        # If primaries did not changed, we will store seq_no delta
        # between current txn and last persisted primaries, i.e.
        # we can find seq_no of last actual primaries, like:
        # last_audit_txn_seq_no - last_audit_txn[AUDIT_TXN_PRIMARIES]
        elif isinstance(last_txn_value, Iterable):
            if last_txn_value == current_primaries:
                txn[AUDIT_TXN_PRIMARIES] = 1
            else:
                txn[AUDIT_TXN_PRIMARIES] = current_primaries

        # 3. Previous primaries field is delta
        elif isinstance(last_txn_value, int) and last_txn_value < len(self.ledger):
            last_primaries_seq_no = get_seq_no(last_audit_txn) - last_txn_value
            last_primaries = get_payload_data(
                self.ledger.getBySeqNo(last_primaries_seq_no))[AUDIT_TXN_PRIMARIES]
            if isinstance(last_primaries, Iterable):
                if last_primaries == current_primaries:
                    txn[AUDIT_TXN_PRIMARIES] = last_txn_value + 1
                else:
                    txn[AUDIT_TXN_PRIMARIES] = current_primaries
            else:
                raise LogicError('Value, mentioned in primaries field must be a '
                                 'seq_no of a txn with primaries')

        # 4. That cannot be
        else:
            raise LogicError('Incorrect primaries field in audit ledger (seq_no: {}. value: {})'.format(
                get_seq_no(last_audit_txn), last_txn_value))
=======
            txn[AUDIT_TXN_LEDGER_ROOT][lid] = 1
>>>>>>> 83e3e36b
<|MERGE_RESOLUTION|>--- conflicted
+++ resolved
@@ -110,7 +110,7 @@
 
         # 4. ledger is changed in last batch but not changed now => delta = 1
         elif last_audit_txn_data:
-<<<<<<< HEAD
+            txn[AUDIT_TXN_LEDGER_ROOT][lid] = 1
             txn[AUDIT_TXN_LEDGER_ROOT][str(lid)] = get_seq_no(last_audit_txn)
 
     def __fill_primaries(self, txn, three_pc_batch, last_audit_txn):
@@ -150,7 +150,4 @@
         # 4. That cannot be
         else:
             raise LogicError('Incorrect primaries field in audit ledger (seq_no: {}. value: {})'.format(
-                get_seq_no(last_audit_txn), last_txn_value))
-=======
-            txn[AUDIT_TXN_LEDGER_ROOT][lid] = 1
->>>>>>> 83e3e36b
+                get_seq_no(last_audit_txn), last_txn_value))