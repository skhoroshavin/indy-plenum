--- conflicted
+++ resolved
@@ -5,12 +5,7 @@
 from common.serializers.serialization import config_state_serializer
 from plenum.common.constants import TXN_AUTHOR_AGREEMENT, TXN_AUTHOR_AGREEMENT_AML, GET_TXN_AUTHOR_AGREEMENT, \
     GET_TXN_AUTHOR_AGREEMENT_AML, TXN_TYPE, TXN_AUTHOR_AGREEMENT_VERSION, TXN_AUTHOR_AGREEMENT_TEXT, TRUSTEE, \
-<<<<<<< HEAD
-    CONFIG_LEDGER_ID, AML, AML_VERSION
-=======
-    TXN_PAYLOAD, TXN_METADATA, TXN_METADATA_SEQ_NO, TXN_METADATA_TIME, \
-    CONFIG_LEDGER_ID
->>>>>>> 9c87d49d
+    AML, AML_VERSION, CONFIG_LEDGER_ID
 from plenum.common.exceptions import InvalidClientRequest, UnauthorizedClientRequest
 from plenum.common.request import Request
 from plenum.common.txn_util import (
@@ -74,18 +69,8 @@
 
     def updateStateWithSingleTxn(self, txn, isCommitted=False):
         typ = get_type(txn)
+        payload = get_payload_data(txn)
         if typ == TXN_AUTHOR_AGREEMENT:
-<<<<<<< HEAD
-            self.update_txn_author_agreement(payload)
-        if typ == TXN_AUTHOR_AGREEMENT_AML:
-            self.update_txn_author_agreement_acceptance_mechanisms(payload)
-
-    def update_txn_author_agreement(self, payload):
-        version = payload[TXN_AUTHOR_AGREEMENT_VERSION]
-        text = payload[TXN_AUTHOR_AGREEMENT_TEXT]
-        digest = self._taa_digest(version, text)
-
-=======
             payload = get_payload_data(txn)
             self.update_txn_author_agreement(
                 payload[TXN_AUTHOR_AGREEMENT_TEXT],
@@ -93,6 +78,8 @@
                 get_seq_no(txn),
                 get_txn_time(txn)
             )
+        elif typ == TXN_AUTHOR_AGREEMENT_AML:
+            self.update_txn_author_agreement_acceptance_mechanisms(payload)
 
     def update_txn_author_agreement(self, text, version, seq_no, txn_time):
         digest = self._taa_digest(text, version)
@@ -102,21 +89,16 @@
         }, seq_no, txn_time, serializer=config_state_serializer)
 
         self.state.set(self._state_path_taa_digest(digest), data)
->>>>>>> 9c87d49d
         self.state.set(self._state_path_taa_latest(), digest)
         self.state.set(self._state_path_taa_version(version), digest)
 
-<<<<<<< HEAD
     def update_txn_author_agreement_acceptance_mechanisms(self, payload):
         version = payload[AML_VERSION]
         self.state.set(self._state_path_taa_aml_latest(), version)
         self.state.set(self._state_path_taa_aml_version(version), config_state_serializer.serialize(payload))
 
-    def get_taa_digest(self, version: Optional[str] = None, isCommitted: bool = True):
-=======
     def get_taa_digest(self, version: Optional[str] = None,
                        isCommitted: bool = True) -> Optional[str]:
->>>>>>> 9c87d49d
         path = self._state_path_taa_latest() if version is None \
             else self._state_path_taa_version(version)
         res = self.state.get(path, isCommitted=isCommitted)
