import time
from collections import deque, OrderedDict, defaultdict
from enum import unique, IntEnum
from functools import partial
from hashlib import sha256
from typing import List, Dict, Optional, Any, Set, Tuple, Callable, Iterable
import itertools

import math

import sys

import functools

from common.exceptions import LogicError, PlenumValueError
from common.serializers.serialization import serialize_msg_for_signing, state_roots_serializer, \
    invalid_index_serializer
from crypto.bls.bls_bft_replica import BlsBftReplica
from orderedset import OrderedSet

from plenum.common.config_util import getConfig
from plenum.common.constants import THREE_PC_PREFIX, PREPREPARE, PREPARE, \
    ReplicaHooks, DOMAIN_LEDGER_ID, COMMIT, POOL_LEDGER_ID, AUDIT_LEDGER_ID, AUDIT_TXN_PP_SEQ_NO, AUDIT_TXN_VIEW_NO, \
    AUDIT_TXN_PRIMARIES, TS_LABEL
from plenum.common.event_bus import InternalBus, ExternalBus
from plenum.common.exceptions import SuspiciousNode, \
    InvalidClientMessageException, UnknownIdentifier, SuspiciousPrePrepare
from plenum.common.hook_manager import HookManager
from plenum.common.ledger import Ledger
from plenum.common.message_processor import MessageProcessor
from plenum.common.messages.internal_messages import PrimariesBatchNeeded, \
    CurrentPrimaries, \
    NeedBackupCatchup, NeedMasterCatchup, CheckpointStabilized, RaisedSuspicion
from plenum.common.messages.message_base import MessageBase
from plenum.common.messages.node_messages import Reject, Ordered, \
    PrePrepare, Prepare, Commit, Checkpoint, CheckpointState, ThreePhaseMsg, ThreePhaseKey
from plenum.common.metrics_collector import NullMetricsCollector, MetricsCollector, MetricsName
from plenum.common.request import Request, ReqKey
from plenum.common.router import Subscription
from plenum.common.stashing_router import StashingRouter
from plenum.common.util import updateNamedTuple, compare_3PC_keys
from plenum.server.consensus.checkpoint_service import CheckpointService
from plenum.server.consensus.consensus_shared_data import ConsensusSharedData, preprepare_to_batch_id
from plenum.server.consensus.ordering_service import OrderingService
from plenum.server.has_action_queue import HasActionQueue
from plenum.server.models import Commits, Prepares
from plenum.server.replica_freshness_checker import FreshnessChecker
from plenum.server.replica_helper import replica_batch_digest, TPCStat
from plenum.server.replica_stasher import ReplicaStasher
from plenum.server.replica_validator import ReplicaValidator
from plenum.server.replica_validator_enums import STASH_VIEW, STASH_WATERMARKS, STASH_CATCH_UP
from plenum.server.router import Router
from plenum.server.replica_helper import ConsensusDataHelper
from sortedcontainers import SortedList, SortedListWithKey
from stp_core.common.log import getlogger

import plenum.server.node

LOG_TAGS = {
    'PREPREPARE': {"tags": ["node-preprepare"]},
    'PREPARE': {"tags": ["node-prepare"]},
    'COMMIT': {"tags": ["node-commit"]},
    'ORDERED': {"tags": ["node-ordered"]}
}


class Replica3PRouter(Router):
    def __init__(self, replica, *args, **kwargs):
        self.replica = replica
        super().__init__(*args, *kwargs)

    # noinspection PyCallingNonCallable
    def handleSync(self, msg: Any) -> Any:
        try:
            super().handleSync(msg)
        except SuspiciousNode as ex:
            self.replica.report_suspicious_node(ex)


def measure_replica_time(master_name: MetricsName, backup_name: MetricsName):
    def decorator(f):
        @functools.wraps(f)
        def wrapper(self, *args, **kwargs):
            metrics = self.metrics
            if self.isMaster:
                with metrics.measure_time(master_name):
                    return f(self, *args, **kwargs)
            else:
                with metrics.measure_time(backup_name):
                    return f(self, *args, **kwargs)

        return wrapper

    return decorator


class Replica(HasActionQueue, MessageProcessor, HookManager):
    STASHED_CHECKPOINTS_BEFORE_CATCHUP = 1
    HAS_NO_PRIMARY_WARN_THRESCHOLD = 10

    def __init__(self, node: 'plenum.server.node.Node', instId: int,
                 config=None,
                 isMaster: bool = False,
                 bls_bft_replica: BlsBftReplica = None,
                 metrics: MetricsCollector = NullMetricsCollector(),
                 get_current_time=None,
                 get_time_for_3pc_batch=None):
        """
        Create a new replica.

        :param node: Node on which this replica is located
        :param instId: the id of the protocol instance the replica belongs to
        :param isMaster: is this a replica of the master protocol instance
        """
        HasActionQueue.__init__(self)
        self.get_current_time = get_current_time or time.perf_counter
        self.get_time_for_3pc_batch = get_time_for_3pc_batch or node.utc_epoch
        # self.stats = Stats(TPCStat)
        self.config = config or getConfig()
        self.metrics = metrics
        self.node = node
        self.instId = instId
        self.name = self.generateName(node.name, self.instId)
        self.logger = getlogger(self.name)
        self.validator = ReplicaValidator(self)
        self.stasher = self._init_replica_stasher()

        self.outBox = deque()
        """
        This queue is used by the replica to send messages to its node. Replica
        puts messages that are consumed by its node
        """

        self.inBox = deque()
        """
        This queue is used by the replica to receive messages from its node.
        Node puts messages that are consumed by the replica
        """

        self.inBoxStash = deque()
        """
        If messages need to go back on the queue, they go here temporarily and
        are put back on the queue on a state change
        """

        self._is_master = isMaster

        # Dictionary to keep track of the which replica was primary during each
        # view. Key is the view no and value is the name of the primary
        # replica during that view
        self.primaryNames = OrderedDict()  # type: OrderedDict[int, str]

        # Flag being used for preterm exit from the loop in the method
        # `processStashedMsgsForNewWaterMarks`. See that method for details.
        self.consumedAllStashedMsgs = True

        self._freshness_checker = FreshnessChecker(freshness_timeout=self.config.STATE_FRESHNESS_UPDATE_INTERVAL)

        self._bls_bft_replica = bls_bft_replica
        self._state_root_serializer = state_roots_serializer

        # Did we log a message about getting request while absence of primary
        self.warned_no_primary = False

        HookManager.__init__(self, ReplicaHooks.get_all_vals())

        self._consensus_data = ConsensusSharedData(self.name,
                                                   self.node.get_validators(),
                                                   self.instId,
                                                   self.isMaster)

        self._consensus_data_helper = ConsensusDataHelper(self._consensus_data)
        self._external_bus = ExternalBus(send_handler=self.send)
        self._subscription = Subscription()
        self._bootstrap_consensus_data()
        self._subscribe_to_external_msgs()
        self._subscribe_to_internal_msgs()
        self._checkpointer = self._init_checkpoint_service()
        self._ordering_service = self._init_ordering_service()
        for ledger_id in self.ledger_ids:
            self.register_ledger(ledger_id)

    def cleanup(self):
        # Aggregate all the currently forwarded requests
        req_keys = set()
        for msg in self.inBox:
            if isinstance(msg, ReqKey):
                req_keys.add(msg.digest)
        for req_queue in self._ordering_service.requestQueues.values():
            for req_key in req_queue:
                req_keys.add(req_key)
        for pp in self._ordering_service.sentPrePrepares.values():
            for req_key in pp.reqIdr:
                req_keys.add(req_key)
        for pp in self._ordering_service.prePrepares.values():
            for req_key in pp.reqIdr:
                req_keys.add(req_key)

        for req_key in req_keys:
            if req_key in self.requests:
                self.requests.ordered_by_replica(req_key)
                self.requests.free(req_key)

        self._ordering_service.cleanup()
        self._checkpointer.cleanup()
        self._subscription.unsubscribe_all()
        self.stasher.unsubscribe_from_all()

    @property
    def first_batch_after_catchup(self):
        # Defines if there was a batch after last catchup
        return self._ordering_service.first_batch_after_catchup

    @property
    def external_bus(self):
        # Defines if there was a batch after last catchup
        return self._external_bus

    @property
    def requested_pre_prepares(self):
        return self._ordering_service.requested_pre_prepares

    @property
    def requested_prepares(self):
        return self._ordering_service.requested_prepares

    @property
    def isMaster(self):
        return self._is_master

    @isMaster.setter
    def isMaster(self, value):
        self._is_master = value
        self._consensus_data.is_master = value

    @property
    def requested_commits(self):
        return self._ordering_service.requested_commits

    def _bootstrap_consensus_data(self):
        self._consensus_data.requests = self.requests
        self._consensus_data.low_watermark = self.h
        self._consensus_data.high_watermark = self.H
        self._consensus_data.node_mode = self.node.mode
        self._consensus_data.primaries_batch_needed = self.node.primaries_batch_needed
        self._consensus_data.quorums = self.quorums

    def _primaries_list_msg(self, msg: CurrentPrimaries):
        self._consensus_data.primaries = msg.primaries

    def _primaries_batch_needed_msg(self, msg: PrimariesBatchNeeded):
        self._consensus_data.primaries_batch_needed = msg.pbn

    def _subscribe_to_external_msgs(self):
        # self._subscription.subscribe(self._external_bus, ReqKey, self.readyFor3PC)
        pass

    def _subscribe_to_internal_msgs(self):
        self._subscription.subscribe(self.node.internal_bus, PrimariesBatchNeeded, self._primaries_batch_needed_msg)
        self._subscription.subscribe(self.node.internal_bus, CurrentPrimaries, self._primaries_list_msg)
        self._subscription.subscribe(self.node.internal_bus, Ordered, self._send_ordered)
        self._subscription.subscribe(self.node.internal_bus, NeedBackupCatchup, self._caught_up_backup)
        self._subscription.subscribe(self.node.internal_bus, CheckpointStabilized, self._cleanup_process)
        self._subscription.subscribe(self.node.internal_bus, ReqKey, self.readyFor3PC)
        self._subscription.subscribe(self.node.internal_bus, RaisedSuspicion, self._process_suspicious_node)

    def register_ledger(self, ledger_id):
        # Using ordered set since after ordering each PRE-PREPARE,
        # the request key is removed, so fast lookup and removal of
        # request key is needed. Need the collection to be ordered since
        # the request key needs to be removed once its ordered
        if ledger_id not in self._ordering_service.requestQueues:
            self._ordering_service.requestQueues[ledger_id] = OrderedSet()
        if ledger_id != AUDIT_LEDGER_ID:
            self._freshness_checker.register_ledger(ledger_id=ledger_id,
                                                    initial_time=self.get_time_for_3pc_batch())

    def get_sent_preprepare(self, viewNo, ppSeqNo):
        return self._ordering_service.get_sent_preprepare(viewNo, ppSeqNo)

    def get_sent_prepare(self, viewNo, ppSeqNo):
        return self._ordering_service.get_sent_prepare(viewNo, ppSeqNo)

    def get_sent_commit(self, viewNo, ppSeqNo):
        return self._ordering_service.get_sent_commit(viewNo, ppSeqNo)

    @property
    def last_prepared_before_view_change(self):
        return self._consensus_data.legacy_last_prepared_before_view_change

    @last_prepared_before_view_change.setter
    def last_prepared_before_view_change(self, lst):
        self._consensus_data.legacy_last_prepared_before_view_change = lst

    @property
    def h(self) -> int:
        return self._consensus_data.low_watermark

    @property
    def H(self) -> int:
        return self._consensus_data.high_watermark

    @property
    def last_ordered_3pc(self) -> tuple:
        return self._consensus_data.last_ordered_3pc

    @last_ordered_3pc.setter
    def last_ordered_3pc(self, key3PC):
        self._consensus_data.last_ordered_3pc = key3PC
        self.logger.info('{} set last ordered as {}'.format(self, key3PC))

    @property
    def lastPrePrepareSeqNo(self):
        return self._ordering_service._lastPrePrepareSeqNo

    @lastPrePrepareSeqNo.setter
    def lastPrePrepareSeqNo(self, n):
        """
        This will _lastPrePrepareSeqNo to values greater than its previous
        values else it will not. To forcefully override as in case of `revert`,
        directly set `self._lastPrePrepareSeqNo`
        """
        if n > self._ordering_service._lastPrePrepareSeqNo:
            # ToDo: need to pass it into ordering service through ConsensusDataProvider
            self._ordering_service._lastPrePrepareSeqNo = n
        else:
            self.logger.debug(
                '{} cannot set lastPrePrepareSeqNo to {} as its '
                'already {}'.format(
                    self, n, self.lastPrePrepareSeqNo))

    @property
    def requests(self):
        return self.node.requests

    @property
    def ledger_ids(self):
        return self.node.ledger_ids

    @property
    def quorums(self):
        return self.node.quorums

    @property
    def utc_epoch(self):
        return self.node.utc_epoch()

    @staticmethod
    def generateName(nodeName: str, instId: int):
        """
        Create and return the name for a replica using its nodeName and
        instanceId.
         Ex: Alpha:1
        """

        if isinstance(nodeName, str):
            # Because sometimes it is bytes (why?)
            if ":" in nodeName:
                # Because in some cases (for requested messages) it
                # already has ':'. This should be fixed.
                return nodeName
        return "{}:{}".format(nodeName, instId)

    @staticmethod
    def getNodeName(replicaName: str):
        return replicaName.split(":")[0]

    @property
    def isPrimary(self):
        """
        Is this node primary?

        :return: True if this node is primary, False if not, None if primary status not known
        """
        return self._consensus_data.is_primary

    @property
    def hasPrimary(self):
        return self.primaryName is not None

    @property
    def primaryName(self):
        """
        Name of the primary replica of this replica's instance

        :return: Returns name if primary is known, None otherwise
        """
        return self._consensus_data.primary_name

    @primaryName.setter
    def primaryName(self, value: Optional[str]) -> None:
        """
        Set the value of isPrimary.

        :param value: the value to set isPrimary to
        """
        if value is not None:
            self.warned_no_primary = False
        self.primaryNames[self.viewNo] = value
        self.compact_primary_names()
        if value != self._consensus_data.primary_name:
            self._consensus_data.primary_name = value
            self.logger.info("{} setting primaryName for view no {} to: {}".
                             format(self, self.viewNo, value))
            if value is None:
                # Since the GC needs to happen after a primary has been
                # decided.
                return
            self._gc_before_new_view()
            if self._checkpointer.should_reset_watermarks_before_new_view():
                self._checkpointer.reset_watermarks_before_new_view()
                self._ordering_service._lastPrePrepareSeqNo = 0

    def compact_primary_names(self):
        min_allowed_view_no = self.viewNo - 1
        views_to_remove = []
        for view_no in self.primaryNames:
            if view_no >= min_allowed_view_no:
                break
            views_to_remove.append(view_no)
        for view_no in views_to_remove:
            self.primaryNames.pop(view_no)

    def primaryChanged(self, primaryName):
        self._ordering_service.batches.clear()
        if self.isMaster:
            # Since there is no temporary state data structure and state root
            # is explicitly set to correct value
            for lid in self.ledger_ids:
                try:
                    ledger = self.node.getLedger(lid)
                except KeyError:
                    continue
                ledger.reset_uncommitted()

        self.primaryName = primaryName
        self._setup_for_non_master_after_view_change(self.viewNo)

    def on_view_change_start(self):
        if self.isMaster:
            lst = self._ordering_service.l_last_prepared_certificate_in_view()
            self._consensus_data.legacy_last_prepared_before_view_change = lst
            self.logger.info('{} setting last prepared for master to {}'.format(self, lst))

    def on_view_change_done(self):
        if self.isMaster:
            self.last_prepared_before_view_change = None
        self.stasher.process_all_stashed(STASH_VIEW)

    def clear_requests_and_fix_last_ordered(self):
        if self.isMaster:
            return
        reqs_for_remove = []
        for req in self.requests.values():
            ledger_id, seq_no = self.node.seqNoDB.get_by_payload_digest(req.request.payload_digest)
            if seq_no is not None:
                reqs_for_remove.append((req.request.digest, ledger_id, seq_no))
        for key, ledger_id, seq_no in reqs_for_remove:
            self.requests.ordered_by_replica(key)
            self.requests.free(key)
            self._ordering_service.requestQueues[int(ledger_id)].discard(key)
        master_last_ordered_3pc = self.node.master_replica.last_ordered_3pc
        if compare_3PC_keys(master_last_ordered_3pc, self.last_ordered_3pc) < 0 \
                and self.isPrimary is False:
            self.last_ordered_3pc = master_last_ordered_3pc

    def on_propagate_primary_done(self):
        if self.isMaster:
            # if this is a Primary that is re-connected (that is view change is not actually changed,
            # we just propagate it, then make sure that we did't break the sequence
            # of ppSeqNo
            self._checkpointer.update_watermark_from_3pc()
            if self.isPrimary and (self.last_ordered_3pc[0] == self.viewNo):
                self.lastPrePrepareSeqNo = self.last_ordered_3pc[1]
        elif not self.isPrimary:
            self._checkpointer.set_watermarks(low_watermark=0,
                                              high_watermark=sys.maxsize)

    def get_lowest_probable_prepared_certificate_in_view(
            self, view_no) -> Optional[int]:
        """
        Return lowest pp_seq_no of the view for which can be prepared but
        choose from unprocessed PRE-PREPAREs and PREPAREs.
        """
        # TODO: Naive implementation, dont need to iterate over the complete
        # data structures, fix this later
        seq_no_pp = SortedList()  # pp_seq_no of PRE-PREPAREs
        # pp_seq_no of PREPAREs with count of PREPAREs for each
        seq_no_p = set()

        for (v, p) in self._ordering_service.prePreparesPendingPrevPP:
            if v == view_no:
                seq_no_pp.add(p)
            if v > view_no:
                break

        for (v, p), pr in self._ordering_service.preparesWaitingForPrePrepare.items():
            if v == view_no and len(pr) >= self.quorums.prepare.value:
                seq_no_p.add(p)

        for n in seq_no_pp:
            if n in seq_no_p:
                return n
        return None

    def _setup_for_non_master_after_view_change(self, current_view):
        if not self.isMaster:
            for v in list(self.stashed_out_of_order_commits.keys()):
                if v < current_view:
                    self.stashed_out_of_order_commits.pop(v)

    def is_primary_in_view(self, viewNo: int) -> Optional[bool]:
        """
        Return whether this replica was primary in the given view
        """
        if viewNo not in self.primaryNames:
            return False
        return self.primaryNames[viewNo] == self.name

    def isMsgForCurrentView(self, msg):
        """
        Return whether this request's view number is equal to the current view
        number of this replica.
        """
        viewNo = getattr(msg, "viewNo", None)
        return viewNo == self.viewNo

    def isPrimaryForMsg(self, msg) -> Optional[bool]:
        """
        Return whether this replica is primary if the request's view number is
        equal this replica's view number and primary has been selected for
        the current view.
        Return None otherwise.
        :param msg: message
        """
        return self.isPrimary if self.isMsgForCurrentView(msg) \
            else self.is_primary_in_view(msg.viewNo)

    def isMsgFromPrimary(self, msg, sender: str) -> bool:
        """
        Return whether this message was from primary replica
        :param msg:
        :param sender:
        :return:
        """
        if self.isMsgForCurrentView(msg):
            return self.primaryName == sender
        try:
            return self.primaryNames[msg.viewNo] == sender
        except KeyError:
            return False

    def __repr__(self):
        return self.name

    @property
    def f(self) -> int:
        """
        Return the number of Byzantine Failures that can be tolerated by this
        system. Equal to (N - 1)/3, where N is the number of nodes in the
        system.
        """
        return self.node.f

    @property
    def viewNo(self):
        """
        Return the current view number of this replica.
        """
        return self._consensus_data.view_no

    @property
    def stashed_out_of_order_commits(self):
        # Commits which are not being ordered since commits with lower
        # sequence numbers have not been ordered yet. Key is the
        # viewNo and value a map of pre-prepare sequence number to commit
        # type: Dict[int,Dict[int,Commit]]
        return self._ordering_service.stashed_out_of_order_commits

    def send_3pc_batch(self):
        return self._ordering_service.l_send_3pc_batch()

    @staticmethod
    def batchDigest(reqs):
        return replica_batch_digest(reqs)

    def readyFor3PC(self, key: ReqKey):
        try:
            fin_req = self.requests[key.digest].finalised
        except KeyError:
            # Means that this request is outdated and is dropped from the main requests queue
            self.logger.debug('{} reports request {} is ready for 3PC but it has been dropped '
                              'from requests queue, ignore this request'.format(self, key))
            return
        queue = self._ordering_service.requestQueues[self.node.ledger_id_for_request(fin_req)]
        queue.add(key.digest)
        if not self.hasPrimary and len(queue) >= self.HAS_NO_PRIMARY_WARN_THRESCHOLD and not self.warned_no_primary:
            self.logger.warning('{} is getting requests but still does not have '
                                'a primary so the replica will not process the request '
                                'until a primary is chosen'.format(self))
            self.warned_no_primary = True

    @measure_replica_time(MetricsName.SERVICE_REPLICA_QUEUES_TIME,
                          MetricsName.SERVICE_BACKUP_REPLICAS_QUEUES_TIME)
    def serviceQueues(self, limit=None):
        """
        Process `limit` number of messages in the inBox.

        :param limit: the maximum number of messages to process
        :return: the number of messages successfully processed
        """
        # TODO should handle SuspiciousNode here
        r = self.dequeue_pre_prepares()
        # r += self.inBoxRouter.handleAllSync(self.inBox, limit)
        r += self._handle_external_messages(self.inBox, limit)
        r += self.send_3pc_batch()
        r += self._serviceActions()
        return r
        # Messages that can be processed right now needs to be added back to the
        # queue. They might be able to be processed later

    def _handle_external_messages(self, deq: deque, limit=None) -> int:
        """
        Synchronously handle all items in a deque.

        :param deq: a deque of items to be handled by this router
        :param limit: the number of items in the deque to the handled
        :return: the number of items handled successfully
        """
<<<<<<< HEAD
        Return True if all previous COMMITs have been ordered
        """
        # TODO: This method does a lot of work, choose correct data
        # structures to make it efficient.

        viewNo, ppSeqNo = commit.viewNo, commit.ppSeqNo

        if self.last_ordered_3pc == (viewNo, ppSeqNo - 1):
            # Last ordered was in same view as this COMMIT
            return True

        # if some PREPAREs/COMMITs were completely missed in the same view
        toCheck = set()
        toCheck.update(set(self.sentPrePrepares.keys()))
        toCheck.update(set(self.prePrepares.keys()))
        toCheck.update(set(self.prepares.keys()))
        toCheck.update(set(self.commits.keys()))
        for (v, p) in toCheck:
            if v < viewNo and (v, p) not in self.ordered:
                # Have commits from previous view that are unordered.
                return False
            if v == viewNo and p < ppSeqNo and (v, p) not in self.ordered:
                # If unordered commits are found with lower ppSeqNo then this
                # cannot be ordered.
                return False

        return True

    def process_stashed_out_of_order_commits(self):
        # This method is called periodically to check for any commits that
        # were stashed due to lack of commits before them and orders them if it
        # can

        if not self.validator.can_order():
            return

        self.logger.debug('{} trying to order from out of order commits. '
                          'Len(stashed_out_of_order_commits) == {}'
                          .format(self, len(self.stashed_out_of_order_commits)))
        if self.last_ordered_3pc:
            lastOrdered = self.last_ordered_3pc
            vToRemove = set()
            for v in self.stashed_out_of_order_commits:
                if v < lastOrdered[0]:
                    self.logger.debug(
                        "{} found commits {} from previous view {}"
                        " that were not ordered but last ordered"
                        " is {}".format(
                            self, self.stashed_out_of_order_commits[v], v, lastOrdered))
                    vToRemove.add(v)
                    continue
                pToRemove = set()
                for p, commit in self.stashed_out_of_order_commits[v].items():
                    if (v, p) in self.ordered or \
                            self.has_already_ordered(*(commit.viewNo, commit.ppSeqNo)):
                        pToRemove.add(p)
                        continue
                    if (v == lastOrdered[0] and lastOrdered == (v, p - 1)) or \
                            (v > lastOrdered[0] and self.isLowestCommitInView(commit)):
                        self.logger.debug("{} ordering stashed commit {}".format(self, commit))
                        if self.tryOrder(commit):
                            lastOrdered = (v, p)
                            pToRemove.add(p)

                for p in pToRemove:
                    del self.stashed_out_of_order_commits[v][p]
                if not self.stashed_out_of_order_commits[v]:
                    vToRemove.add(v)

            for v in vToRemove:
                del self.stashed_out_of_order_commits[v]

            if not self.stashed_out_of_order_commits:
                self.stopRepeating(self.process_stashed_out_of_order_commits)
        else:
            self.logger.debug('{} last_ordered_3pc if False. '
                              'Len(stashed_out_of_order_commits) == {}'
                              .format(self, len(self.stashed_out_of_order_commits)))

    def isLowestCommitInView(self, commit):
        view_no = commit.viewNo
        if view_no > self.viewNo:
            self.logger.debug('{} encountered {} which belongs to a later view'.format(self, commit))
            return False
        return commit.ppSeqNo == 1

    def last_prepared_certificate_in_view(self) -> Optional[Tuple[int, int]]:
        # Pick the latest sent COMMIT in the view.
        # TODO: Consider stashed messages too?
        if not self.isMaster:
            raise LogicError("{} is not a master".format(self))
        keys = []
        quorum = self.quorums.prepare.value
        for key in self.prepares.keys():
            if self.prepares.hasQuorum(ThreePhaseKey(*key), quorum):
                keys.append(key)
        return max_3PC_key(keys) if keys else None

    def has_prepared(self, key):
        if not self.getPrePrepare(*key):
            return False
        if ((key not in self.prepares and key not in self.sentPrePrepares) and
                (key not in self.preparesWaitingForPrePrepare)):
            return False
        return True

    def doOrder(self, commit: Commit):
        key = (commit.viewNo, commit.ppSeqNo)
        self.logger.debug("{} ordering COMMIT {}".format(self, key))
        return self.order_3pc_key(key)

    @measure_replica_time(MetricsName.ORDER_3PC_BATCH_TIME,
                          MetricsName.BACKUP_ORDER_3PC_BATCH_TIME)
    def order_3pc_key(self, key):
        pp = self.getPrePrepare(*key)
        if pp is None:
            raise ValueError(
                "{} no PrePrepare with a 'key' {} found".format(self, key)
            )

        self._freshness_checker.update_freshness(ledger_id=pp.ledgerId,
                                                 ts=pp.ppTime)

        self.addToOrdered(*key)
        invalid_indices = invalid_index_serializer.deserialize(pp.discarded)
        invalid_reqIdr = []
        valid_reqIdr = []
        for ind, reqIdr in enumerate(pp.reqIdr):
            if ind in invalid_indices:
                invalid_reqIdr.append(reqIdr)
            else:
                valid_reqIdr.append(reqIdr)
            self.requests.ordered_by_replica(reqIdr)

        ordered = Ordered(self.instId,
                          pp.viewNo,
                          valid_reqIdr,
                          invalid_reqIdr,
                          pp.ppSeqNo,
                          pp.ppTime,
                          pp.ledgerId,
                          pp.stateRootHash,
                          pp.txnRootHash,
                          pp.auditTxnRootHash if f.AUDIT_TXN_ROOT_HASH.nm in pp else None,
                          self._get_primaries_for_ordered(pp))
        if self.isMaster:
            rv = self.execute_hook(ReplicaHooks.CREATE_ORD, ordered, pp)
            ordered = rv if rv is not None else ordered

        self._discard_ordered_req_keys(pp)

        self.send(ordered, TPCStat.OrderSent)

        ordered_msg = "{} ordered batch request, view no {}, ppSeqNo {}, ledger {}, " \
                      "state root {}, txn root {}, audit root {}".format(self, pp.viewNo, pp.ppSeqNo, pp.ledgerId,
                                                                         pp.stateRootHash, pp.txnRootHash,
                                                                         pp.auditTxnRootHash)
        self.logger.debug("{}, requests ordered {}, discarded {}".
                          format(ordered_msg, valid_reqIdr, invalid_reqIdr))
        self.logger.info("{}, requests ordered {}, discarded {}".
                         format(ordered_msg, len(valid_reqIdr), len(invalid_reqIdr)))

        if self.isMaster:
            self.metrics.add_event(MetricsName.ORDERED_BATCH_SIZE, len(valid_reqIdr) + len(invalid_reqIdr))
            self.metrics.add_event(MetricsName.ORDERED_BATCH_INVALID_COUNT, len(invalid_reqIdr))
        else:
            self.metrics.add_event(MetricsName.BACKUP_ORDERED_BATCH_SIZE, len(valid_reqIdr))
        self._checkpointer._add_to_checkpoint(pp.ppSeqNo,
                                              pp.digest,
                                              pp.ledgerId,
                                              pp.viewNo,
                                              pp.auditTxnRootHash)

        # BLS multi-sig:
        self._bls_bft_replica.process_order(key, self.quorums, pp)

        return True

    def _get_primaries_for_ordered(self, pp):
        ledger = self.node.auditLedger
        for index, txn in enumerate(ledger.get_uncommitted_txns()):
            payload_data = get_payload_data(txn)
            if pp.ppSeqNo == payload_data[AUDIT_TXN_PP_SEQ_NO] and \
                    pp.viewNo == payload_data[AUDIT_TXN_VIEW_NO]:
                txn_primaries = payload_data[AUDIT_TXN_PRIMARIES]
                if isinstance(txn_primaries, Iterable):
                    return txn_primaries
                elif isinstance(txn_primaries, int):
                    last_primaries_seq_no = get_seq_no(txn) - txn_primaries
                    return get_payload_data(
                        ledger.get_by_seq_no_uncommitted(last_primaries_seq_no))[AUDIT_TXN_PRIMARIES]
                break
        else:
            return self.node.primaries

    def _discard_ordered_req_keys(self, pp: PrePrepare):
        for k in pp.reqIdr:
            # Using discard since the key may not be present as in case of
            # primary, the key was popped out while creating PRE-PREPARE.
            # Or in case of node catching up, it will not validate
            # PRE-PREPAREs or PREPAREs but will only validate number of COMMITs
            #  and their consistency with PRE-PREPARE of PREPAREs
            self.discard_req_key(pp.ledgerId, k)

    def discard_req_key(self, ledger_id, req_key):
        self.requestQueues[ledger_id].discard(req_key)

    def _clear_prev_view_pre_prepares(self):
        to_remove = []
        for idx, (pp, _, _) in enumerate(self.prePreparesPendingFinReqs):
            if pp.viewNo < self.viewNo:
                to_remove.insert(0, idx)
        for idx in to_remove:
            self.prePreparesPendingFinReqs.pop(idx)

        for (v, p) in list(self.prePreparesPendingPrevPP.keys()):
            if v < self.viewNo:
                self.prePreparesPendingPrevPP.pop((v, p))

    def _gc(self, till3PCKey):
        self.logger.info("{} cleaning up till {}".format(self, till3PCKey))
        tpcKeys = set()
        reqKeys = set()

        for key3PC, pp in itertools.chain(
                self.sentPrePrepares.items(),
                self.prePrepares.items()
        ):
            if compare_3PC_keys(till3PCKey, key3PC) <= 0:
                tpcKeys.add(key3PC)
                for reqKey in pp.reqIdr:
                    reqKeys.add(reqKey)

        for key3PC, pp_dict in self.pre_prepare_tss.items():
            if compare_3PC_keys(till3PCKey, key3PC) <= 0:
                tpcKeys.add(key3PC)
                # TODO INDY-1983: was found that it adds additional
                # requests to clean, need to explore why
                # for (pp, _) in pp_dict:
                #    for reqKey in pp.reqIdr:
                #        reqKeys.add(reqKey)

        self.logger.trace("{} found {} 3-phase keys to clean".
                          format(self, len(tpcKeys)))
        self.logger.trace("{} found {} request keys to clean".
                          format(self, len(reqKeys)))

        to_clean_up = (
            self.pre_prepare_tss,
            self.sentPrePrepares,
            self.prePrepares,
            self.prepares,
            self.commits,
            self.batches,
            self.requested_pre_prepares,
            self.requested_prepares,
            self.requested_commits,
            self.pre_prepares_stashed_for_incorrect_time
        )
        for request_key in tpcKeys:
            for coll in to_clean_up:
                coll.pop(request_key, None)

        for request_key in reqKeys:
            self.requests.free(request_key)
            for ledger_id, keys in self.requestQueues.items():
                if request_key in keys:
                    self.discard_req_key(ledger_id, request_key)
            self.logger.trace('{} freed request {} from previous checkpoints'
                              .format(self, request_key))

        self.ordered.clear_below_view(self.viewNo - 1)

        # BLS multi-sig:
        self._bls_bft_replica.gc(till3PCKey)
=======
        count = 0
        while deq and (not limit or count < limit):
            count += 1
            msg = deq.popleft()
            external_msg, sender = msg if len(msg) == 2 else (msg, None)
            sender = self.generateName(sender, self.instId)
            self._external_bus.process_incoming(external_msg, sender)
        return count
>>>>>>> 962004fd

    def _gc_before_new_view(self):
        # Trigger GC for all batches of old view
        # Clear any checkpoints, since they are valid only in a view
        # ToDo: Need to send a cmd like ViewChangeStart into internal bus
        # self._gc(self.last_ordered_3pc)
        self._ordering_service.l_gc(self.last_ordered_3pc)
        self._checkpointer.gc_before_new_view()
        # ToDo: get rid of directly calling
        self._ordering_service._clear_prev_view_pre_prepares()
        # self._clear_prev_view_pre_prepares()

    def has_already_ordered(self, view_no, pp_seq_no):
        return compare_3PC_keys((view_no, pp_seq_no),
                                self.last_ordered_3pc) >= 0

    def dequeue_pre_prepares(self):
        return self._ordering_service.l_dequeue_pre_prepares()

    def getDigestFor3PhaseKey(self, key: ThreePhaseKey) -> Optional[str]:
        reqKey = self.getReqKeyFrom3PhaseKey(key)
        digest = self.requests.digest(reqKey)
        if not digest:
            self.logger.debug("{} could not find digest in sent or received "
                              "PRE-PREPAREs or PREPAREs for 3 phase key {} and req "
                              "key {}".format(self, key, reqKey))
            return None
        else:
            return digest

    def getReqKeyFrom3PhaseKey(self, key: ThreePhaseKey):
        reqKey = None
        if key in self.sentPrePrepares:
            reqKey = self.sentPrePrepares[key][0]
        elif key in self.prePrepares:
            reqKey = self.prePrepares[key][0]
        elif key in self.prepares:
            reqKey = self.prepares[key][0]
        else:
            self.logger.debug("Could not find request key for 3 phase key {}".format(key))
        return reqKey

    def _process_requested_three_phase_msg(self, msg: object,
                                           sender: List[str],
                                           stash: Dict[Tuple[int, int], Optional[Tuple[str, str, str]]],
                                           get_saved: Optional[Callable[[int, int], Optional[MessageBase]]] = None):
        if msg is None:
            self.logger.debug('{} received null from {}'.format(self, sender))
            return
        key = (msg.viewNo, msg.ppSeqNo)
        self.logger.debug('{} received requested msg ({}) from {}'.format(self, key, sender))

        if key not in stash:
            self.logger.debug('{} had either not requested this msg or already '
                              'received the msg for {}'.format(self, key))
            return
        if self.has_already_ordered(*key):
            self.logger.debug(
                '{} has already ordered msg ({})'.format(self, key))
            return
        if get_saved and get_saved(*key):
            self.logger.debug(
                '{} has already received msg ({})'.format(self, key))
            return
        # There still might be stashed msg but not checking that
        # it is expensive, also reception of msgs is idempotent
        stashed_data = stash[key]
        curr_data = (msg.digest, msg.stateRootHash, msg.txnRootHash) \
            if isinstance(msg, PrePrepare) or isinstance(msg, Prepare) \
            else None
        if stashed_data is None or curr_data == stashed_data:
            return self._external_bus.process_incoming(msg, sender)

        self.discard(msg, reason='{} does not have expected state {}'.
                     format(THREE_PC_PREFIX, stashed_data),
                     logMethod=self.logger.warning)

    def process_requested_pre_prepare(self, pp: PrePrepare, sender: str):
        return self._process_requested_three_phase_msg(pp, sender, self.requested_pre_prepares,
                                                       self._ordering_service.l_getPrePrepare)

    def process_requested_prepare(self, prepare: Prepare, sender: str):
        return self._process_requested_three_phase_msg(prepare, sender, self.requested_prepares)

    def process_requested_commit(self, commit: Commit, sender: str):
        return self._process_requested_three_phase_msg(commit, sender, self.requested_commits)

    def send(self, msg, to_nodes=None) -> None:
        """
        Send a message to the node on which this replica resides.

        :param stat:
        :param rid: remote id of one recipient (sends to all recipients if None)
        :param msg: the message to send
        """
        self.logger.trace("{} sending {}".format(self, msg.__class__.__name__),
                          extra={"cli": True, "tags": ['sending']})
        self.logger.trace("{} sending {}".format(self, msg))
        if to_nodes:
            self.node.sendToNodes(msg, names=to_nodes)
            return
        self.outBox.append(msg)

    def revert_unordered_batches(self):
        """
        Revert changes to ledger (uncommitted) and state made by any requests
        that have not been ordered.
        """
        return self._ordering_service.revert_unordered_batches()

    def on_catch_up_finished(self, last_caught_up_3PC=None, master_last_ordered_3PC=None):
        if master_last_ordered_3PC and last_caught_up_3PC and \
                compare_3PC_keys(master_last_ordered_3PC,
                                 last_caught_up_3PC) > 0:
            if self.isMaster:
                self._caught_up_till_3pc(last_caught_up_3PC)
            else:
                self._ordering_service.first_batch_after_catchup = True
                self._catchup_clear_for_backup()
        self.stasher.process_all_stashed(STASH_CATCH_UP)

    def discard_req_key(self, ledger_id, req_key):
        return self._ordering_service.l_discard_req_key(ledger_id, req_key)

    def _caught_up_backup(self, msg: NeedBackupCatchup):
        if self.instId != msg.inst_id:
            return
        self._caught_up_till_3pc(msg.caught_up_till_3pc)

    def _caught_up_till_3pc(self, last_caught_up_3PC):
        self._ordering_service._caught_up_till_3pc(last_caught_up_3PC)
        self._checkpointer.caught_up_till_3pc(last_caught_up_3PC)

    def _catchup_clear_for_backup(self):
        if not self.isPrimary:
            self.outBox.clear()
            self._checkpointer.catchup_clear_for_backup()
            self._ordering_service.catchup_clear_for_backup()

    def _remove_ordered_from_queue(self, last_caught_up_3PC=None):
        """
        Remove any Ordered that the replica might be sending to node which is
        less than or equal to `last_caught_up_3PC` if `last_caught_up_3PC` is
        passed else remove all ordered, needed in catchup
        """
        to_remove = []
        for i, msg in enumerate(self.outBox):
            if isinstance(msg, Ordered) and \
                    (not last_caught_up_3PC or
                     compare_3PC_keys((msg.viewNo, msg.ppSeqNo), last_caught_up_3PC) >= 0):
                to_remove.append(i)

        self.logger.trace('{} going to remove {} Ordered messages from outbox'.format(self, len(to_remove)))

        # Removing Ordered from queue but returning `Ordered` in order that
        # they should be processed.
        removed = []
        for i in reversed(to_remove):
            removed.insert(0, self.outBox[i])
            del self.outBox[i]
        return removed

    def _get_last_timestamp_from_state(self, ledger_id):
        if ledger_id == DOMAIN_LEDGER_ID:
            ts_store = self.node.db_manager.get_store(TS_LABEL)
            if ts_store:
                last_timestamp = ts_store.get_last_key()
                if last_timestamp:
                    last_timestamp = int(last_timestamp.decode())
                    self.logger.debug("Last ordered timestamp from store is : {}"
                                      "".format(last_timestamp))
                    return last_timestamp
        return None

    def get_ledgers_last_update_time(self) -> dict:
        if self._freshness_checker:
            return self._freshness_checker.get_last_update_time()

    def get_valid_req_ids_from_all_requests(self, reqs, invalid_indices):
        return [req.key for idx, req in enumerate(reqs) if idx not in invalid_indices]

    def report_suspicious_node(self, ex):
        if self.isMaster:
            self.node.reportSuspiciousNodeEx(ex)
        else:
            self.warn_suspicious_backup(ex.node, ex.reason, ex.code)

    def warn_suspicious_backup(self, nodeName, reason, code):
        self.logger.warning("backup replica {} raised suspicion on node {} for {}; suspicion code "
                            "is {}".format(self, nodeName, reason, code))

    def set_validators(self, validators):
        self._consensus_data.set_validators(validators)

    def set_view_no(self, view_no):
        self._consensus_data.view_no = view_no

    def set_view_change_status(self, legacy_vc_in_progress):
        self._consensus_data.legacy_vc_in_progress = legacy_vc_in_progress

    def set_mode(self, mode):
        self._consensus_data.node_mode = mode

    def update_connecteds(self, connecteds: dict):
        self._external_bus.update_connecteds(connecteds)

    def _init_checkpoint_service(self) -> CheckpointService:
        return CheckpointService(data=self._consensus_data,
                                 bus=self.node.internal_bus,
                                 network=self._external_bus,
                                 stasher=self.stasher,
                                 db_manager=self.node.db_manager,
                                 metrics=self.metrics)

    def _init_replica_stasher(self):
        return StashingRouter(self.config.REPLICA_STASH_LIMIT,
                              replica_unstash=self._add_to_inbox)

    def _cleanup_process(self, msg: CheckpointStabilized):
        if msg.inst_id != self.instId:
            return
        self._ordering_service.l_gc(msg.last_stable_3pc)

    def _process_suspicious_node(self, msg: RaisedSuspicion):
        if msg.inst_id != self.instId:
            return
        self.report_suspicious_node(msg.ex)

    def _send_ordered(self, msg: Ordered):
        if msg.instId != self.instId:
            return
        self.send(msg)

    def _init_ordering_service(self) -> OrderingService:
        return OrderingService(data=self._consensus_data,
                               timer=self.node.timer,
                               bus=self.node.internal_bus,
                               network=self._external_bus,
                               write_manager=self.node.write_manager,
                               bls_bft_replica=self._bls_bft_replica,
                               freshness_checker=self._freshness_checker,
                               get_current_time=self.get_current_time,
                               get_time_for_3pc_batch=self.get_time_for_3pc_batch,
                               stasher=self.stasher,
                               metrics=self.metrics)

    def _add_to_inbox(self, message):
        self.inBox.append(message)<|MERGE_RESOLUTION|>--- conflicted
+++ resolved
@@ -627,283 +627,6 @@
         :param limit: the number of items in the deque to the handled
         :return: the number of items handled successfully
         """
-<<<<<<< HEAD
-        Return True if all previous COMMITs have been ordered
-        """
-        # TODO: This method does a lot of work, choose correct data
-        # structures to make it efficient.
-
-        viewNo, ppSeqNo = commit.viewNo, commit.ppSeqNo
-
-        if self.last_ordered_3pc == (viewNo, ppSeqNo - 1):
-            # Last ordered was in same view as this COMMIT
-            return True
-
-        # if some PREPAREs/COMMITs were completely missed in the same view
-        toCheck = set()
-        toCheck.update(set(self.sentPrePrepares.keys()))
-        toCheck.update(set(self.prePrepares.keys()))
-        toCheck.update(set(self.prepares.keys()))
-        toCheck.update(set(self.commits.keys()))
-        for (v, p) in toCheck:
-            if v < viewNo and (v, p) not in self.ordered:
-                # Have commits from previous view that are unordered.
-                return False
-            if v == viewNo and p < ppSeqNo and (v, p) not in self.ordered:
-                # If unordered commits are found with lower ppSeqNo then this
-                # cannot be ordered.
-                return False
-
-        return True
-
-    def process_stashed_out_of_order_commits(self):
-        # This method is called periodically to check for any commits that
-        # were stashed due to lack of commits before them and orders them if it
-        # can
-
-        if not self.validator.can_order():
-            return
-
-        self.logger.debug('{} trying to order from out of order commits. '
-                          'Len(stashed_out_of_order_commits) == {}'
-                          .format(self, len(self.stashed_out_of_order_commits)))
-        if self.last_ordered_3pc:
-            lastOrdered = self.last_ordered_3pc
-            vToRemove = set()
-            for v in self.stashed_out_of_order_commits:
-                if v < lastOrdered[0]:
-                    self.logger.debug(
-                        "{} found commits {} from previous view {}"
-                        " that were not ordered but last ordered"
-                        " is {}".format(
-                            self, self.stashed_out_of_order_commits[v], v, lastOrdered))
-                    vToRemove.add(v)
-                    continue
-                pToRemove = set()
-                for p, commit in self.stashed_out_of_order_commits[v].items():
-                    if (v, p) in self.ordered or \
-                            self.has_already_ordered(*(commit.viewNo, commit.ppSeqNo)):
-                        pToRemove.add(p)
-                        continue
-                    if (v == lastOrdered[0] and lastOrdered == (v, p - 1)) or \
-                            (v > lastOrdered[0] and self.isLowestCommitInView(commit)):
-                        self.logger.debug("{} ordering stashed commit {}".format(self, commit))
-                        if self.tryOrder(commit):
-                            lastOrdered = (v, p)
-                            pToRemove.add(p)
-
-                for p in pToRemove:
-                    del self.stashed_out_of_order_commits[v][p]
-                if not self.stashed_out_of_order_commits[v]:
-                    vToRemove.add(v)
-
-            for v in vToRemove:
-                del self.stashed_out_of_order_commits[v]
-
-            if not self.stashed_out_of_order_commits:
-                self.stopRepeating(self.process_stashed_out_of_order_commits)
-        else:
-            self.logger.debug('{} last_ordered_3pc if False. '
-                              'Len(stashed_out_of_order_commits) == {}'
-                              .format(self, len(self.stashed_out_of_order_commits)))
-
-    def isLowestCommitInView(self, commit):
-        view_no = commit.viewNo
-        if view_no > self.viewNo:
-            self.logger.debug('{} encountered {} which belongs to a later view'.format(self, commit))
-            return False
-        return commit.ppSeqNo == 1
-
-    def last_prepared_certificate_in_view(self) -> Optional[Tuple[int, int]]:
-        # Pick the latest sent COMMIT in the view.
-        # TODO: Consider stashed messages too?
-        if not self.isMaster:
-            raise LogicError("{} is not a master".format(self))
-        keys = []
-        quorum = self.quorums.prepare.value
-        for key in self.prepares.keys():
-            if self.prepares.hasQuorum(ThreePhaseKey(*key), quorum):
-                keys.append(key)
-        return max_3PC_key(keys) if keys else None
-
-    def has_prepared(self, key):
-        if not self.getPrePrepare(*key):
-            return False
-        if ((key not in self.prepares and key not in self.sentPrePrepares) and
-                (key not in self.preparesWaitingForPrePrepare)):
-            return False
-        return True
-
-    def doOrder(self, commit: Commit):
-        key = (commit.viewNo, commit.ppSeqNo)
-        self.logger.debug("{} ordering COMMIT {}".format(self, key))
-        return self.order_3pc_key(key)
-
-    @measure_replica_time(MetricsName.ORDER_3PC_BATCH_TIME,
-                          MetricsName.BACKUP_ORDER_3PC_BATCH_TIME)
-    def order_3pc_key(self, key):
-        pp = self.getPrePrepare(*key)
-        if pp is None:
-            raise ValueError(
-                "{} no PrePrepare with a 'key' {} found".format(self, key)
-            )
-
-        self._freshness_checker.update_freshness(ledger_id=pp.ledgerId,
-                                                 ts=pp.ppTime)
-
-        self.addToOrdered(*key)
-        invalid_indices = invalid_index_serializer.deserialize(pp.discarded)
-        invalid_reqIdr = []
-        valid_reqIdr = []
-        for ind, reqIdr in enumerate(pp.reqIdr):
-            if ind in invalid_indices:
-                invalid_reqIdr.append(reqIdr)
-            else:
-                valid_reqIdr.append(reqIdr)
-            self.requests.ordered_by_replica(reqIdr)
-
-        ordered = Ordered(self.instId,
-                          pp.viewNo,
-                          valid_reqIdr,
-                          invalid_reqIdr,
-                          pp.ppSeqNo,
-                          pp.ppTime,
-                          pp.ledgerId,
-                          pp.stateRootHash,
-                          pp.txnRootHash,
-                          pp.auditTxnRootHash if f.AUDIT_TXN_ROOT_HASH.nm in pp else None,
-                          self._get_primaries_for_ordered(pp))
-        if self.isMaster:
-            rv = self.execute_hook(ReplicaHooks.CREATE_ORD, ordered, pp)
-            ordered = rv if rv is not None else ordered
-
-        self._discard_ordered_req_keys(pp)
-
-        self.send(ordered, TPCStat.OrderSent)
-
-        ordered_msg = "{} ordered batch request, view no {}, ppSeqNo {}, ledger {}, " \
-                      "state root {}, txn root {}, audit root {}".format(self, pp.viewNo, pp.ppSeqNo, pp.ledgerId,
-                                                                         pp.stateRootHash, pp.txnRootHash,
-                                                                         pp.auditTxnRootHash)
-        self.logger.debug("{}, requests ordered {}, discarded {}".
-                          format(ordered_msg, valid_reqIdr, invalid_reqIdr))
-        self.logger.info("{}, requests ordered {}, discarded {}".
-                         format(ordered_msg, len(valid_reqIdr), len(invalid_reqIdr)))
-
-        if self.isMaster:
-            self.metrics.add_event(MetricsName.ORDERED_BATCH_SIZE, len(valid_reqIdr) + len(invalid_reqIdr))
-            self.metrics.add_event(MetricsName.ORDERED_BATCH_INVALID_COUNT, len(invalid_reqIdr))
-        else:
-            self.metrics.add_event(MetricsName.BACKUP_ORDERED_BATCH_SIZE, len(valid_reqIdr))
-        self._checkpointer._add_to_checkpoint(pp.ppSeqNo,
-                                              pp.digest,
-                                              pp.ledgerId,
-                                              pp.viewNo,
-                                              pp.auditTxnRootHash)
-
-        # BLS multi-sig:
-        self._bls_bft_replica.process_order(key, self.quorums, pp)
-
-        return True
-
-    def _get_primaries_for_ordered(self, pp):
-        ledger = self.node.auditLedger
-        for index, txn in enumerate(ledger.get_uncommitted_txns()):
-            payload_data = get_payload_data(txn)
-            if pp.ppSeqNo == payload_data[AUDIT_TXN_PP_SEQ_NO] and \
-                    pp.viewNo == payload_data[AUDIT_TXN_VIEW_NO]:
-                txn_primaries = payload_data[AUDIT_TXN_PRIMARIES]
-                if isinstance(txn_primaries, Iterable):
-                    return txn_primaries
-                elif isinstance(txn_primaries, int):
-                    last_primaries_seq_no = get_seq_no(txn) - txn_primaries
-                    return get_payload_data(
-                        ledger.get_by_seq_no_uncommitted(last_primaries_seq_no))[AUDIT_TXN_PRIMARIES]
-                break
-        else:
-            return self.node.primaries
-
-    def _discard_ordered_req_keys(self, pp: PrePrepare):
-        for k in pp.reqIdr:
-            # Using discard since the key may not be present as in case of
-            # primary, the key was popped out while creating PRE-PREPARE.
-            # Or in case of node catching up, it will not validate
-            # PRE-PREPAREs or PREPAREs but will only validate number of COMMITs
-            #  and their consistency with PRE-PREPARE of PREPAREs
-            self.discard_req_key(pp.ledgerId, k)
-
-    def discard_req_key(self, ledger_id, req_key):
-        self.requestQueues[ledger_id].discard(req_key)
-
-    def _clear_prev_view_pre_prepares(self):
-        to_remove = []
-        for idx, (pp, _, _) in enumerate(self.prePreparesPendingFinReqs):
-            if pp.viewNo < self.viewNo:
-                to_remove.insert(0, idx)
-        for idx in to_remove:
-            self.prePreparesPendingFinReqs.pop(idx)
-
-        for (v, p) in list(self.prePreparesPendingPrevPP.keys()):
-            if v < self.viewNo:
-                self.prePreparesPendingPrevPP.pop((v, p))
-
-    def _gc(self, till3PCKey):
-        self.logger.info("{} cleaning up till {}".format(self, till3PCKey))
-        tpcKeys = set()
-        reqKeys = set()
-
-        for key3PC, pp in itertools.chain(
-                self.sentPrePrepares.items(),
-                self.prePrepares.items()
-        ):
-            if compare_3PC_keys(till3PCKey, key3PC) <= 0:
-                tpcKeys.add(key3PC)
-                for reqKey in pp.reqIdr:
-                    reqKeys.add(reqKey)
-
-        for key3PC, pp_dict in self.pre_prepare_tss.items():
-            if compare_3PC_keys(till3PCKey, key3PC) <= 0:
-                tpcKeys.add(key3PC)
-                # TODO INDY-1983: was found that it adds additional
-                # requests to clean, need to explore why
-                # for (pp, _) in pp_dict:
-                #    for reqKey in pp.reqIdr:
-                #        reqKeys.add(reqKey)
-
-        self.logger.trace("{} found {} 3-phase keys to clean".
-                          format(self, len(tpcKeys)))
-        self.logger.trace("{} found {} request keys to clean".
-                          format(self, len(reqKeys)))
-
-        to_clean_up = (
-            self.pre_prepare_tss,
-            self.sentPrePrepares,
-            self.prePrepares,
-            self.prepares,
-            self.commits,
-            self.batches,
-            self.requested_pre_prepares,
-            self.requested_prepares,
-            self.requested_commits,
-            self.pre_prepares_stashed_for_incorrect_time
-        )
-        for request_key in tpcKeys:
-            for coll in to_clean_up:
-                coll.pop(request_key, None)
-
-        for request_key in reqKeys:
-            self.requests.free(request_key)
-            for ledger_id, keys in self.requestQueues.items():
-                if request_key in keys:
-                    self.discard_req_key(ledger_id, request_key)
-            self.logger.trace('{} freed request {} from previous checkpoints'
-                              .format(self, request_key))
-
-        self.ordered.clear_below_view(self.viewNo - 1)
-
-        # BLS multi-sig:
-        self._bls_bft_replica.gc(till3PCKey)
-=======
         count = 0
         while deq and (not limit or count < limit):
             count += 1
@@ -912,7 +635,6 @@
             sender = self.generateName(sender, self.instId)
             self._external_bus.process_incoming(external_msg, sender)
         return count
->>>>>>> 962004fd
 
     def _gc_before_new_view(self):
         # Trigger GC for all batches of old view
