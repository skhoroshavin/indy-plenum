--- conflicted
+++ resolved
@@ -1648,20 +1648,12 @@
                 coll.pop(k, None)
 
         for k in reqKeys:
-<<<<<<< HEAD
-            self.requests[k].forwardedTo -= 1
-            if self.requests[k].forwardedTo == 0:
-                logger.debug('{} clearing request {} from previous checkpoints'.
-                             format(self, k))
-                self.requests.pop(k)
-=======
             if k in self.requests:
                 self.requests[k].forwardedTo -= 1
                 if self.requests[k].forwardedTo == 0:
                     logger.debug('{} clearing request {} from previous checkpoints'.
                                  format(self, k))
                     self.requests.pop(k)
->>>>>>> 9f1ae3fb
 
         self.compact_ordered()
 
