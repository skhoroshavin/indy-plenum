import time
from collections import deque, OrderedDict
from typing import Dict, List, Union
from typing import Optional, Any
from typing import Set
from typing import Tuple
from hashlib import sha256

from orderedset import OrderedSet
from sortedcontainers import SortedList

import plenum.server.node
from plenum.common.config_util import getConfig
from plenum.common.exceptions import SuspiciousNode, \
    InvalidClientMessageException, UnknownIdentifier
from plenum.common.signing import serialize
from plenum.common.messages.node_messages import *
from plenum.common.request import ReqDigest, Request, ReqKey
from plenum.common.message_processor import MessageProcessor
from plenum.common.util import updateNamedTuple, compare_3PC_keys, max_3PC_key, \
<<<<<<< HEAD
    mostCommonElement
=======
    mostCommonElement, SortedDict
>>>>>>> 56779bb5
from stp_core.common.log import getlogger
from plenum.server.has_action_queue import HasActionQueue
from plenum.server.models import Commits, Prepares
from plenum.server.router import Router
from plenum.server.suspicion_codes import Suspicions

<<<<<<< HEAD
from sortedcontainers import SortedDict as _SortedDict
if 'peekitem' in dir(_SortedDict):
    SortedDict = _SortedDict
else:
    # Since older versions of `SortedDict` lack `peekitem`
    class SortedDict(_SortedDict):
        def peekitem(self, index=-1):
            # This method is copied from `SortedDict`'s source code
            """Return (key, value) item pair at index.

            Unlike ``popitem``, the sorted dictionary is not modified. Index
            defaults to -1, the last/greatest key in the dictionary. Specify
            ``index=0`` to lookup the first/least key in the dictiony.

            If index is out of range, raise IndexError.

            """
            key = self._list[index]
            return key, self[key]

=======
>>>>>>> 56779bb5

logger = getlogger()

LOG_TAGS = {
    'PREPREPARE': {"tags": ["node-preprepare"]},
    'PREPARE': {"tags": ["node-prepare"]},
    'COMMIT': {"tags": ["node-commit"]},
    'ORDERED': {"tags": ["node-ordered"]}
}


@unique
class TPCStat(IntEnum):  # TPC => Three-Phase Commit
    ReqDigestRcvd = 0
    PrePrepareSent = 1
    PrePrepareRcvd = 2
    PrepareRcvd = 3
    PrepareSent = 4
    CommitRcvd = 5
    CommitSent = 6
    OrderSent = 7


class Stats:
    def __init__(self, keys):
        sort = sorted([k.value for k in keys])
        self.stats = OrderedDict((s, 0) for s in sort)

    def inc(self, key):
        """
        Increment the stat specified by key.
        """
        self.stats[key] += 1

    def get(self, key):
        return self.stats[key]

    def __repr__(self):
        return OrderedDict((TPCStat(k).name, v)
                           for k, v in self.stats.items())


class Replica(HasActionQueue, MessageProcessor):
    STASHED_CHECKPOINTS_BEFORE_CATCHUP = 1

    def __init__(self, node: 'plenum.server.node.Node', instId: int,
                 isMaster: bool = False):
        """
        Create a new replica.

        :param node: Node on which this replica is located
        :param instId: the id of the protocol instance the replica belongs to
        :param isMaster: is this a replica of the master protocol instance
        """
        HasActionQueue.__init__(self)
        self.stats = Stats(TPCStat)
        self.config = getConfig()

        self.inBoxRouter = Router(
            (ReqKey,       self.readyFor3PC),
            (PrePrepare,   self.processThreePhaseMsg),
            (Prepare,      self.processThreePhaseMsg),
            (Commit,       self.processThreePhaseMsg),
            (Checkpoint,   self.processCheckpoint),
            (ThreePCState, self.process3PhaseState),
        )

        self.threePhaseRouter = Router(
            (PrePrepare, self.processPrePrepare),
            (Prepare,    self.processPrepare),
            (Commit,     self.processCommit)
        )

        self.node = node
        self.instId = instId
        self.name = self.generateName(node.name, self.instId)

        self.outBox = deque()
        """
        This queue is used by the replica to send messages to its node. Replica
        puts messages that are consumed by its node
        """

        self.inBox = deque()
        """
        This queue is used by the replica to receive messages from its node.
        Node puts messages that are consumed by the replica
        """

        self.inBoxStash = deque()
        """
        If messages need to go back on the queue, they go here temporarily and
        are put back on the queue on a state change
        """

        self.isMaster = isMaster

        # Indicates name of the primary replica of this protocol instance.
        # None in case the replica does not know who the primary of the
        # instance is
        self._primaryName = None    # type: Optional[str]

        # TODO: Rename since it will contain all messages till primary is
        # selected, primary selection is only done once pool ledger is
        # caught up
        # Requests waiting to be processed once the replica is able to decide
        # whether it is primary or not
        self.postElectionMsgs = deque()

        # PRE-PREPAREs that are waiting to be processed but do not have the
        # corresponding request finalised. Happens when replica has not been
        # forwarded the request by the node but is getting 3 phase messages.
        # The value is a list since a malicious entry might send PRE-PREPARE
        # with a different digest and since we dont have the request finalised
        # yet, we store all PRE-PPREPAREs
        self.prePreparesPendingFinReqs = []   # type: List[Tuple[PrePrepare, str, Set[Tuple[str, int]]]]

        # PrePrepares waiting for previous PrePrepares, key being tuple of view
        # number and pre-prepare sequence numbers and value being tuple of
        # PrePrepare and sender
        # TODO: Since pp_seq_no will start from 1 in each view, the comparator
        # of SortedDict needs to change
        self.prePreparesPendingPrevPP = SortedDict(lambda k: (k[0], k[1]))

        # PREPAREs that are stored by non primary replica for which it has not
        #  got any PRE-PREPARE. Dictionary that stores a tuple of view no and
        #  prepare sequence number as key and a deque of PREPAREs as value.
        # This deque is attempted to be flushed on receiving every
        # PRE-PREPARE request.
        self.preparesWaitingForPrePrepare = {}
        # type: Dict[Tuple[int, int], deque]

        # COMMITs that are stored for which there are no PRE-PREPARE or PREPARE
        # received
        self.commitsWaitingForPrepare = {}
        # type: Dict[Tuple[int, int], deque]

        # Dictionary of sent PRE-PREPARE that are stored by primary replica
        # which it has broadcasted to all other non primary replicas
        # Key of dictionary is a 2 element tuple with elements viewNo,
        # pre-prepare seqNo and value is the received PRE-PREPARE
        self.sentPrePrepares = SortedDict(lambda k: (k[0], k[1]))
        # type: Dict[Tuple[int, int], PrePrepare]

        # Dictionary of received PRE-PREPAREs. Key of dictionary is a 2
        # element tuple with elements viewNo, pre-prepare seqNo and value
        # is the received PRE-PREPARE
        self.prePrepares = SortedDict(lambda k: (k[0], k[1]))
        # type: Dict[Tuple[int, int], PrePrepare]

        # Dictionary of received Prepare requests. Key of dictionary is a 2
        # element tuple with elements viewNo, seqNo and value is a 2 element
        # tuple containing request digest and set of sender node names(sender
        # replica names in case of multiple protocol instances)
        # (viewNo, seqNo) -> ((identifier, reqId), {senders})
        self.prepares = Prepares()
        # type: Dict[Tuple[int, int], Tuple[Tuple[str, int], Set[str]]]

        self.commits = Commits()
        # type: Dict[Tuple[int, int], Tuple[Tuple[str, int], Set[str]]]

        # Set of tuples to keep track of ordered requests. Each tuple is
        # (viewNo, ppSeqNo).
        self.ordered = OrderedSet()        # type: OrderedSet[Tuple[int, int]]

        # Dictionary to keep track of the which replica was primary during each
        # view. Key is the view no and value is the name of the primary
        # replica during that view
        self.primaryNames = OrderedDict()  # type: OrderedDict[int, str]

        # Holds tuple of view no and prepare seq no of 3-phase messages it
        # received while it was not participating
        self.stashingWhileCatchingUp = set()       # type: Set[Tuple]

        # Commits which are not being ordered since commits with lower
        # sequence numbers have not been ordered yet. Key is the
        # viewNo and value a map of pre-prepare sequence number to commit
        self.stashed_out_of_order_commits = {}  # type: Dict[int,Dict[int,Commit]]

        self.checkpoints = SortedDict(lambda k: k[1])

        # Stashed checkpoints for each view. The key of the outermost
        # dictionary is the view_no, value being a dictionary with key as the
        # range of the checkpoint and its value again being a mapping between
        # senders and their sent checkpoint
        self.stashedRecvdCheckpoints = {}   # type: Dict[int, Dict[Tuple,
        # Dict[str, Checkpoint]]]

        self.stashingWhileOutsideWaterMarks = deque()

        # Low water mark
        self._h = 0              # type: int
        # Set high water mark (`H`) too
        self.h = 0   # type: int

        self._lastPrePrepareSeqNo = self.h  # type: int

        # Queues used in PRE-PREPARE for each ledger,
        self.requestQueues = {}  # type: Dict[int, deque]
        for ledger_id in self.ledger_ids:
            # Using ordered set since after ordering each PRE-PREPARE,
            # the request key is removed, so fast lookup and removal of
            # request key is needed. Need the collection to be ordered since
            # the request key needs to be removed once its ordered
            self.requestQueues[ledger_id] = OrderedSet()

        self.batches = OrderedDict()  # type: OrderedDict[Tuple[int, int],
        # Tuple[int, float, bytes]]

        # TODO: Need to have a timer for each ledger
        self.lastBatchCreated = time.perf_counter()

        # self.lastOrderedPPSeqNo = 0
        # Three phase key for the last ordered batch
<<<<<<< HEAD
        self.last_ordered_3pc = (0, 0)
=======
        self._last_ordered_3pc = (0, 0)
>>>>>>> 56779bb5

        # 3 phase key for the last prepared certificate before view change
        # started, applicable only to master instance
        self.last_prepared_before_view_change = None

        # Tracks for which keys PRE-PREPAREs have been requested.
        # Cleared in `gc`
        self.requested_pre_prepares = {}    # type: Dict[Tuple[int, int], Tuple[str, str, str]]

        # Time of the last PRE-PREPARE which satisfied all validation rules
        # (time, digest, roots were all correct). This time is not to be
        # reverted even if the PRE-PREPAREs are not ordered. This implies that
        # the next primary would have seen all accepted PRE-PREPAREs or another
        # view change will happen
        self.last_accepted_pre_prepare_time = None

        # Keeps a map of PRE-PREPAREs which did not satisfy timestamp
        # criteria, they can be accepted if >f PREPAREs are encountered.
        # This is emptied on view change. With each PRE-PREPARE, a flag is
        # stored which indicates whether there are sufficient acceptable
        # PREPAREs or not
        self.pre_prepares_stashed_for_incorrect_time = OrderedDict()

    def ledger_uncommitted_size(self, ledgerId):
        if not self.isMaster:
            return None
        return self.node.getLedger(ledgerId).uncommitted_size

    def txnRootHash(self, ledger_str, to_str=True):
        if not self.isMaster:
            return None
        ledger = self.node.getLedger(ledger_str)
        h = ledger.uncommittedRootHash
        # If no uncommittedHash since this is the beginning of the tree
        # or no transactions affecting the ledger were made after the
        # last changes were committed
        root = h if h else ledger.tree.root_hash
        if to_str:
            root = ledger.hashToStr(root)
        return root

    def stateRootHash(self, ledger_id, to_str=True):
        if not self.isMaster:
            return None
        root = self.node.getState(ledger_id).headHash
        if to_str:
            root = base58.b58encode(root)
        return root

    @property
    def h(self) -> int:
        return self._h

    @h.setter
    def h(self, n):
        self._h = n
        self.H = self._h + self.config.LOG_SIZE
<<<<<<< HEAD
        logger.debug('{} set watermarks as {} {}'.format(self, self.h, self.H))
=======
        logger.info('{} set watermarks as {} {}'.format(self, self.h, self.H))

    @property
    def last_ordered_3pc(self) -> tuple:
        return self._last_ordered_3pc

    @last_ordered_3pc.setter
    def last_ordered_3pc(self, key3PC):
        self._last_ordered_3pc = key3PC
        logger.debug('{} set last ordered as {}'.
                     format(self, self._last_ordered_3pc))
>>>>>>> 56779bb5

    @property
    def lastPrePrepareSeqNo(self):
        return self._lastPrePrepareSeqNo

    @lastPrePrepareSeqNo.setter
    def lastPrePrepareSeqNo(self, n):
        """
        This will _lastPrePrepareSeqNo to values greater than its previous
        values else it will not. To forcefully override as in case of `revert`,
        directly set `self._lastPrePrepareSeqNo`
        """
        if n > self._lastPrePrepareSeqNo:
            self._lastPrePrepareSeqNo = n
        else:
            logger.info('{} cannot set lastPrePrepareSeqNo to {} as its '
                         'already {}'.format(self, n, self._lastPrePrepareSeqNo))

    @property
    def requests(self):
        return self.node.requests

    @property
    def ledger_ids(self):
        return self.node.ledger_ids

    @property
    def quorums(self):
        return self.node.quorums

    @property
    def utc_epoch(self):
        return self.node.utc_epoch()

    @staticmethod
    def generateName(nodeName: str, instId: int):
        """
        Create and return the name for a replica using its nodeName and
        instanceId.
         Ex: Alpha:1
        """
        return "{}:{}".format(nodeName, instId)

    @staticmethod
    def getNodeName(replicaName: str):
        return replicaName.split(":")[0]

    @property
    def isPrimary(self):
        """
        Is this node primary?

        :return: True if this node is primary, False if not, None if primary status not known
        """
        return self._primaryName == self.name if self._primaryName is not None \
            else None

    @property
    def hasPrimary(self):
        return self.primaryName is not None

    @property
    def primaryName(self):
        """
        Name of the primary replica of this replica's instance

        :return: Returns name if primary is known, None otherwise
        """
        return self._primaryName

    @primaryName.setter
    def primaryName(self, value: Optional[str]) -> None:
        """
        Set the value of isPrimary.

        :param value: the value to set isPrimary to
        """
        self.primaryNames[self.viewNo] = value
        self.compact_primary_names()
        if not value == self._primaryName:
            self._primaryName = value
<<<<<<< HEAD
            logger.debug("{} setting primaryName for view no {} to: {}".
=======
            logger.info("{} setting primaryName for view no {} to: {}".
>>>>>>> 56779bb5
                         format(self, self.viewNo, value))
            if value is None:
                # Since the GC needs to happen after a primary has been decided.
                return
            self._gc_before_new_view()
            self._reset_watermarks_before_new_view()
            self._stateChanged()

    def compact_primary_names(self):
        min_allowed_view_no = self.viewNo - 1
        views_to_remove = []
        for view_no in self.primaryNames:
            if view_no >= min_allowed_view_no:
                break
            views_to_remove.append(view_no)
        for view_no in views_to_remove:
            self.primaryNames.pop(view_no)

    def primaryChanged(self, primaryName):
        self.batches.clear()
        if self.isMaster:
            # Since there is no temporary state data structure and state root
            # is explicitly set to correct value
            for lid in self.ledger_ids:
                try:
                    ledger = self.node.getLedger(lid)
                except KeyError:
                    continue
                ledger.reset_uncommitted()

        self.primaryName = primaryName
        self._setup_for_non_master()

    def shouldParticipate(self, viewNo: int, ppSeqNo: int) -> bool:
        """
        Replica should only participating in the consensus process and the
        replica did not stash any of this request's 3-phase request
        """
        return self.node.isParticipating and (viewNo, ppSeqNo) \
                                             not in self.stashingWhileCatchingUp

    def on_view_change_start(self):
        assert self.isMaster
        lst = self.last_prepared_certificate_in_view()
        self.last_prepared_before_view_change = lst
<<<<<<< HEAD
        logger.debug('{} setting last prepared for master to {}'.format(self, lst))
=======
        logger.info('{} setting last prepared for master to {}'.format(self, lst))
>>>>>>> 56779bb5

    def on_view_change_done(self):
        assert self.isMaster
        self.last_prepared_before_view_change = None

<<<<<<< HEAD
=======
    def on_propagate_primary_done(self):
        assert self.isMaster
        # if this is a Primary that is re-connected (that is view change is not actually changed,
        # we just propagate it, then make sure that we don;t break the sequence of ppSeqNo
        if self.isPrimary:
            self.lastPrePrepareSeqNo = self.last_ordered_3pc[1]

>>>>>>> 56779bb5
    def get_lowest_probable_prepared_certificate_in_view(self, view_no) -> Optional[int]:
        """
        Return lowest pp_seq_no of the view for which can be prepared but
        choose from unprocessed PRE-PREPAREs and PREPAREs.
        """
        # TODO: Naive implementation, dont need to iterate over the complete
        # data structures, fix this later
        seq_no_pp = SortedList()      # pp_seq_no of PRE-PREPAREs
        # pp_seq_no of PREPAREs with count of PREPAREs for each
        seq_no_p = set()

        for (v, p) in self.prePreparesPendingPrevPP:
            if v == view_no:
                seq_no_pp.add(p)
            if v > view_no:
                break

        for (v, p), pr in self.preparesWaitingForPrePrepare.items():
            if v == view_no and len(pr) >= self.quorums.prepare.value:
                seq_no_p.add(p)

        for n in seq_no_pp:
            if n in seq_no_p:
                return n
        return None

    def _setup_for_non_master(self):
        """
        Since last ordered view_no and pp_seq_no are only communicated for
        master instance, `last_ordered_3pc` if backup instance and clear
        last view messages
        :return:
        """
        if not self.isMaster:
            # If not master instance choose last ordered seq no to be 1 less
            # the lowest prepared certificate in this view
            lowest_prepared = self.get_lowest_probable_prepared_certificate_in_view(
                self.viewNo)
            # TODO: This assumes some requests will be present, fix this once
            # view change is completely implemented
            lowest_ordered = 0 if lowest_prepared is None \
                else lowest_prepared - 1
<<<<<<< HEAD
            self.last_ordered_3pc = (self.viewNo, lowest_ordered)
            logger.debug('Setting last ordered for non-master {} as {}'.
                         format(self, self.last_ordered_3pc))
=======
            logger.debug('{} Setting last ordered for non-master as {}'.
                         format(self, self.last_ordered_3pc))
            self.last_ordered_3pc = (self.viewNo, lowest_ordered)
>>>>>>> 56779bb5
            self._clear_last_view_message_for_non_master(self.viewNo)

    def _clear_last_view_message_for_non_master(self, current_view):
        assert not self.isMaster
        for v in list(self.stashed_out_of_order_commits.keys()):
            if v < current_view:
                self.stashed_out_of_order_commits.pop(v)

    def is_primary_in_view(self, viewNo: int) -> Optional[bool]:
        """
        Return whether this replica was primary in the given view
        """
        return self.primaryNames[viewNo] == self.name

    def isMsgForCurrentView(self, msg):
        """
        Return whether this request's view number is equal to the current view
        number of this replica.
        """
        viewNo = getattr(msg, "viewNo", None)
        return viewNo == self.viewNo

    def isPrimaryForMsg(self, msg) -> Optional[bool]:
        """
        Return whether this replica is primary if the request's view number is
        equal this replica's view number and primary has been selected for
        the current view.
        Return None otherwise.
        :param msg: message
        """
        return self.isPrimary if self.isMsgForCurrentView(msg) \
            else self.is_primary_in_view(msg.viewNo)

    def isMsgFromPrimary(self, msg, sender: str) -> bool:
        """
        Return whether this message was from primary replica
        :param msg:
        :param sender:
        :return:
        """
        return self.primaryName == sender if self.isMsgForCurrentView(
            msg) else self.primaryNames[msg.viewNo] == sender

    def _stateChanged(self):
        """
        A series of actions to be performed when the state of this replica
        changes.

        - UnstashInBox (see _unstashInBox)
        """
        self._unstashInBox()
        if self.isPrimary is not None:
            try:
                self.processPostElectionMsgs()
            except SuspiciousNode as ex:
                self.outBox.append(ex)
                self.discard(ex.msg, ex.reason, logger.warning)

    def _stashInBox(self, msg):
        """
        Stash the specified message into the inBoxStash of this replica.

        :param msg: the message to stash
        """
        self.inBoxStash.append(msg)

    def _unstashInBox(self):
        """
        Append the inBoxStash to the right of the inBox.
        """
        # The stashed values need to go in "front" of the inBox.
        self.inBox.extendleft(self.inBoxStash)
        self.inBoxStash.clear()

    def __repr__(self):
        return self.name

    @property
    def f(self) -> int:
        """
        Return the number of Byzantine Failures that can be tolerated by this
        system. Equal to (N - 1)/3, where N is the number of nodes in the
        system.
        """
        return self.node.f

    @property
    def viewNo(self):
        """
        Return the current view number of this replica.
        """
        return self.node.viewNo

    def trackBatches(self, pp: PrePrepare, prevStateRootHash):
        # pp.discarded indicates the index from where the discarded requests
        #  starts hence the count of accepted requests, prevStateRoot is
        # tracked to revert this PRE-PREPARE
        logger.debug('{} tracking batch for {} with state root {}'.
                     format(self, pp, prevStateRootHash))
        self.batches[(pp.viewNo, pp.ppSeqNo)] = [pp.ledgerId, pp.discarded,
                                                 pp.ppTime, prevStateRootHash]

    def send3PCBatch(self):
        r = 0
        for lid, q in self.requestQueues.items():
            # TODO: make the condition more apparent
            if len(q) >= self.config.Max3PCBatchSize or (
                                self.lastBatchCreated +
                                self.config.Max3PCBatchWait <
                                time.perf_counter() and len(q) > 0):
                oldStateRootHash = self.stateRootHash(lid, to_str=False)
                ppReq = self.create3PCBatch(lid)
                self.sendPrePrepare(ppReq)
                self.trackBatches(ppReq, oldStateRootHash)
                r += 1

        if r > 0:
            self.lastBatchCreated = time.perf_counter()
        return r
<<<<<<< HEAD

    @staticmethod
    def batchDigest(reqs):
        return sha256(b''.join([r.digest.encode() for r in reqs])).hexdigest()

=======

    @staticmethod
    def batchDigest(reqs):
        return sha256(b''.join([r.digest.encode() for r in reqs])).hexdigest()

>>>>>>> 56779bb5
    def processReqDuringBatch(self, req: Request, cons_time: int, validReqs: List,
                              inValidReqs: List, rejects: List):
        """
        This method will do dynamic validation and apply requests, also it
        will modify `validReqs`, `inValidReqs` and `rejects`
        """
        try:
            if self.isMaster:
                self.node.doDynamicValidation(req)
                self.node.applyReq(req, cons_time)
        except (InvalidClientMessageException, UnknownIdentifier) as ex:
            logger.warning('{} encountered exception {} while processing {}, '
                            'will reject'.format(self, ex, req))
            rejects.append(Reject(req.identifier, req.reqId, ex))
            inValidReqs.append(req)
        else:
            validReqs.append(req)

    def create3PCBatch(self, ledger_id):
        ppSeqNo = self.lastPrePrepareSeqNo + 1
        logger.info("{} creating batch {} for ledger {} with state root {}".
                    format(self, ppSeqNo, ledger_id,
                           self.stateRootHash(ledger_id, to_str=False)))
        tm = self.utc_epoch

        validReqs = []
        inValidReqs = []
        rejects = []
        while len(validReqs)+len(inValidReqs) < self.config.Max3PCBatchSize \
                and self.requestQueues[ledger_id]:
            key = self.requestQueues[ledger_id].pop(0)  # Remove the first element
<<<<<<< HEAD
            fin_req = self.requests[key].finalised
            self.processReqDuringBatch(fin_req, tm, validReqs, inValidReqs, rejects)
=======
            if key in self.requests:
                fin_req = self.requests[key].finalised
                self.processReqDuringBatch(fin_req, tm, validReqs, inValidReqs, rejects)
            else:
                logger.debug('{} found {} in its request queue but but the '
                             'corresponding request was removed'.
                             format(self, key))
>>>>>>> 56779bb5

        reqs = validReqs+inValidReqs
        digest = self.batchDigest(reqs)
        pre_prepare = PrePrepare(self.instId,
                                   self.viewNo,
                                   ppSeqNo,
                                   tm,
                                   [(req.identifier, req.reqId) for req in reqs],
                                   len(validReqs),
                                   digest,
                                   ledger_id,
                                   self.stateRootHash(ledger_id),
                                   self.txnRootHash(ledger_id)
                                   )
        logger.display('{} created a PRE-PREPARE with {} requests for ledger {}'
                     .format(self, len(validReqs), ledger_id))
        self.lastPrePrepareSeqNo = ppSeqNo
        self.last_accepted_pre_prepare_time = tm
        if self.isMaster:
            self.outBox.extend(rejects)
            self.node.onBatchCreated(ledger_id,
                                     self.stateRootHash(ledger_id, to_str=False))
        return pre_prepare

    def sendPrePrepare(self, ppReq: PrePrepare):
        self.sentPrePrepares[ppReq.viewNo, ppReq.ppSeqNo] = ppReq
        self.send(ppReq, TPCStat.PrePrepareSent)

    def readyFor3PC(self, key: ReqKey):
        cls = self.node.__class__
        fin_req = self.requests[key].finalised
        self.requestQueues[cls.ledgerIdForRequest(fin_req)].add(key)

    def serviceQueues(self, limit=None):
        """
        Process `limit` number of messages in the inBox.

        :param limit: the maximum number of messages to process
        :return: the number of messages successfully processed
        """
        # TODO should handle SuspiciousNode here
<<<<<<< HEAD
        r = self.dequeuePrePrepares() if self.node.isParticipating else 0
=======
        r = self.dequeue_pre_prepares() if self.node.isParticipating else 0
>>>>>>> 56779bb5
        r += self.inBoxRouter.handleAllSync(self.inBox, limit)
        r += self.send3PCBatch() if (self.isPrimary and
                                     self.node.isParticipating) else 0
        r += self._serviceActions()
        return r
        # Messages that can be processed right now needs to be added back to the
        # queue. They might be able to be processed later

    def processPostElectionMsgs(self):
        """
        Process messages waiting for the election of a primary replica to
        complete.
        """
        while self.postElectionMsgs:
            msg = self.postElectionMsgs.popleft()
            logger.debug("{} processing pended msg {}".format(self, msg))
            self.dispatchThreePhaseMsg(*msg)

    def dispatchThreePhaseMsg(self, msg: ThreePhaseMsg, sender: str) -> Any:
        """
        Create a three phase request to be handled by the threePhaseRouter.

        :param msg: the ThreePhaseMsg to dispatch
        :param sender: the name of the node that sent this request
        """
        senderRep = self.generateName(sender, self.instId)
        if self.isPpSeqNoStable(msg.ppSeqNo):
            self.discard(msg,
                         "achieved stable checkpoint for 3 phase message",
                         logger.debug)
            return

        if self.has_already_ordered(msg.viewNo, msg.ppSeqNo):
<<<<<<< HEAD
            self.discard(msg, 'already ordered 3 phase message', logger.debug)
=======
            self.discard(msg, 'already ordered 3 phase message', logger.trace)
>>>>>>> 56779bb5
            return

        if self.isPpSeqNoBetweenWaterMarks(msg.ppSeqNo):
            try:
                if self.can_pp_seq_no_be_in_view(msg.viewNo, msg.ppSeqNo):
                    self.threePhaseRouter.handleSync((msg, senderRep))
                else:
                    self.discard(msg, 'un-acceptable pp seq no from previous '
                                      'view', logger.debug)
                    return
            except SuspiciousNode as ex:
                self.node.reportSuspiciousNodeEx(ex)
        else:
            logger.debug("{} stashing 3 phase message {} since ppSeqNo {} is "
                         "not between {} and {}".
                         format(self, msg, msg.ppSeqNo, self.h, self.H))
            self.stashOutsideWatermarks((msg, sender))

    def processThreePhaseMsg(self, msg: ThreePhaseMsg, sender: str):
        """
        Process a 3-phase (pre-prepare, prepare and commit) request.
        Dispatch the request only if primary has already been decided, otherwise
        stash it.

        :param msg: the Three Phase message, one of PRE-PREPARE, PREPARE,
            COMMIT
        :param sender: name of the node that sent this message
        """
        if self.isPrimary is None:
            if not self.can_process_since_view_change_in_progress(msg):
                self.postElectionMsgs.append((msg, sender))
                logger.debug("Replica {} pended request {} from {}".
                             format(self, msg, sender))
                return
        self.dispatchThreePhaseMsg(msg, sender)

    def can_process_since_view_change_in_progress(self, msg):
        r = isinstance(msg, Commit) and \
               self.last_prepared_before_view_change and \
               compare_3PC_keys((msg.viewNo, msg.ppSeqNo),
                                self.last_prepared_before_view_change) >= 0
        if r:
            logger.debug('{} can process {} since view change is in progress'
                         .format(self, msg))
        return r

    def processPrePrepare(self, pp: PrePrepare, sender: str):
        """
        Validate and process the PRE-PREPARE specified.
        If validation is successful, create a PREPARE and broadcast it.

        :param pp: a prePrepareRequest
        :param sender: name of the node that sent this message
        """
        key = (pp.viewNo, pp.ppSeqNo)
        logger.debug("{} received PRE-PREPARE{} from {} at {}".
                     format(self, key, sender, time.perf_counter()))
        # Converting each req_idrs from list to tuple
        pp = updateNamedTuple(pp, **{f.REQ_IDR.nm: [(i, r)
                                                    for i, r in pp.reqIdr]})
        oldStateRoot = self.stateRootHash(pp.ledgerId, to_str=False)
        try:
            if self.canProcessPrePrepare(pp, sender):
                self.addToPrePrepares(pp)
                if not self.node.isParticipating:
                    self.stashingWhileCatchingUp.add(key)
                    logger.debug('{} stashing PRE-PREPARE{}'.format(self, key))
                    return

                if self.isMaster:
                    self.node.onBatchCreated(pp.ledgerId,
                                             self.stateRootHash(pp.ledgerId,
                                                                to_str=False))
                self.trackBatches(pp, oldStateRoot)
                logger.debug("{} processed incoming PRE-PREPARE{}".format(self, key),
                             extra={"tags": ["processing"]})
        except SuspiciousNode as ex:
            self.node.reportSuspiciousNodeEx(ex)

    def tryPrepare(self, pp: PrePrepare):
        """
        Try to send the Prepare message if the PrePrepare message is ready to
        be passed into the Prepare phase.
        """
        rv, msg = self.canPrepare(pp)
        if rv:
            self.doPrepare(pp)
        else:
            logger.debug("{} cannot send PREPARE since {}".format(self, msg))

    def processPrepare(self, prepare: Prepare, sender: str) -> None:
        """
        Validate and process the PREPARE specified.
        If validation is successful, create a COMMIT and broadcast it.

        :param prepare: a PREPARE msg
        :param sender: name of the node that sent the PREPARE
        """
        # TODO move this try/except up higher
        logger.debug("{} received PREPARE{} from {}".
                     format(self, (prepare.viewNo, prepare.ppSeqNo), sender))
        if self.isPpSeqNoStable(prepare.ppSeqNo):
            self.discard(prepare,
                         "achieved stable checkpoint for Preapre",
                         logger.debug)
            return
        try:
            if self.validatePrepare(prepare, sender):
                self.addToPrepares(prepare, sender)
                self.stats.inc(TPCStat.PrepareRcvd)
                logger.debug("{} processed incoming PREPARE {}".
                             format(self, (prepare.viewNo, prepare.ppSeqNo)))
            else:
                # TODO let's have isValidPrepare throw an exception that gets
                # handled and possibly logged higher
                logger.debug("{} cannot process incoming PREPARE".
                               format(self))
        except SuspiciousNode as ex:
            self.node.reportSuspiciousNodeEx(ex)

    def processCommit(self, commit: Commit, sender: str) -> None:
        """
        Validate and process the COMMIT specified.
        If validation is successful, return the message to the node.

        :param commit: an incoming COMMIT message
        :param sender: name of the node that sent the COMMIT
        """
        logger.debug("{} received COMMIT{} from {}".
                     format(self, (commit.viewNo, commit.ppSeqNo), sender))
        if self.isPpSeqNoStable(commit.ppSeqNo):
            self.discard(commit,
                         "achieved stable checkpoint for Commit",
                         logger.debug)
            return

        if self.validateCommit(commit, sender):
            self.stats.inc(TPCStat.CommitRcvd)
            self.addToCommits(commit, sender)
            logger.debug("{} processed incoming COMMIT{}".
                         format(self, (commit.viewNo, commit.ppSeqNo)))

    def tryCommit(self, prepare: Prepare):
        """
        Try to commit if the Prepare message is ready to be passed into the
        commit phase.
        """
        rv, reason = self.canCommit(prepare)
        if rv:
            self.doCommit(prepare)
        else:
            logger.debug("{} cannot send COMMIT since {}".
                         format(self, reason))

    def tryOrder(self, commit: Commit):
        """
        Try to order if the Commit message is ready to be ordered.
        """
        canOrder, reason = self.canOrder(commit)
        if canOrder:
            logger.trace("{} returning request to node".format(self))
            self.doOrder(commit)
        else:
            logger.debug("{} cannot return request to node: {}".
                         format(self, reason))
        return canOrder

    def doPrepare(self, pp: PrePrepare):
        logger.debug("{} Sending PREPARE{} at {}".
                     format(self, (pp.viewNo, pp.ppSeqNo), time.perf_counter()))
        prepare = Prepare(self.instId,
                          pp.viewNo,
                          pp.ppSeqNo,
                          pp.ppTime,
                          pp.digest,
                          pp.stateRootHash,
                          pp.txnRootHash
                          )
        self.send(prepare, TPCStat.PrepareSent)
        self.addToPrepares(prepare, self.name)

    def doCommit(self, p: Prepare):
        """
        Create a commit message from the given Prepare message and trigger the
        commit phase
        :param p: the prepare message
        """
        logger.debug("{} Sending COMMIT{} at {}".
                     format(self, (p.viewNo, p.ppSeqNo), time.perf_counter()))
        commit = Commit(self.instId,
                        p.viewNo,
                        p.ppSeqNo)
        self.send(commit, TPCStat.CommitSent)
        self.addToCommits(commit, self.name)

    def nonFinalisedReqs(self, reqKeys: List[Tuple[str, int]]):
        """
        Check if there are any requests which are not finalised, i.e for
        which there are not enough PROPAGATEs
        """
        return {key for key in reqKeys if not self.requests.isFinalised(key)}

    def __is_next_pre_prepare(self, view_no: int, pp_seq_no: int):
        if view_no == self.viewNo and pp_seq_no == 1:
            # First PRE-PREPARE in a new view
            return True

        (last_pp_view_no, last_pp_seq_no) = self.__last_pp_3pc

        if last_pp_view_no > view_no:
            return False

        if last_pp_view_no < view_no:
            assert view_no == self.viewNo
            last_pp_seq_no = 0

        if pp_seq_no - last_pp_seq_no != 1:
            logger.debug('{} missing PRE-PREPAREs between {} and {}'.
                         format(self, pp_seq_no, last_pp_seq_no))
            # TODO: think of a better way, urgently
            self._setup_for_non_master()
            return False

        return True

    @property
    def __last_pp_3pc(self):
        last_pp = self.lastPrePrepare
        if not last_pp:
            return self.last_ordered_3pc

        last_3pc = (last_pp.viewNo, last_pp.ppSeqNo)
        if compare_3PC_keys(self.last_ordered_3pc, last_3pc) > 0:
            return last_3pc

        return self.last_ordered_3pc

    def revert(self, ledgerId, stateRootHash, reqCount):
        # A batch should only be reverted if all batches that came after it
        # have been reverted
        ledger = self.node.getLedger(ledgerId)
        state = self.node.getState(ledgerId)
        logger.info('{} reverting {} txns and state root from {} to {} for'
                    ' ledger {}'.format(self, reqCount, state.headHash,
                                        stateRootHash, ledgerId))
        state.revertToHead(stateRootHash)
        ledger.discardTxns(reqCount)
        self.node.onBatchRejected(ledgerId)

    def validate_pre_prepare(self, pp: PrePrepare, sender: str):
        """
        This will apply the requests part of the PrePrepare to the ledger
        and state. It will not commit though (the ledger on disk will not
        change, neither the committed state root hash will change)
        """
        if not self.is_pre_prepare_time_acceptable(pp):
            self.pre_prepares_stashed_for_incorrect_time[pp.viewNo, pp.ppSeqNo] = (pp, sender, False)
            raise SuspiciousNode(sender, Suspicions.PPR_TIME_WRONG, pp)

        validReqs = []
        inValidReqs = []
        rejects = []
        if self.isMaster:
            # If this PRE-PREPARE is not valid then state and ledger should be
            # reverted
            oldStateRoot = self.stateRootHash(pp.ledgerId, to_str=False)
            oldTxnRoot = self.txnRootHash(pp.ledgerId)
            logger.debug('{} state root before processing {} is {}, {}'.
                         format(self, pp, oldStateRoot, oldTxnRoot))

        for reqKey in pp.reqIdr:
            req = self.requests[reqKey].finalised
            self.processReqDuringBatch(req, pp.ppTime, validReqs, inValidReqs,
                                       rejects)

        if len(validReqs) != pp.discarded:
            if self.isMaster:
                self.revert(pp.ledgerId, oldStateRoot, len(validReqs))
            raise SuspiciousNode(sender, Suspicions.PPR_REJECT_WRONG, pp)

        reqs = validReqs + inValidReqs
        digest = self.batchDigest(reqs)

        # A PRE-PREPARE is sent that does not match request digest
        if digest != pp.digest:
            if self.isMaster:
                self.revert(pp.ledgerId, oldStateRoot, len(validReqs))
            raise SuspiciousNode(sender, Suspicions.PPR_DIGEST_WRONG, pp)

        if self.isMaster:
            if pp.stateRootHash != self.stateRootHash(pp.ledgerId):
                self.revert(pp.ledgerId, oldStateRoot, len(validReqs))
                raise SuspiciousNode(sender, Suspicions.PPR_STATE_WRONG, pp)

            if pp.txnRootHash != self.txnRootHash(pp.ledgerId):
                self.revert(pp.ledgerId, oldStateRoot, len(validReqs))
                raise SuspiciousNode(sender, Suspicions.PPR_TXN_WRONG, pp)

            self.outBox.extend(rejects)

    def canProcessPrePrepare(self, pp: PrePrepare, sender: str) -> bool:
        """
        Decide whether this replica is eligible to process a PRE-PREPARE,
        based on the following criteria:

        - this replica is non-primary replica
        - the request isn't in its list of received PRE-PREPAREs
        - the request is waiting to for PRE-PREPARE and the digest value matches

        :param pp: a PRE-PREPARE msg to process
        :param sender: the name of the node that sent the PRE-PREPARE msg
        :return: True if processing is allowed, False otherwise
        """
        # TODO: Check whether it is rejecting PRE-PREPARE from previous view
        # PRE-PREPARE should not be sent from non primary
        if not self.isMsgFromPrimary(pp, sender):
            # Since PRE-PREPARE might be requested from others
            if (pp.viewNo, pp.ppSeqNo) not in self.requested_pre_prepares:
                raise SuspiciousNode(sender, Suspicions.PPR_FRM_NON_PRIMARY, pp)

        # A PRE-PREPARE is being sent to primary
        if self.isPrimaryForMsg(pp) is True:
            raise SuspiciousNode(sender, Suspicions.PPR_TO_PRIMARY, pp)

        # Already has a PRE-PREPARE with same 3 phase key
        if (pp.viewNo, pp.ppSeqNo) in self.prePrepares:
            raise SuspiciousNode(sender, Suspicions.DUPLICATE_PPR_SENT, pp)

        if not self.node.isParticipating:
            # Let the node stash the pre-prepare
            # TODO: The next processed pre-prepare needs to take consider if
            # the last pre-prepare was stashed or not since stashed requests
            # do not make change to state or ledger
            return True

        if compare_3PC_keys((pp.viewNo, pp.ppSeqNo), self.__last_pp_3pc) > 0:
            return False  # ignore old pre-prepare

        # Do not combine the next if conditions, the idea is to exit as soon
        # as possible
        non_fin_reqs = self.nonFinalisedReqs(pp.reqIdr)
        if non_fin_reqs:
            self.enqueue_pre_prepare(pp, sender, non_fin_reqs)
            # TODO: An optimisation might be to not request PROPAGATEs if some
            # PROPAGATEs are present or a client request is present and
            # sufficient PREPAREs and PRE-PREPARE are present, then the digest
            # can be compared but this is expensive as the PREPARE
            # and PRE-PREPARE contain a combined digest
            self.node.request_propagates(non_fin_reqs)
            return False

        non_next_pp = not self.__is_next_pre_prepare(pp.viewNo, pp.ppSeqNo)
        if non_next_pp:
            self.enqueue_pre_prepare(pp, sender)
            return False

        self.validate_pre_prepare(pp, sender)
        return True

    def addToPrePrepares(self, pp: PrePrepare) -> None:
        """
        Add the specified PRE-PREPARE to this replica's list of received
        PRE-PREPAREs and try sending PREPARE

        :param pp: the PRE-PREPARE to add to the list
        """
        key = (pp.viewNo, pp.ppSeqNo)
        self.prePrepares[key] = pp
        self.lastPrePrepareSeqNo = pp.ppSeqNo
        self.last_accepted_pre_prepare_time = pp.ppTime
<<<<<<< HEAD
        self.dequeuePrepares(*key)
        self.dequeueCommits(*key)
=======
        self.dequeue_prepares(*key)
        self.dequeue_commits(*key)
>>>>>>> 56779bb5
        self.stats.inc(TPCStat.PrePrepareRcvd)
        self.tryPrepare(pp)

    def has_sent_prepare(self, request) -> bool:
        return self.prepares.hasPrepareFrom(request, self.name)

    def canPrepare(self, ppReq) -> (bool, str):
        """
        Return whether the batch of requests in the PRE-PREPARE can
        proceed to the PREPARE step.

        :param ppReq: any object with identifier and requestId attributes
        """
        if not self.shouldParticipate(ppReq.viewNo, ppReq.ppSeqNo):
            return False, 'should not participate in consensus for {}'.format(ppReq)
        if self.has_sent_prepare(ppReq):
            return False, 'has already sent PREPARE for {}'.format(ppReq)
        return True, ''

    def validatePrepare(self, prepare: Prepare, sender: str) -> bool:
        """
        Return whether the PREPARE specified is valid.

        :param prepare: the PREPARE to validate
        :param sender: the name of the node that sent the PREPARE
        :return: True if PREPARE is valid, False otherwise
        """
        key = (prepare.viewNo, prepare.ppSeqNo)
        primaryStatus = self.isPrimaryForMsg(prepare)

        ppReq = self.getPrePrepare(*key)

        # If a non primary replica and receiving a PREPARE request before a
        # PRE-PREPARE request, then proceed

        # PREPARE should not be sent from primary
        if self.isMsgFromPrimary(prepare, sender):
            raise SuspiciousNode(sender, Suspicions.PR_FRM_PRIMARY, prepare)

        # If non primary replica
        if primaryStatus is False:
            if self.prepares.hasPrepareFrom(prepare, sender):
                raise SuspiciousNode(sender, Suspicions.DUPLICATE_PR_SENT, prepare)
            # If PRE-PREPARE not received for the PREPARE, might be slow network
            if not ppReq:
                self.enqueue_prepare(prepare, sender)
                return False
        # If primary replica
        if primaryStatus is True:
            if self.prepares.hasPrepareFrom(prepare, sender):
                raise SuspiciousNode(sender, Suspicions.DUPLICATE_PR_SENT, prepare)
            # If PRE-PREPARE was not sent for this PREPARE, certainly
            # malicious behavior
            elif not ppReq:
                raise SuspiciousNode(sender, Suspicions.UNKNOWN_PR_SENT, prepare)

        if primaryStatus is None and not ppReq:
            self.enqueue_prepare(prepare, sender)
            return False

        if prepare.digest != ppReq.digest:
            raise SuspiciousNode(sender, Suspicions.PR_DIGEST_WRONG, prepare)

        elif prepare.stateRootHash != ppReq.stateRootHash:
            raise SuspiciousNode(sender, Suspicions.PR_STATE_WRONG,
                                 prepare)
        elif prepare.txnRootHash != ppReq.txnRootHash:
            raise SuspiciousNode(sender, Suspicions.PR_TXN_WRONG,
                                 prepare)
        else:
            return True

    def addToPrepares(self, prepare: Prepare, sender: str):
        """
        Add the specified PREPARE to this replica's list of received
        PREPAREs and try sending COMMIT

        :param prepare: the PREPARE to add to the list
        """
        self.prepares.addVote(prepare, sender)
<<<<<<< HEAD
        self.dequeueCommits(prepare.viewNo, prepare.ppSeqNo)
=======
        self.dequeue_commits(prepare.viewNo, prepare.ppSeqNo)
>>>>>>> 56779bb5
        self.tryCommit(prepare)

    def getPrePrepare(self, viewNo, ppSeqNo):
        key = (viewNo, ppSeqNo)
        if key in self.sentPrePrepares:
            return self.sentPrePrepares[key]
        if key in self.prePrepares:
            return self.prePrepares[key]

    @property
    def lastPrePrepare(self):
        last_3pc = (0, 0)
        lastPp = None
        if self.sentPrePrepares:
            (v, s), pp = self.sentPrePrepares.peekitem(-1)
            last_3pc = (v, s)
            lastPp = pp
        if self.prePrepares:
            (v, s), pp = self.prePrepares.peekitem(-1)
            if compare_3PC_keys(last_3pc, (v, s)) > 0:
                lastPp = pp
        return lastPp

    def hasCommitted(self, request) -> bool:
        return self.commits.hasCommitFrom(ThreePhaseKey(
            request.viewNo, request.ppSeqNo), self.name)

    def canCommit(self, prepare: Prepare) -> (bool, str):
        """
        Return whether the specified PREPARE can proceed to the Commit
        step.

        Decision criteria:

        - If this replica has got just n-f-1 PREPARE requests then commit request.
        - If less than n-f-1 PREPARE requests then probably there's no consensus on
            the request; don't commit
        - If more than n-f-1 then already sent COMMIT; don't commit

        :param prepare: the PREPARE
        """
        if not self.shouldParticipate(prepare.viewNo, prepare.ppSeqNo):
            return False, 'should not participate in consensus for {}'.format(prepare)
        quorum = self.quorums.prepare.value
        if not self.prepares.hasQuorum(prepare, quorum):
            return False, 'does not have prepare quorum for {}'.format(prepare)
        if self.hasCommitted(prepare):
            return False, 'has already sent COMMIT for {}'.format(prepare)
        return True, ''

    def validateCommit(self, commit: Commit, sender: str) -> bool:
        """
        Return whether the COMMIT specified is valid.

        :param commit: the COMMIT to validate
        :return: True if `request` is valid, False otherwise
        """
        key = (commit.viewNo, commit.ppSeqNo)
        ppReq = self.getPrePrepare(*key)
        if not ppReq:
<<<<<<< HEAD
            self.enqueueCommit(commit, sender)
=======
            self.enqueue_commit(commit, sender)
>>>>>>> 56779bb5
            return False

        # TODO: Fix problem that can occur with a primary and non-primary(s)
        # colluding and the honest nodes being slow
        if (key not in self.prepares and key not in self.sentPrePrepares) and \
                        key not in self.preparesWaitingForPrePrepare:
            logger.debug("{} rejecting COMMIT{} due to lack of prepares".
                         format(self, key))
            # raise SuspiciousNode(sender, Suspicions.UNKNOWN_CM_SENT, commit)
            return False
        elif self.commits.hasCommitFrom(commit, sender):
            raise SuspiciousNode(sender, Suspicions.DUPLICATE_CM_SENT, commit)
        else:
            return True

    def addToCommits(self, commit: Commit, sender: str):
        """
        Add the specified COMMIT to this replica's list of received
        commit requests.

        :param commit: the COMMIT to add to the list
        :param sender: the name of the node that sent the COMMIT
        """
        self.commits.addVote(commit, sender)
        self.tryOrder(commit)

    def canOrder(self, commit: Commit) -> Tuple[bool, Optional[str]]:
        """
        Return whether the specified commitRequest can be returned to the node.

        Decision criteria:

        - If have got just n-f Commit requests then return request to node
        - If less than n-f of commit requests then probably don't have
            consensus on the request; don't return request to node
        - If more than n-f then already returned to node; don't return request
            to node

        :param commit: the COMMIT
        """
        quorum = self.quorums.commit.value
        if not self.commits.hasQuorum(commit, quorum):
            return False, "no quorum ({}): {} commits where f is {}".\
                          format(quorum, commit, self.f)

        key = (commit.viewNo, commit.ppSeqNo)
        if self.has_already_ordered(*key):
            return False, "already ordered"

        if commit.ppSeqNo > 1 and not self.all_prev_ordered(commit):
            viewNo, ppSeqNo = commit.viewNo, commit.ppSeqNo
            if viewNo not in self.stashed_out_of_order_commits:
                self.stashed_out_of_order_commits[viewNo] = {}
            self.stashed_out_of_order_commits[viewNo][ppSeqNo] = commit
            self.startRepeating(self.process_stashed_out_of_order_commits, 1)
            return False, "stashing {} since out of order".\
                format(commit)

        return True, None

    def all_prev_ordered(self, commit: Commit):
        """
        Return True if all previous COMMITs have been ordered
        """
        # TODO: This method does a lot of work, choose correct data
        # structures to make it efficient.

        viewNo, ppSeqNo = commit.viewNo, commit.ppSeqNo

        if self.last_ordered_3pc == (viewNo, ppSeqNo-1):
            # Last ordered was in same view as this COMMIT
            return True

        # if some PREPAREs/COMMITs were completely missed in the same view
        toCheck = set()
        toCheck.update(set(self.sentPrePrepares.keys()))
        toCheck.update(set(self.prePrepares.keys()))
        toCheck.update(set(self.prepares.keys()))
        toCheck.update(set(self.commits.keys()))
        for (v, p) in toCheck:
            if v < viewNo and (v, p) not in self.ordered:
                # Have commits from previous view that are unordered.
                return False
            if v == viewNo and p < ppSeqNo and (v, p) not in self.ordered:
                # If unordered commits are found with lower ppSeqNo then this
                # cannot be ordered.
                return False

        return True

    def process_stashed_out_of_order_commits(self):
        # This method is called periodically to check for any commits that
        # were stashed due to lack of commits before them and orders them if it can
        logger.debug('{} trying to order from out of order commits. {} {}'.
                     format(self, self.ordered, self.stashed_out_of_order_commits))
        if self.last_ordered_3pc:
            lastOrdered = self.last_ordered_3pc
            vToRemove = set()
            for v in self.stashed_out_of_order_commits:
                if v < lastOrdered[0] and self.stashed_out_of_order_commits[v]:
                    raise RuntimeError("{} found commits {} from previous view {}"
                                       " that were not ordered but last ordered"
                                       " is {}".format(self, self.stashed_out_of_order_commits[v], v, lastOrdered))
                pToRemove = set()
                for p, commit in self.stashed_out_of_order_commits[v].items():
                    if (v, p) in self.ordered:
                        pToRemove.add(p)
                        continue
                    if (v == lastOrdered[0] and lastOrdered == (v, p - 1)) or \
                            (v > lastOrdered[0] and self.isLowestCommitInView(commit)):
                        logger.debug("{} ordering stashed commit {}".
                                     format(self, commit))
                        if self.tryOrder(commit):
                            lastOrdered = (v, p)
                            pToRemove.add(p)

                for p in pToRemove:
                    del self.stashed_out_of_order_commits[v][p]
                if not self.stashed_out_of_order_commits[v]:
                    vToRemove.add(v)

            for v in vToRemove:
                del self.stashed_out_of_order_commits[v]

            if not self.stashed_out_of_order_commits:
                self.stopRepeating(self.process_stashed_out_of_order_commits)

    def isLowestCommitInView(self, commit):
        view_no = commit.viewNo
        if view_no > self.viewNo:
            logger.debug('{} encountered {} which belongs to a later view'
                         .format(self, commit))
            return False
        return commit.ppSeqNo == 1

    def last_prepared_certificate_in_view(self) -> Optional[Tuple[int, int]]:
        # Pick the latest sent COMMIT in the view.
        # TODO: Consider stashed messages too?
        assert self.isMaster
        return max_3PC_key(self.commits.keys()) if self.commits else None

    def has_prepared(self, key):
        return self.getPrePrepare(*key) and self.prepares.hasQuorum(
            ThreePhaseKey(*key), self.quorums.prepare.value)

    def doOrder(self, commit: Commit):
        key = (commit.viewNo, commit.ppSeqNo)
        logger.info("{} ordering COMMIT{}".format(self, key))
        return self.order_3pc_key(key)

    def order_3pc_key(self, key):
        pp = self.getPrePrepare(*key)
        assert pp
        self.addToOrdered(*key)
        ordered = Ordered(self.instId,
                          pp.viewNo,
                          pp.reqIdr[:pp.discarded],
                          pp.ppSeqNo,
                          pp.ppTime,
                          pp.ledgerId,
                          pp.stateRootHash,
                          pp.txnRootHash)
        # TODO: Should not order or add to checkpoint while syncing
        # 3 phase state.
        if key in self.stashingWhileCatchingUp:
            if self.isMaster and self.node.isParticipating:
                # While this request arrived the node was catching up but the
                # node has caught up and applied the stash so apply this request
                logger.debug('{} found that 3PC of ppSeqNo {} outlived the '
                             'catchup process'.format(self, pp.ppSeqNo))
                for reqKey in pp.reqIdr[:pp.discarded]:
                    req = self.requests[reqKey].finalised
                    self.node.applyReq(req, pp.ppTime)
            self.stashingWhileCatchingUp.remove(key)

<<<<<<< HEAD
=======
        self._discard_ordered_req_keys(pp)

        self.send(ordered, TPCStat.OrderSent)
        logger.debug("{} ordered request {}".format(self, key))
        self.addToCheckpoint(pp.ppSeqNo, pp.digest)
        return True

    def _discard_ordered_req_keys(self, pp: PrePrepare):
>>>>>>> 56779bb5
        for k in pp.reqIdr:
            # Using discard since the key may not be present as in case of
            # primary, the key was popped out while creating PRE-PREPARE.
            # Or in case of node catching up, it will not validate
            # PRE-PREPAREs or PREPAREs but will only validate number of COMMITs
            #  and their consistency with PRE-PREPARE of PREPAREs
<<<<<<< HEAD
            self.requestQueues[pp.ledgerId].discard(k)

        self.send(ordered, TPCStat.OrderSent)
        logger.debug("{} ordered request {}".format(self, key))
        self.addToCheckpoint(pp.ppSeqNo, pp.digest)
        return True
=======
            self.discard_req_key(pp.ledgerId, k)

    def discard_req_key(self, ledger_id, req_key):
        self.requestQueues[ledger_id].discard(req_key)
>>>>>>> 56779bb5

    def processCheckpoint(self, msg: Checkpoint, sender: str) -> bool:
        """
        Process checkpoint messages

        :return: whether processed (True) or stashed (False)
        """

        logger.debug('{} processing checkpoint {} from {}'
                     .format(self, msg, sender))

        seqNoEnd = msg.seqNoEnd
        if self.isPpSeqNoStable(seqNoEnd):
            self.discard(msg,
                         reason="Checkpoint already stable",
                         logMethod=logger.debug)
            return True

        seqNoStart = msg.seqNoStart
        key = (seqNoStart, seqNoEnd)

        if key not in self.checkpoints or not self.checkpoints[key].digest:
            self.stashCheckpoint(msg, sender)
            self.__start_catchup_if_needed()
            return False

        checkpoint_state = self.checkpoints[key]
        # Raise the error only if master since only master's last
        # ordered 3PC is communicated during view change
        if self.isMaster and checkpoint_state.digest != msg.digest:
            logger.error("{} received an incorrect digest {} for "
                         "checkpoint {} from {}".format(self,
                                                        msg.digest,
                                                        key,
                                                        sender))
            return True

        checkpoint_state.receivedDigests[sender] = msg.digest
        self.checkIfCheckpointStable(key)
        return True

    def __start_catchup_if_needed(self):
        stashed_chks_with_quorum = self.stashed_checkpoints_with_quorum()
        is_stashed_enough = stashed_chks_with_quorum > self.STASHED_CHECKPOINTS_BEFORE_CATCHUP
        is_non_primary_master = self.isMaster and not self.isPrimary
        if is_stashed_enough and is_non_primary_master:
            logger.info('{} has stashed {} checkpoints with quorum '
                        'so the catchup procedure starts'.format(self, stashed_chks_with_quorum))
            self.node.start_catchup()

    def _newCheckpointState(self, ppSeqNo, digest) -> CheckpointState:
        s, e = ppSeqNo, ppSeqNo + self.config.CHK_FREQ - 1
        logger.debug("{} adding new checkpoint state for {}".
                     format(self, (s, e)))
        state = CheckpointState(ppSeqNo, [digest, ], None, {}, False)
        self.checkpoints[s, e] = state
        return state

    def addToCheckpoint(self, ppSeqNo, digest):
        for (s, e) in self.checkpoints.keys():
            if s <= ppSeqNo <= e:
                state = self.checkpoints[s, e]  # type: CheckpointState
                state.digests.append(digest)
                state = updateNamedTuple(state, seqNo=ppSeqNo)
                self.checkpoints[s, e] = state
                break
        else:
            state = self._newCheckpointState(ppSeqNo, digest)
            s, e = ppSeqNo, ppSeqNo + self.config.CHK_FREQ - 1

        if len(state.digests) == self.config.CHK_FREQ:
            # TODO CheckpointState/Checkpoint is not a namedtuple anymore
            # 1. check if updateNamedTuple works for the new message type
            # 2. choose another name
            state = updateNamedTuple(state,
                                     digest=sha256(
                                         serialize(state.digests).encode()
                                     ).hexdigest(),
                                     digests=[])
            self.checkpoints[s, e] = state
            self.send(Checkpoint(self.instId, self.viewNo, s, e,
                                 state.digest))
            self.processStashedCheckpoints((s, e))

    def markCheckPointStable(self, seqNo):
        previousCheckpoints = []
        for (s, e), state in self.checkpoints.items():
            if e == seqNo:
                # TODO CheckpointState/Checkpoint is not a namedtuple anymore
                # 1. check if updateNamedTuple works for the new message type
                # 2. choose another name
                state = updateNamedTuple(state, isStable=True)
                self.checkpoints[s, e] = state
                break
            else:
                previousCheckpoints.append((s, e))
        else:
            logger.error("{} could not find {} in checkpoints".
                         format(self, seqNo))
            return
        self.h = seqNo
        for k in previousCheckpoints:
            logger.debug("{} removing previous checkpoint {}".format(self, k))
            self.checkpoints.pop(k)
<<<<<<< HEAD
        self._gc(seqNo)
=======
        self._gc((self.viewNo, seqNo))
>>>>>>> 56779bb5
        logger.debug("{} marked stable checkpoint {}".format(self, (s, e)))
        self.processStashedMsgsForNewWaterMarks()

    def checkIfCheckpointStable(self, key: Tuple[int, int]):
        ckState = self.checkpoints[key]
        # TODO: what if len(ckState.receivedDigests) > 2 * f?
        if len(ckState.receivedDigests) == self.quorums.checkpoint.value:
            self.markCheckPointStable(ckState.seqNo)
            return True
        else:
            logger.debug('{} has state.receivedDigests as {}'.
                         format(self, ckState.receivedDigests.keys()))
            return False

    def stashCheckpoint(self, ck: Checkpoint, sender: str):
        logger.debug('{} stashing {} from {}'.format(self, ck, sender))
        seqNoStart, seqNoEnd = ck.seqNoStart, ck.seqNoEnd
        if ck.viewNo not in self.stashedRecvdCheckpoints:
            self.stashedRecvdCheckpoints[ck.viewNo] = {}
        stashed_for_view = self.stashedRecvdCheckpoints[ck.viewNo]
        if (seqNoStart, seqNoEnd) not in stashed_for_view:
            stashed_for_view[seqNoStart, seqNoEnd] = {}
        stashed_for_view[seqNoStart, seqNoEnd][sender] = ck

    def _clear_prev_view_pre_prepares(self):
        to_remove = []
        for idx, (pp, _, _) in enumerate(self.prePreparesPendingFinReqs):
            if pp.viewNo < self.viewNo:
                to_remove.insert(0, idx)
        for idx in to_remove:
            self.prePreparesPendingFinReqs.pop(idx)

        for (v, p) in list(self.prePreparesPendingPrevPP.keys()):
            if v < self.viewNo:
                self.prePreparesPendingPrevPP.pop((v, p))

    def _clear_prev_view_stashed_checkpoints(self):
        for view_no in list(self.stashedRecvdCheckpoints.keys()):
            if view_no < self.viewNo:
                logger.debug('{} found stashed checkpoints for view {} which '
                             'is less than the current view {}, so ignoring it'
                             .format(self, view_no, self.viewNo))
                self.stashedRecvdCheckpoints.pop(view_no)

    def stashed_checkpoints_with_quorum(self):
        quorum = self.quorums.checkpoint
        return sum(quorum.is_reached(len(senders))
                   for senders in self.stashedRecvdCheckpoints.get(self.viewNo, {}).values())

    def processStashedCheckpoints(self, key):
        self._clear_prev_view_stashed_checkpoints()

        if key not in self.stashedRecvdCheckpoints.get(self.viewNo, {}):
            logger.debug("{} have no stashed checkpoints for {}")
            return 0

        stashed = self.stashedRecvdCheckpoints[self.viewNo][key]
        total_processed = 0
        senders_of_completed_checkpoints = []

        for sender, checkpoint in stashed.items():
            if self.processCheckpoint(checkpoint, sender):
                senders_of_completed_checkpoints.append(sender)
            total_processed += 1

        for sender in senders_of_completed_checkpoints:
            # unstash checkpoint
            del stashed[sender]
        if len(stashed) == 0:
            del self.stashedRecvdCheckpoints[self.viewNo][key]

        restashed_num = total_processed - len(senders_of_completed_checkpoints)
        logger.debug('{} processed {} stashed checkpoints for {}, '
                     '{} of them were stashed again'
                     .format(self, total_processed, key, restashed_num))

        return total_processed

<<<<<<< HEAD
    def _gc(self, tillSeqNo):
        logger.debug("{} cleaning up till {}".format(self, tillSeqNo))
        tpcKeys = set()
        reqKeys = set()
        for (v, p), pp in self.sentPrePrepares.items():
            if p <= tillSeqNo:
                tpcKeys.add((v, p))
                for reqKey in pp.reqIdr:
                    reqKeys.add(reqKey)
        for (v, p), pp in self.prePrepares.items():
            if p <= tillSeqNo:
                tpcKeys.add((v, p))
                for reqKey in pp.reqIdr:
                    reqKeys.add(reqKey)

        logger.debug("{} found {} 3 phase keys to clean".
=======
    def _gc(self, till3PCKey):
        logger.debug("{} cleaning up till {}".format(self, till3PCKey))
        tpcKeys = set()
        reqKeys = set()
        for key3PC, pp in self.sentPrePrepares.items():
            if compare_3PC_keys(till3PCKey, key3PC) <= 0:
                tpcKeys.add(key3PC)
                for reqKey in pp.reqIdr:
                    reqKeys.add(reqKey)
        for key3PC, pp in self.prePrepares.items():
            if compare_3PC_keys(till3PCKey, key3PC) <= 0:
                tpcKeys.add(key3PC)
                for reqKey in pp.reqIdr:
                    reqKeys.add(reqKey)

        logger.debug("{} found {} 3-phase keys to clean".
>>>>>>> 56779bb5
                     format(self, len(tpcKeys)))
        logger.debug("{} found {} request keys to clean".
                     format(self, len(reqKeys)))

        to_clean_up = (
            self.sentPrePrepares,
            self.prePrepares,
            self.prepares,
            self.commits,
            self.batches,
            self.requested_pre_prepares,
            self.pre_prepares_stashed_for_incorrect_time,
        )
        for k in tpcKeys:
            for coll in to_clean_up:
                coll.pop(k, None)

        for k in reqKeys:
<<<<<<< HEAD
            self.requests[k].forwardedTo -= 1
            if self.requests[k].forwardedTo == 0:
                logger.debug('{} clearing requests {} from previous checkpoints'.
                             format(self, len(reqKeys)))
                self.requests.pop(k)
=======
            if k in self.requests:
                self.requests[k].forwardedTo -= 1
                if self.requests[k].forwardedTo == 0:
                    logger.debug('{} clearing request {} from previous checkpoints'.
                                 format(self, k))
                    self.requests.pop(k)
>>>>>>> 56779bb5

        self.compact_ordered()

    def _gc_before_new_view(self):
        # Trigger GC for all batches of old view
        # Clear any checkpoints, since they are valid only in a view
<<<<<<< HEAD
        self._gc(self.last_ordered_3pc[1])
=======
        self._gc(self.last_ordered_3pc)
>>>>>>> 56779bb5
        self.checkpoints.clear()
        self._clear_prev_view_stashed_checkpoints()
        self._clear_prev_view_pre_prepares()

    def _reset_watermarks_before_new_view(self):
        # Reset any previous view watermarks since for view change to
        # successfully complete, the node must have reached the same state
        # as other nodes
        self.h = 0
        self._lastPrePrepareSeqNo = self.h

    def stashOutsideWatermarks(self, item: Union[ReqDigest, Tuple]):
        self.stashingWhileOutsideWaterMarks.append(item)

    def processStashedMsgsForNewWaterMarks(self):
        # `stashingWhileOutsideWaterMarks` can grow from methods called in the
        # loop below, so `stashingWhileOutsideWaterMarks` might never
        # become empty during the execution of this method resulting
        # in an infinite loop
        itemsToConsume = len(self.stashingWhileOutsideWaterMarks)
        while itemsToConsume:
            item = self.stashingWhileOutsideWaterMarks.popleft()
            logger.debug("{} processing stashed item {} after new stable "
                         "checkpoint".format(self, item))

            if isinstance(item, tuple) and len(item) == 2:
                self.dispatchThreePhaseMsg(*item)
            else:
                logger.error("{} cannot process {} "
                             "from stashingWhileOutsideWaterMarks".
                             format(self, item))
            itemsToConsume -= 1

    @property
    def firstCheckPoint(self) -> Tuple[Tuple[int, int], CheckpointState]:
        if not self.checkpoints:
            return None
        else:
            return self.checkpoints.peekitem(0)

    @property
    def lastCheckPoint(self) -> Tuple[Tuple[int, int], CheckpointState]:
        if not self.checkpoints:
            return None
        else:
            return self.checkpoints.peekitem(-1)

    def isPpSeqNoStable(self, ppSeqNo):
        """
        :param ppSeqNo:
        :return: True if ppSeqNo is less than or equal to last stable
        checkpoint, false otherwise
        """
        ck = self.firstCheckPoint
        if ck:
            _, ckState = ck
            return ckState.isStable and ckState.seqNo >= ppSeqNo
        else:
            return False

    def has_already_ordered(self, view_no, pp_seq_no):
        return compare_3PC_keys((view_no, pp_seq_no), self.last_ordered_3pc) >= 0

    def isPpSeqNoBetweenWaterMarks(self, ppSeqNo: int):
        return self.h < ppSeqNo <= self.H

    def addToOrdered(self, view_no: int, pp_seq_no: int):
        self.ordered.add((view_no, pp_seq_no))
        self.last_ordered_3pc = (view_no, pp_seq_no)

        # This might not be called always as Pre-Prepare might be requested
        # but never received and catchup might be done
        self.requested_pre_prepares.pop((view_no, pp_seq_no), None)

    def compact_ordered(self):
        min_allowed_view_no = self.viewNo - 1
        i = 0
        for view_no, _ in self.ordered:
            if view_no >= min_allowed_view_no:
                break
            i += 1
        self.ordered = self.ordered[i:]

    def enqueue_pre_prepare(self, ppMsg: PrePrepare, sender: str,
                            nonFinReqs: Set=None):
        if nonFinReqs:
            logger.debug("Queueing pre-prepares due to unavailability of finalised "
                         "requests. PrePrepare {} from {}".format(ppMsg, sender))
            self.prePreparesPendingFinReqs.append((ppMsg, sender, nonFinReqs))
        else:
            # Possible exploit, an malicious party can send an invalid
            # pre-prepare and over-write the correct one?
            logger.debug(
                "Queueing pre-prepares due to unavailability of previous "
                "pre-prepares. {} from {}".format(ppMsg, sender))
            self.prePreparesPendingPrevPP[ppMsg.viewNo, ppMsg.ppSeqNo] = (ppMsg, sender)

<<<<<<< HEAD
    def dequeuePrePrepares(self):
=======
    def dequeue_pre_prepares(self):
>>>>>>> 56779bb5
        """
        Dequeue any received PRE-PREPAREs that did not have finalized requests
        or the replica was missing any PRE-PREPAREs before it
        :return:
        """
        ppsReady = []
        # Check if any requests have become finalised belonging to any stashed
        # PRE-PREPAREs.
        for i, (pp, sender, reqIds) in enumerate(self.prePreparesPendingFinReqs):
            finalised = set()
            for r in reqIds:
                if self.requests.isFinalised(r):
                    finalised.add(r)
            diff = reqIds.difference(finalised)
            # All requests become finalised
            if not diff:
                ppsReady.append(i)
            self.prePreparesPendingFinReqs[i] = (pp, sender, diff)

        for i in sorted(ppsReady, reverse=True):
            pp, sender, _ = self.prePreparesPendingFinReqs.pop(i)
            self.prePreparesPendingPrevPP[pp.viewNo, pp.ppSeqNo] = (pp, sender)

        r = 0
        while self.prePreparesPendingPrevPP and self.__is_next_pre_prepare(
                *self.prePreparesPendingPrevPP.iloc[0]):
            _, (pp, sender) = self.prePreparesPendingPrevPP.popitem(last=False)
            if not self.can_pp_seq_no_be_in_view(pp.viewNo, pp.ppSeqNo):
                self.discard(pp, "Pre-Prepare from a previous view",
                             logger.debug)
                continue
            self.processPrePrepare(pp, sender)
            r += 1
        return r

    def enqueue_prepare(self, pMsg: Prepare, sender: str):
        logger.debug("{} queueing prepare due to unavailability of PRE-PREPARE. "
                     "Prepare {} from {}".format(self, pMsg, sender))
        key = (pMsg.viewNo, pMsg.ppSeqNo)
        if key not in self.preparesWaitingForPrePrepare:
            self.preparesWaitingForPrePrepare[key] = deque()
        self.preparesWaitingForPrePrepare[key].append((pMsg, sender))
        if key not in self.pre_prepares_stashed_for_incorrect_time:
            self._request_pre_prepare_if_possible(key)
        else:
            self._process_stashed_pre_prepare_for_time_if_possible(key)

    def dequeue_prepares(self, viewNo: int, ppSeqNo: int):
        key = (viewNo, ppSeqNo)
        if key in self.preparesWaitingForPrePrepare:
            i = 0
            # Keys of pending prepares that will be processed below
            while self.preparesWaitingForPrePrepare[key]:
                prepare, sender = self.preparesWaitingForPrePrepare[
                    key].popleft()
                logger.debug("{} popping stashed PREPARE{}".format(self, key))
                self.processPrepare(prepare, sender)
                i += 1
            self.preparesWaitingForPrePrepare.pop(key)
            logger.debug("{} processed {} PREPAREs waiting for PRE-PREPARE for"
                         " view no {} and seq no {}".
                         format(self, i, viewNo, ppSeqNo))

    def enqueue_commit(self, request: Commit, sender: str):
        logger.debug("Queueing commit due to unavailability of PREPARE. "
                     "Request {} from {}".format(request, sender))
        key = (request.viewNo, request.ppSeqNo)
        if key not in self.commitsWaitingForPrepare:
            self.commitsWaitingForPrepare[key] = deque()
        self.commitsWaitingForPrepare[key].append((request, sender))

    def dequeue_commits(self, viewNo: int, ppSeqNo: int):
        key = (viewNo, ppSeqNo)
        if key in self.commitsWaitingForPrepare:
            if not self.has_prepared(key):
                logger.debug('{} has not prepared {}, will dequeue the '
                             'COMMITs later'.format(self, key))
                return
            i = 0
            # Keys of pending prepares that will be processed below
            while self.commitsWaitingForPrepare[key]:
                commit, sender = self.commitsWaitingForPrepare[
                    key].popleft()
                logger.debug("{} popping stashed COMMIT{}".format(self, key))
                self.processCommit(commit, sender)
                i += 1
            self.commitsWaitingForPrepare.pop(key)
            logger.debug("{} processed {} COMMITs waiting for PREPARE for"
                         " view no {} and seq no {}".
                         format(self, i, viewNo, ppSeqNo))

    def getDigestFor3PhaseKey(self, key: ThreePhaseKey) -> Optional[str]:
        reqKey = self.getReqKeyFrom3PhaseKey(key)
        digest = self.requests.digest(reqKey)
        if not digest:
            logger.debug("{} could not find digest in sent or received "
                         "PRE-PREPAREs or PREPAREs for 3 phase key {} and req "
                         "key {}".format(self, key, reqKey))
            return None
        else:
            return digest

    def getReqKeyFrom3PhaseKey(self, key: ThreePhaseKey):
        reqKey = None
        if key in self.sentPrePrepares:
            reqKey = self.sentPrePrepares[key][0]
        elif key in self.prePrepares:
            reqKey = self.prePrepares[key][0]
        elif key in self.prepares:
            reqKey = self.prepares[key][0]
        else:
            logger.debug("Could not find request key for 3 phase key {}".
                         format(key))
        return reqKey

    def can_pp_seq_no_be_in_view(self, view_no, pp_seq_no):
        """
        Checks if the `pp_seq_no` could have been in view `view_no`. It will
        return False when the `pp_seq_no` belongs to a later view than
        `view_no` else will return True
        :return:
        """
        assert view_no <= self.viewNo
        return view_no == self.viewNo or (view_no < self.viewNo and
                                          self.last_prepared_before_view_change and
                                          compare_3PC_keys((view_no, pp_seq_no),
                                                           self.last_prepared_before_view_change) >= 0)

    def _request_pre_prepare_if_possible(self, three_pc_key) -> bool:
        """
        Check if has an acceptable PRE_PREPARE already stashed, if not then
        check count of PREPAREs, make sure >f consistent PREPAREs are found,
        store the acceptable PREPARE state (digest, roots) for verification of
        the received PRE-PREPARE
        """
        if len(self.preparesWaitingForPrePrepare[three_pc_key]) < self.quorums.prepare.value:
            logger.debug('{} not requesting a PRE-PREPARE because does not have'
                         ' sufficient PREPAREs for {}'.format(self, three_pc_key))
            return False

        if three_pc_key in self.requested_pre_prepares:
            logger.debug('{} not requesting a PRE-PREPARE since already '
                         'requested for {}'.format(self, three_pc_key))
            return False

        if three_pc_key in self.prePreparesPendingPrevPP:
            logger.debug('{} not requesting a PRE-PREPARE since already found '
                         'stashed for {}'.format(self, three_pc_key))
            return False

        digest, state_root, txn_root, prepare_senders = \
            self.get_acceptable_stashed_prepare_state(three_pc_key)

        # Choose a better data structure for `prePreparesPendingFinReqs`
        pre_prepares = [pp for pp, _, _ in self.prePreparesPendingFinReqs
                        if (pp.viewNo, pp.ppSeqNo) == three_pc_key]
        if pre_prepares:
            if [pp for pp in pre_prepares if
                (pp.digest, pp.stateRootHash, pp.txnRootHash) == (digest, state_root, txn_root)]:
                logger.debug('{} not requesting a PRE-PREPARE since already '
                             'found stashed for {}'.format(self, three_pc_key))
                return False

        # TODO: Using a timer to retry would be a better thing to do
        logger.debug('{} requesting PRE-PREPARE({}) from {}'.
                     format(self, three_pc_key, prepare_senders))
        # An optimisation can be to request PRE-PREPARE from f+1 or
        # f+x (f+x<2f) nodes only rather than 2f since only 1 correct
        # PRE-PREPARE is needed.
        self.node.request_msg(PREPREPARE, {f.INST_ID.nm: self.instId,
                                           f.VIEW_NO.nm: three_pc_key[0],
                                           f.PP_SEQ_NO.nm: three_pc_key[1]},
                              [self.getNodeName(s) for s in prepare_senders])
        self.requested_pre_prepares[three_pc_key] = digest, state_root, txn_root
        return True

    def get_acceptable_stashed_prepare_state(self, three_pc_key):
        prepares = {s: (m.digest, m.stateRootHash, m.txnRootHash) for m, s in
                    self.preparesWaitingForPrePrepare[three_pc_key]}
        acceptable = mostCommonElement(prepares.values())
        return (*acceptable, {s for s, state in prepares.items()
                              if state == acceptable})

    def process_requested_pre_prepare(self, pp: PrePrepare, sender: str):
        if pp is None:
            logger.debug('{} received null PRE-PREPARE from {}'.
                         format(self, sender))
            return
        key = (pp.viewNo, pp.ppSeqNo)
        logger.debug('{} received requested PRE-PREPARE({}) from {}'.
                     format(self, key, sender))

        if key not in self.requested_pre_prepares:
            logger.debug('{} had either not requested a PRE-PREPARE or already '
                         'received a PRE-PREPARE for {}'.format(self, key))
            return
        if self.has_already_ordered(*key):
            logger.debug('{} has already ordered PRE-PREPARE({})'.format(self, key))
            return
        if self.getPrePrepare(*key):
            logger.debug(
                '{} has already received PRE-PREPARE({})'.format(self, key))
            return
        # There still might be stashed PRE-PREPARE but not checking that
        # it is expensive, also reception of PRE-PREPAREs is idempotent
        digest, state_root, txn_root = self.requested_pre_prepares[key]
        if (pp.digest, pp.stateRootHash, pp.txnRootHash) == (digest, state_root, txn_root):
            self.processThreePhaseMsg(pp, sender)
        else:
            self.discard(pp, reason='does not have expected state({} {} {})'.
                         format(digest, state_root, txn_root),
                         logMethod=logger.warning)

    def is_pre_prepare_time_correct(self, pp: PrePrepare) -> bool:
        """
        Check if this PRE-PREPARE is not older than (not checking for greater
        than since batches maybe sent in less than 1 second) last PRE-PREPARE
        and in a sufficient range of local clock's UTC time.
        :param pp:
        :return:
        """
        return (self.last_accepted_pre_prepare_time is None or
                pp.ppTime >= self.last_accepted_pre_prepare_time) and \
               abs(pp.ppTime - self.utc_epoch) <= self.config.ACCEPTABLE_DEVIATION_PREPREPARE_SECS

    def is_pre_prepare_time_acceptable(self, pp: PrePrepare) -> bool:
        """
        Returns True or False depending on the whether the time in PRE-PREPARE
        is acceptable. Can return True if time is not acceptable but sufficient
        PREPAREs are found to support the PRE-PREPARE
        :param pp:
        :return:
        """
        correct = self.is_pre_prepare_time_correct(pp)
        if not correct:
            logger.error('{} found {} to have incorrect time.'.format(self, pp))
            key = (pp.viewNo, pp.ppSeqNo)
            if key in self.pre_prepares_stashed_for_incorrect_time and \
                    self.pre_prepares_stashed_for_incorrect_time[key][-1]:
                logger.info('{} marking time as correct for {}'.format(self, pp))
                correct = True
        return correct

    def _process_stashed_pre_prepare_for_time_if_possible(self,
                                                          key: Tuple[int, int]):
        """
        Check if any PRE-PREPAREs that were stashed since their time was not
        acceptable, can now be accepted since enough PREPAREs are received
        """
        logger.debug('{} going to process stashed PRE-PREPAREs with '
                     'incorrect times'.format(self))
        q = self.quorums.f
        if len(self.preparesWaitingForPrePrepare[key]) > q:
            times = [pr.ppTime for (pr, _) in
                     self.preparesWaitingForPrePrepare[key]]
            most_common_time = mostCommonElement(times)
            if self.quorums.timestamp.is_reached(times.count(most_common_time)):
                logger.debug('{} found sufficient PREPAREs for the '
                             'PRE-PREPARE{}'.format(self, key))
                stashed_pp = self.pre_prepares_stashed_for_incorrect_time
                pp, sender, done = stashed_pp[key]
                if done:
                    logger.debug('{} already processed PRE-PREPARE{}'.format(self, key))
                    return True
                # True is set since that will indicate to `is_pre_prepare_time_acceptable`
                # that sufficient PREPAREs are received
                stashed_pp[key] = (pp, sender, True)
                self.processPrePrepare(pp, sender)
                return True
        return False

    # @property
    # def threePhaseState(self):
    #     # TODO: This method is incomplete
    #     # Gets the current stable and unstable checkpoints and creates digest
    #     # of unstable checkpoints
    #     if self.checkpoints:
    #         pass
    #     else:
    #         state = []
    #     return ThreePCState(self.instId, state)

    def process3PhaseState(self, msg: ThreePCState, sender: str):
        # TODO: This is not complete
        pass

    def send(self, msg, stat=None) -> None:
        """
        Send a message to the node on which this replica resides.

        :param stat:
        :param rid: remote id of one recipient (sends to all recipients if None)
        :param msg: the message to send
        """
        logger.info("{} sending {}".format(self, msg.__class__.__name__),
                       extra={"cli": True, "tags": ['sending']})
        logger.trace("{} sending {}".format(self, msg))
        if stat:
            self.stats.inc(stat)
        self.outBox.append(msg)

    def revert_unordered_batches(self):
<<<<<<< HEAD
=======
        """
        Revert changes to ledger (uncommitted) and state made by any requests
        that have not been ordered.
        """
>>>>>>> 56779bb5
        i = 0
        for key in sorted(self.batches.keys(), reverse=True):
            if compare_3PC_keys(self.last_ordered_3pc, key) > 0:
                ledger_id, count, _, prevStateRoot = self.batches.pop(key)
<<<<<<< HEAD
=======
                logger.debug('{} reverting 3PC key {}'.format(self, key))
>>>>>>> 56779bb5
                self.revert(ledger_id, prevStateRoot, count)
                i += 1
            else:
                break
        return i

    def caught_up_till_3pc(self, last_caught_up_3PC):
        self.last_ordered_3pc = last_caught_up_3PC
        self._remove_till_caught_up_3pc(last_caught_up_3PC)
        self._remove_ordered_from_queue(last_caught_up_3PC)

    def _remove_till_caught_up_3pc(self, last_caught_up_3PC):
<<<<<<< HEAD
        outdated_pre_prepares = set()
        for key, pp in self.prePrepares.items():
            if compare_3PC_keys(key, last_caught_up_3PC) > 0:
                outdated_pre_prepares.add(key)
=======
        """
        Remove any 3 phase messages till the last ordered key and also remove
        any corresponding request keys
        """
        outdated_pre_prepares = {}
        for key, pp in self.prePrepares.items():
            if compare_3PC_keys(key, last_caught_up_3PC) >= 0:
                outdated_pre_prepares[key] = pp
        for key, pp in self.sentPrePrepares.items():
            if compare_3PC_keys(key, last_caught_up_3PC) >= 0:
                outdated_pre_prepares[key] = pp
>>>>>>> 56779bb5

        logger.debug('{} going to remove messages for {} 3PC keys'.
                     format(self, len(outdated_pre_prepares)))

<<<<<<< HEAD
        for key in outdated_pre_prepares:
=======
        for key, pp in outdated_pre_prepares.items():
>>>>>>> 56779bb5
            self.batches.pop(key, None)
            self.sentPrePrepares.pop(key, None)
            self.prePrepares.pop(key, None)
            self.prepares.pop(key, None)
            self.commits.pop(key, None)
<<<<<<< HEAD
=======
            self._discard_ordered_req_keys(pp)
>>>>>>> 56779bb5

    def _remove_ordered_from_queue(self, last_caught_up_3PC=None):
        """
        Remove any Ordered that the replica might be sending to node which is
        less than or equal to `last_caught_up_3PC` if `last_caught_up_3PC` is
        passed else remove all ordered, needed in catchup
        """
        to_remove = []
        for i, msg in enumerate(self.outBox):
            if isinstance(msg, Ordered) and (not last_caught_up_3PC or
                                             compare_3PC_keys(
                                                 (msg.viewNo, msg.ppSeqNo),
                                                 last_caught_up_3PC) >= 0):
                to_remove.append(i)

        logger.debug('{} going to remove {} Ordered messages from outbox'.
                     format(self, len(to_remove)))

        # Removing Ordered from queue but returning `Ordered` in order that
        # they should be processed.
        removed = []
        for i in reversed(to_remove):
            removed.insert(0, self.outBox[i])
            del self.outBox[i]
        return removed<|MERGE_RESOLUTION|>--- conflicted
+++ resolved
@@ -18,40 +18,13 @@
 from plenum.common.request import ReqDigest, Request, ReqKey
 from plenum.common.message_processor import MessageProcessor
 from plenum.common.util import updateNamedTuple, compare_3PC_keys, max_3PC_key, \
-<<<<<<< HEAD
-    mostCommonElement
-=======
     mostCommonElement, SortedDict
->>>>>>> 56779bb5
 from stp_core.common.log import getlogger
 from plenum.server.has_action_queue import HasActionQueue
 from plenum.server.models import Commits, Prepares
 from plenum.server.router import Router
 from plenum.server.suspicion_codes import Suspicions
 
-<<<<<<< HEAD
-from sortedcontainers import SortedDict as _SortedDict
-if 'peekitem' in dir(_SortedDict):
-    SortedDict = _SortedDict
-else:
-    # Since older versions of `SortedDict` lack `peekitem`
-    class SortedDict(_SortedDict):
-        def peekitem(self, index=-1):
-            # This method is copied from `SortedDict`'s source code
-            """Return (key, value) item pair at index.
-
-            Unlike ``popitem``, the sorted dictionary is not modified. Index
-            defaults to -1, the last/greatest key in the dictionary. Specify
-            ``index=0`` to lookup the first/least key in the dictiony.
-
-            If index is out of range, raise IndexError.
-
-            """
-            key = self._list[index]
-            return key, self[key]
-
-=======
->>>>>>> 56779bb5
 
 logger = getlogger()
 
@@ -266,11 +239,7 @@
 
         # self.lastOrderedPPSeqNo = 0
         # Three phase key for the last ordered batch
-<<<<<<< HEAD
-        self.last_ordered_3pc = (0, 0)
-=======
         self._last_ordered_3pc = (0, 0)
->>>>>>> 56779bb5
 
         # 3 phase key for the last prepared certificate before view change
         # started, applicable only to master instance
@@ -328,9 +297,6 @@
     def h(self, n):
         self._h = n
         self.H = self._h + self.config.LOG_SIZE
-<<<<<<< HEAD
-        logger.debug('{} set watermarks as {} {}'.format(self, self.h, self.H))
-=======
         logger.info('{} set watermarks as {} {}'.format(self, self.h, self.H))
 
     @property
@@ -342,7 +308,6 @@
         self._last_ordered_3pc = key3PC
         logger.debug('{} set last ordered as {}'.
                      format(self, self._last_ordered_3pc))
->>>>>>> 56779bb5
 
     @property
     def lastPrePrepareSeqNo(self):
@@ -424,11 +389,7 @@
         self.compact_primary_names()
         if not value == self._primaryName:
             self._primaryName = value
-<<<<<<< HEAD
-            logger.debug("{} setting primaryName for view no {} to: {}".
-=======
             logger.info("{} setting primaryName for view no {} to: {}".
->>>>>>> 56779bb5
                          format(self, self.viewNo, value))
             if value is None:
                 # Since the GC needs to happen after a primary has been decided.
@@ -474,18 +435,12 @@
         assert self.isMaster
         lst = self.last_prepared_certificate_in_view()
         self.last_prepared_before_view_change = lst
-<<<<<<< HEAD
-        logger.debug('{} setting last prepared for master to {}'.format(self, lst))
-=======
         logger.info('{} setting last prepared for master to {}'.format(self, lst))
->>>>>>> 56779bb5
 
     def on_view_change_done(self):
         assert self.isMaster
         self.last_prepared_before_view_change = None
 
-<<<<<<< HEAD
-=======
     def on_propagate_primary_done(self):
         assert self.isMaster
         # if this is a Primary that is re-connected (that is view change is not actually changed,
@@ -493,7 +448,6 @@
         if self.isPrimary:
             self.lastPrePrepareSeqNo = self.last_ordered_3pc[1]
 
->>>>>>> 56779bb5
     def get_lowest_probable_prepared_certificate_in_view(self, view_no) -> Optional[int]:
         """
         Return lowest pp_seq_no of the view for which can be prepared but
@@ -536,15 +490,9 @@
             # view change is completely implemented
             lowest_ordered = 0 if lowest_prepared is None \
                 else lowest_prepared - 1
-<<<<<<< HEAD
-            self.last_ordered_3pc = (self.viewNo, lowest_ordered)
-            logger.debug('Setting last ordered for non-master {} as {}'.
-                         format(self, self.last_ordered_3pc))
-=======
             logger.debug('{} Setting last ordered for non-master as {}'.
                          format(self, self.last_ordered_3pc))
             self.last_ordered_3pc = (self.viewNo, lowest_ordered)
->>>>>>> 56779bb5
             self._clear_last_view_message_for_non_master(self.viewNo)
 
     def _clear_last_view_message_for_non_master(self, current_view):
@@ -664,19 +612,11 @@
         if r > 0:
             self.lastBatchCreated = time.perf_counter()
         return r
-<<<<<<< HEAD
 
     @staticmethod
     def batchDigest(reqs):
         return sha256(b''.join([r.digest.encode() for r in reqs])).hexdigest()
 
-=======
-
-    @staticmethod
-    def batchDigest(reqs):
-        return sha256(b''.join([r.digest.encode() for r in reqs])).hexdigest()
-
->>>>>>> 56779bb5
     def processReqDuringBatch(self, req: Request, cons_time: int, validReqs: List,
                               inValidReqs: List, rejects: List):
         """
@@ -708,10 +648,6 @@
         while len(validReqs)+len(inValidReqs) < self.config.Max3PCBatchSize \
                 and self.requestQueues[ledger_id]:
             key = self.requestQueues[ledger_id].pop(0)  # Remove the first element
-<<<<<<< HEAD
-            fin_req = self.requests[key].finalised
-            self.processReqDuringBatch(fin_req, tm, validReqs, inValidReqs, rejects)
-=======
             if key in self.requests:
                 fin_req = self.requests[key].finalised
                 self.processReqDuringBatch(fin_req, tm, validReqs, inValidReqs, rejects)
@@ -719,7 +655,6 @@
                 logger.debug('{} found {} in its request queue but but the '
                              'corresponding request was removed'.
                              format(self, key))
->>>>>>> 56779bb5
 
         reqs = validReqs+inValidReqs
         digest = self.batchDigest(reqs)
@@ -761,11 +696,7 @@
         :return: the number of messages successfully processed
         """
         # TODO should handle SuspiciousNode here
-<<<<<<< HEAD
-        r = self.dequeuePrePrepares() if self.node.isParticipating else 0
-=======
         r = self.dequeue_pre_prepares() if self.node.isParticipating else 0
->>>>>>> 56779bb5
         r += self.inBoxRouter.handleAllSync(self.inBox, limit)
         r += self.send3PCBatch() if (self.isPrimary and
                                      self.node.isParticipating) else 0
@@ -799,11 +730,7 @@
             return
 
         if self.has_already_ordered(msg.viewNo, msg.ppSeqNo):
-<<<<<<< HEAD
-            self.discard(msg, 'already ordered 3 phase message', logger.debug)
-=======
             self.discard(msg, 'already ordered 3 phase message', logger.trace)
->>>>>>> 56779bb5
             return
 
         if self.isPpSeqNoBetweenWaterMarks(msg.ppSeqNo):
@@ -1174,13 +1101,8 @@
         self.prePrepares[key] = pp
         self.lastPrePrepareSeqNo = pp.ppSeqNo
         self.last_accepted_pre_prepare_time = pp.ppTime
-<<<<<<< HEAD
-        self.dequeuePrepares(*key)
-        self.dequeueCommits(*key)
-=======
         self.dequeue_prepares(*key)
         self.dequeue_commits(*key)
->>>>>>> 56779bb5
         self.stats.inc(TPCStat.PrePrepareRcvd)
         self.tryPrepare(pp)
 
@@ -1261,11 +1183,7 @@
         :param prepare: the PREPARE to add to the list
         """
         self.prepares.addVote(prepare, sender)
-<<<<<<< HEAD
-        self.dequeueCommits(prepare.viewNo, prepare.ppSeqNo)
-=======
         self.dequeue_commits(prepare.viewNo, prepare.ppSeqNo)
->>>>>>> 56779bb5
         self.tryCommit(prepare)
 
     def getPrePrepare(self, viewNo, ppSeqNo):
@@ -1326,11 +1244,7 @@
         key = (commit.viewNo, commit.ppSeqNo)
         ppReq = self.getPrePrepare(*key)
         if not ppReq:
-<<<<<<< HEAD
-            self.enqueueCommit(commit, sender)
-=======
             self.enqueue_commit(commit, sender)
->>>>>>> 56779bb5
             return False
 
         # TODO: Fix problem that can occur with a primary and non-primary(s)
@@ -1506,8 +1420,6 @@
                     self.node.applyReq(req, pp.ppTime)
             self.stashingWhileCatchingUp.remove(key)
 
-<<<<<<< HEAD
-=======
         self._discard_ordered_req_keys(pp)
 
         self.send(ordered, TPCStat.OrderSent)
@@ -1516,26 +1428,16 @@
         return True
 
     def _discard_ordered_req_keys(self, pp: PrePrepare):
->>>>>>> 56779bb5
         for k in pp.reqIdr:
             # Using discard since the key may not be present as in case of
             # primary, the key was popped out while creating PRE-PREPARE.
             # Or in case of node catching up, it will not validate
             # PRE-PREPAREs or PREPAREs but will only validate number of COMMITs
             #  and their consistency with PRE-PREPARE of PREPAREs
-<<<<<<< HEAD
-            self.requestQueues[pp.ledgerId].discard(k)
-
-        self.send(ordered, TPCStat.OrderSent)
-        logger.debug("{} ordered request {}".format(self, key))
-        self.addToCheckpoint(pp.ppSeqNo, pp.digest)
-        return True
-=======
             self.discard_req_key(pp.ledgerId, k)
 
     def discard_req_key(self, ledger_id, req_key):
         self.requestQueues[ledger_id].discard(req_key)
->>>>>>> 56779bb5
 
     def processCheckpoint(self, msg: Checkpoint, sender: str) -> bool:
         """
@@ -1640,11 +1542,7 @@
         for k in previousCheckpoints:
             logger.debug("{} removing previous checkpoint {}".format(self, k))
             self.checkpoints.pop(k)
-<<<<<<< HEAD
-        self._gc(seqNo)
-=======
         self._gc((self.viewNo, seqNo))
->>>>>>> 56779bb5
         logger.debug("{} marked stable checkpoint {}".format(self, (s, e)))
         self.processStashedMsgsForNewWaterMarks()
 
@@ -1723,24 +1621,6 @@
 
         return total_processed
 
-<<<<<<< HEAD
-    def _gc(self, tillSeqNo):
-        logger.debug("{} cleaning up till {}".format(self, tillSeqNo))
-        tpcKeys = set()
-        reqKeys = set()
-        for (v, p), pp in self.sentPrePrepares.items():
-            if p <= tillSeqNo:
-                tpcKeys.add((v, p))
-                for reqKey in pp.reqIdr:
-                    reqKeys.add(reqKey)
-        for (v, p), pp in self.prePrepares.items():
-            if p <= tillSeqNo:
-                tpcKeys.add((v, p))
-                for reqKey in pp.reqIdr:
-                    reqKeys.add(reqKey)
-
-        logger.debug("{} found {} 3 phase keys to clean".
-=======
     def _gc(self, till3PCKey):
         logger.debug("{} cleaning up till {}".format(self, till3PCKey))
         tpcKeys = set()
@@ -1757,7 +1637,6 @@
                     reqKeys.add(reqKey)
 
         logger.debug("{} found {} 3-phase keys to clean".
->>>>>>> 56779bb5
                      format(self, len(tpcKeys)))
         logger.debug("{} found {} request keys to clean".
                      format(self, len(reqKeys)))
@@ -1776,31 +1655,19 @@
                 coll.pop(k, None)
 
         for k in reqKeys:
-<<<<<<< HEAD
-            self.requests[k].forwardedTo -= 1
-            if self.requests[k].forwardedTo == 0:
-                logger.debug('{} clearing requests {} from previous checkpoints'.
-                             format(self, len(reqKeys)))
-                self.requests.pop(k)
-=======
             if k in self.requests:
                 self.requests[k].forwardedTo -= 1
                 if self.requests[k].forwardedTo == 0:
                     logger.debug('{} clearing request {} from previous checkpoints'.
                                  format(self, k))
                     self.requests.pop(k)
->>>>>>> 56779bb5
 
         self.compact_ordered()
 
     def _gc_before_new_view(self):
         # Trigger GC for all batches of old view
         # Clear any checkpoints, since they are valid only in a view
-<<<<<<< HEAD
-        self._gc(self.last_ordered_3pc[1])
-=======
         self._gc(self.last_ordered_3pc)
->>>>>>> 56779bb5
         self.checkpoints.clear()
         self._clear_prev_view_stashed_checkpoints()
         self._clear_prev_view_pre_prepares()
@@ -1898,11 +1765,7 @@
                 "pre-prepares. {} from {}".format(ppMsg, sender))
             self.prePreparesPendingPrevPP[ppMsg.viewNo, ppMsg.ppSeqNo] = (ppMsg, sender)
 
-<<<<<<< HEAD
-    def dequeuePrePrepares(self):
-=======
     def dequeue_pre_prepares(self):
->>>>>>> 56779bb5
         """
         Dequeue any received PRE-PREPAREs that did not have finalized requests
         or the replica was missing any PRE-PREPAREs before it
@@ -2205,21 +2068,15 @@
         self.outBox.append(msg)
 
     def revert_unordered_batches(self):
-<<<<<<< HEAD
-=======
         """
         Revert changes to ledger (uncommitted) and state made by any requests
         that have not been ordered.
         """
->>>>>>> 56779bb5
         i = 0
         for key in sorted(self.batches.keys(), reverse=True):
             if compare_3PC_keys(self.last_ordered_3pc, key) > 0:
                 ledger_id, count, _, prevStateRoot = self.batches.pop(key)
-<<<<<<< HEAD
-=======
                 logger.debug('{} reverting 3PC key {}'.format(self, key))
->>>>>>> 56779bb5
                 self.revert(ledger_id, prevStateRoot, count)
                 i += 1
             else:
@@ -2232,12 +2089,6 @@
         self._remove_ordered_from_queue(last_caught_up_3PC)
 
     def _remove_till_caught_up_3pc(self, last_caught_up_3PC):
-<<<<<<< HEAD
-        outdated_pre_prepares = set()
-        for key, pp in self.prePrepares.items():
-            if compare_3PC_keys(key, last_caught_up_3PC) > 0:
-                outdated_pre_prepares.add(key)
-=======
         """
         Remove any 3 phase messages till the last ordered key and also remove
         any corresponding request keys
@@ -2249,25 +2100,17 @@
         for key, pp in self.sentPrePrepares.items():
             if compare_3PC_keys(key, last_caught_up_3PC) >= 0:
                 outdated_pre_prepares[key] = pp
->>>>>>> 56779bb5
 
         logger.debug('{} going to remove messages for {} 3PC keys'.
                      format(self, len(outdated_pre_prepares)))
 
-<<<<<<< HEAD
-        for key in outdated_pre_prepares:
-=======
         for key, pp in outdated_pre_prepares.items():
->>>>>>> 56779bb5
             self.batches.pop(key, None)
             self.sentPrePrepares.pop(key, None)
             self.prePrepares.pop(key, None)
             self.prepares.pop(key, None)
             self.commits.pop(key, None)
-<<<<<<< HEAD
-=======
             self._discard_ordered_req_keys(pp)
->>>>>>> 56779bb5
 
     def _remove_ordered_from_queue(self, last_caught_up_3PC=None):
         """
