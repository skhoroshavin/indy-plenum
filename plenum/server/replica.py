--- conflicted
+++ resolved
@@ -39,12 +39,8 @@
 from plenum.common.stashing_router import StashingRouter
 from plenum.common.util import updateNamedTuple, compare_3PC_keys
 from plenum.server.consensus.checkpoint_service import CheckpointService
-<<<<<<< HEAD
-from plenum.server.consensus.consensus_shared_data import ConsensusSharedData
+from plenum.server.consensus.consensus_shared_data import ConsensusSharedData, preprepare_to_batch_id
 from plenum.server.consensus.ordering_service import OrderingService
-=======
-from plenum.server.consensus.consensus_shared_data import ConsensusSharedData, preprepare_to_batch_id
->>>>>>> d4ad799a
 from plenum.server.has_action_queue import HasActionQueue
 from plenum.server.models import Commits, Prepares
 from plenum.server.replica_freshness_checker import FreshnessChecker
@@ -80,157 +76,6 @@
             self.replica.report_suspicious_node(ex)
 
 
-<<<<<<< HEAD
-=======
-class IntervalList:
-    def __init__(self):
-        self._intervals = []
-
-    def __len__(self):
-        return sum(i[1] - i[0] + 1 for i in self._intervals)
-
-    def __eq__(self, other):
-        if not isinstance(other, IntervalList):
-            return False
-        return self._intervals == other._intervals
-
-    def __contains__(self, item):
-        return any(i[0] <= item <= i[1] for i in self._intervals)
-
-    def add(self, item):
-        if len(self._intervals) == 0:
-            self._intervals.append([item, item])
-            return
-
-        if item < self._intervals[0][0] - 1:
-            self._intervals.insert(0, [item, item])
-            return
-
-        if item == self._intervals[0][0] - 1:
-            self._intervals[0][0] -= 1
-            return
-
-        if self._intervals[0][0] <= item <= self._intervals[0][1]:
-            return
-
-        for prev, next in zip(self._intervals, self._intervals[1:]):
-            if item == prev[1] + 1:
-                prev[1] += 1
-                if prev[1] == next[0] - 1:
-                    prev[1] = next[1]
-                    self._intervals.remove(next)
-                return
-
-            if prev[1] + 1 < item < next[0] - 1:
-                idx = self._intervals.index(next)
-                self._intervals.insert(idx, [item, item])
-                return
-
-            if item == next[0] - 1:
-                next[0] -= 1
-                return
-
-            if next[0] <= item <= next[1]:
-                return
-
-        if item == self._intervals[-1][1] + 1:
-            self._intervals[-1][1] += 1
-            return
-
-        self._intervals.append([item, item])
-
-
-class OrderedTracker:
-    def __init__(self):
-        self._batches = defaultdict(IntervalList)
-
-    def __len__(self):
-        return sum(len(il) for il in self._batches.values())
-
-    def __eq__(self, other):
-        if not isinstance(other, OrderedTracker):
-            return False
-        return self._batches == other._batches
-
-    def __contains__(self, item):
-        view_no, pp_seq_no = item
-        return pp_seq_no in self._batches[view_no]
-
-    def add(self, view_no, pp_seq_no):
-        self._batches[view_no].add(pp_seq_no)
-
-    def clear_below_view(self, view_no):
-        for v in list(self._batches.keys()):
-            if v < view_no:
-                del self._batches[v]
-
-
-class ConsensusDataHelper:
-    def __init__(self, consensus_data: ConsensusSharedData):
-        self.consensus_data = consensus_data
-
-    def preprepare_batch(self, pp: PrePrepare):
-        """
-        After pp had validated, it placed into _preprepared list
-        """
-        batch_id = preprepare_to_batch_id(pp)
-        if batch_id in self.consensus_data.preprepared:
-            raise LogicError('New pp cannot be stored in preprepared')
-        if self.consensus_data.checkpoints and batch_id.pp_seq_no < self.consensus_data.last_checkpoint.seqNoEnd:
-            raise LogicError('ppSeqNo cannot be lower than last checkpoint')
-        self.consensus_data.preprepared.append(batch_id)
-
-    def prepare_batch(self, pp: PrePrepare):
-        """
-        After prepared certificate for pp had collected,
-        it removed from _preprepared and placed into _prepared list
-        """
-        batch_id = preprepare_to_batch_id(pp)
-        self.consensus_data.prepared.append(batch_id)
-
-    def clear_batch(self, pp: PrePrepare, batch_id=None):
-        """
-        When 3pc batch processed, it removed from _prepared list
-        """
-        batch_id = preprepare_to_batch_id(pp)
-        if batch_id in self.consensus_data.preprepared:
-            self.consensus_data.preprepared.remove(batch_id)
-        if batch_id in self.consensus_data.prepared:
-            self.consensus_data.prepared.remove(batch_id)
-
-    def clear_batch_till_seq_no(self, seq_no):
-        self.consensus_data.preprepared = [pp for pp in self.consensus_data.preprepared if pp.pp_seq_no >= seq_no]
-        self.consensus_data.prepared = [p for p in self.consensus_data.prepared if p.pp_seq_no >= seq_no]
-
-    def clear_all_batches(self):
-        """
-        Clear up all preprepared and prepared
-        """
-        self.consensus_data.prepared.clear()
-        self.consensus_data.preprepared.clear()
-
-
-PP_CHECK_NOT_FROM_PRIMARY = 0
-PP_CHECK_TO_PRIMARY = 1
-PP_CHECK_DUPLICATE = 2
-PP_CHECK_OLD = 3
-PP_CHECK_REQUEST_NOT_FINALIZED = 4
-PP_CHECK_NOT_NEXT = 5
-PP_CHECK_WRONG_TIME = 6
-PP_CHECK_INCORRECT_POOL_STATE_ROOT = 14
-
-PP_APPLY_REJECT_WRONG = 7
-PP_APPLY_WRONG_DIGEST = 8
-PP_APPLY_WRONG_STATE = 9
-PP_APPLY_ROOT_HASH_MISMATCH = 10
-PP_APPLY_HOOK_ERROR = 11
-PP_SUB_SEQ_NO_WRONG = 12
-PP_NOT_FINAL = 13
-PP_APPLY_AUDIT_HASH_MISMATCH = 15
-PP_REQUEST_ALREADY_ORDERED = 16
-
-
->>>>>>> d4ad799a
 def measure_replica_time(master_name: MetricsName, backup_name: MetricsName):
     def decorator(f):
         @functools.wraps(f)
