--- conflicted
+++ resolved
@@ -912,11 +912,7 @@
         """
         return {key for key in reqKeys if not self.requests.isFinalised(key)}
 
-<<<<<<< HEAD
-    def isNextPrePrepare(self, view_no: int, pp_seq_no: int):
-        """
-
-        """
+    def __is_next_pre_prepare(self, view_no: int, pp_seq_no: int):
         if view_no == self.viewNo and pp_seq_no == 1:
             # First PRE-PREPARE in a new view
             return True
@@ -948,28 +944,6 @@
             self.set_last_ordered_for_non_master()
             return False
         return True
-=======
-    def __is_next_pre_prepare(self, ppSeqNo: int):
-        if ppSeqNo != self.__last_pp_seq_no + 1:
-            logger.debug('{} missing PRE-PREPAREs between {} and {}'.
-                         format(self, ppSeqNo, self.__last_pp_seq_no))
-            return False
-        return True
-
-    @property
-    def __last_pp_seq_no(self):
-        lastPp = self.lastPrePrepare
-        if lastPp:
-            # TODO: Is it possible that lastPp.ppSeqNo is less than
-            # self.lastOrderedPPSeqNo? Maybe if the node does not disconnect
-            # but does no work for some time or is missing PRE-PREPARES
-            lastPpSeqNo = lastPp.ppSeqNo if lastPp.ppSeqNo > \
-                                            self.lastOrderedPPSeqNo \
-                                            else self.lastOrderedPPSeqNo
-        else:
-            lastPpSeqNo = self.lastOrderedPPSeqNo
-        return lastPpSeqNo
->>>>>>> 746398f7
 
     def revert(self, ledgerId, stateRootHash, reqCount):
         # A batch should only be reverted if all batches that came after it
@@ -1066,14 +1040,8 @@
 
         non_fin_reqs = self.nonFinalisedReqs(pp.reqIdr)
 
-<<<<<<< HEAD
-        if not self.isNextPrePrepare(pp.viewNo, pp.ppSeqNo):
-            self.enqueuePrePrepare(pp, sender)
-            return False
-=======
         non_next_upstream_pp = pp.ppSeqNo > self.__last_pp_seq_no and \
-            not self.__is_next_pre_prepare(pp.ppSeqNo)
->>>>>>> 746398f7
+            not self.__is_next_pre_prepare(pp.viewNo, pp.ppSeqNo)
 
         if non_fin_reqs or non_next_upstream_pp:
             self.enqueue_pre_prepare(pp, sender, non_fin_reqs)
@@ -1387,14 +1355,10 @@
 
     def doOrder(self, commit: Commit):
         key = (commit.viewNo, commit.ppSeqNo)
-<<<<<<< HEAD
-        logger.debug("{} ordering COMMIT{}".format(self, key))
+        logger.info("{} ordering COMMIT{}".format(self, key))
         return self.order_3pc_key(key)
 
     def order_3pc_key(self, key):
-=======
-        logger.info("{} ordering COMMIT{}".format(self, key))
->>>>>>> 746398f7
         pp = self.getPrePrepare(*key)
         assert pp
         self.addToOrdered(*key)
@@ -1633,12 +1597,7 @@
 
     def addToOrdered(self, viewNo: int, ppSeqNo: int):
         self.ordered.add((viewNo, ppSeqNo))
-<<<<<<< HEAD
         self.last_ordered_3pc = (viewNo, ppSeqNo)
-=======
-        if ppSeqNo > self.lastOrderedPPSeqNo:
-            self.lastOrderedPPSeqNo = ppSeqNo
->>>>>>> 746398f7
 
     def enqueue_pre_prepare(self, ppMsg: PrePrepare, sender: str,
                             nonFinReqs: Set=None):
@@ -1679,13 +1638,8 @@
             self.prePreparesPendingPrevPP[pp.viewNo, pp.ppSeqNo] = (pp, sender)
 
         r = 0
-<<<<<<< HEAD
-        while self.prePreparesPendingPrevPP and self.isNextPrePrepare(
+        while self.prePreparesPendingPrevPP and self.__is_next_pre_prepare(
                 *self.prePreparesPendingPrevPP.iloc[0]):
-=======
-        while self.prePreparesPendingPrevPP and self.__is_next_pre_prepare(
-                self.prePreparesPendingPrevPP.iloc[0][1]):
->>>>>>> 746398f7
             _, (pp, sender) = self.prePreparesPendingPrevPP.popitem(last=False)
             if not self.can_pp_seq_no_be_in_view(pp.viewNo, pp.ppSeqNo):
                 self.discard(pp, "Pre-Prepare from a previous view",
