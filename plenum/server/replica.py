--- conflicted
+++ resolved
@@ -2343,13 +2343,8 @@
 
     def enqueue_commit(self, request: Commit, sender: str):
         key = (request.viewNo, request.ppSeqNo)
-<<<<<<< HEAD
-        self.logger.info("{} - Queueing commit due to unavailability of PREPARE. "
+        self.logger.debug("{} - Queueing commit due to unavailability of PREPARE. "
                          "Request {} with key {} from {}".format(self, request, key, sender))
-=======
-        self.logger.debug("Queueing commit due to unavailability of PREPARE. "
-                          "Request {} with key {} from {}".format(request, key, sender))
->>>>>>> 6dc56c9c
         if key not in self.commitsWaitingForPrepare:
             self.commitsWaitingForPrepare[key] = deque()
         self.commitsWaitingForPrepare[key].append((request, sender))
