--- conflicted
+++ resolved
@@ -22,23 +22,15 @@
 from plenum.common.constants import THREE_PC_PREFIX, PREPREPARE, PREPARE, \
     ReplicaHooks, DOMAIN_LEDGER_ID, COMMIT, POOL_LEDGER_ID, AUDIT_LEDGER_ID, AUDIT_TXN_PP_SEQ_NO, AUDIT_TXN_VIEW_NO, \
     AUDIT_TXN_PRIMARIES, TS_LABEL
-<<<<<<< HEAD
 from plenum.common.event_bus import InternalBus, ExternalBus
-=======
-from plenum.common.event_bus import ExternalBus, InternalBus
->>>>>>> 588e0db6
 from plenum.common.exceptions import SuspiciousNode, \
     InvalidClientMessageException, UnknownIdentifier, SuspiciousPrePrepare
 from plenum.common.hook_manager import HookManager
 from plenum.common.ledger import Ledger
 from plenum.common.message_processor import MessageProcessor
-<<<<<<< HEAD
 from plenum.common.messages.internal_messages import NodeModeMsg, LegacyViewChangeStatusUpdate, PrimariesBatchNeeded, \
     CurrentPrimaries, AddToCheckpointMsg, RemoveStashedCheckpoints, OnViewChangeStartMsg, OnCatchupFinishedMsg, \
-    UpdateWatermark
-=======
-from plenum.common.messages.internal_messages import NeedBackupCatchup, NeedMasterCatchup, CheckpointStabilized
->>>>>>> 588e0db6
+    UpdateWatermark, NeedBackupCatchup, NeedMasterCatchup, CheckpointStabilized
 from plenum.common.messages.message_base import MessageBase
 from plenum.common.messages.node_messages import Reject, Ordered, \
     PrePrepare, Prepare, Commit, Checkpoint, CheckpointState, ThreePhaseMsg, ThreePhaseKey
@@ -94,154 +86,6 @@
             self.replica.report_suspicious_node(ex)
 
 
-<<<<<<< HEAD
-=======
-class IntervalList:
-    def __init__(self):
-        self._intervals = []
-
-    def __len__(self):
-        return sum(i[1] - i[0] + 1 for i in self._intervals)
-
-    def __eq__(self, other):
-        if not isinstance(other, IntervalList):
-            return False
-        return self._intervals == other._intervals
-
-    def __contains__(self, item):
-        return any(i[0] <= item <= i[1] for i in self._intervals)
-
-    def add(self, item):
-        if len(self._intervals) == 0:
-            self._intervals.append([item, item])
-            return
-
-        if item < self._intervals[0][0] - 1:
-            self._intervals.insert(0, [item, item])
-            return
-
-        if item == self._intervals[0][0] - 1:
-            self._intervals[0][0] -= 1
-            return
-
-        if self._intervals[0][0] <= item <= self._intervals[0][1]:
-            return
-
-        for prev, next in zip(self._intervals, self._intervals[1:]):
-            if item == prev[1] + 1:
-                prev[1] += 1
-                if prev[1] == next[0] - 1:
-                    prev[1] = next[1]
-                    self._intervals.remove(next)
-                return
-
-            if prev[1] + 1 < item < next[0] - 1:
-                idx = self._intervals.index(next)
-                self._intervals.insert(idx, [item, item])
-                return
-
-            if item == next[0] - 1:
-                next[0] -= 1
-                return
-
-            if next[0] <= item <= next[1]:
-                return
-
-        if item == self._intervals[-1][1] + 1:
-            self._intervals[-1][1] += 1
-            return
-
-        self._intervals.append([item, item])
-
-
-class OrderedTracker:
-    def __init__(self):
-        self._batches = defaultdict(IntervalList)
-
-    def __len__(self):
-        return sum(len(il) for il in self._batches.values())
-
-    def __eq__(self, other):
-        if not isinstance(other, OrderedTracker):
-            return False
-        return self._batches == other._batches
-
-    def __contains__(self, item):
-        view_no, pp_seq_no = item
-        return pp_seq_no in self._batches[view_no]
-
-    def add(self, view_no, pp_seq_no):
-        self._batches[view_no].add(pp_seq_no)
-
-    def clear_below_view(self, view_no):
-        for v in list(self._batches.keys()):
-            if v < view_no:
-                del self._batches[v]
-
-
-class ConsensusDataHelper:
-    def __init__(self, consensus_data: ConsensusSharedData):
-        self.consensus_data = consensus_data
-
-    def preprepare_batch(self, pp: PrePrepare):
-        """
-        After pp had validated, it placed into _preprepared list
-        """
-        if pp in self.consensus_data.preprepared:
-            raise LogicError('New pp cannot be stored in preprepared')
-        if self.consensus_data.checkpoints and pp.ppSeqNo < self.consensus_data.last_checkpoint.seqNoEnd:
-            raise LogicError('ppSeqNo cannot be lower than last checkpoint')
-        self.consensus_data.preprepared.append(pp)
-
-    def prepare_batch(self, pp: PrePrepare):
-        """
-        After prepared certificate for pp had collected,
-        it removed from _preprepared and placed into _prepared list
-        """
-        self.consensus_data.prepared.append(pp)
-
-    def clear_batch(self, pp: PrePrepare):
-        """
-        When 3pc batch processed, it removed from _prepared list
-        """
-        if pp in self.consensus_data.preprepared:
-            self.consensus_data.preprepared.remove(pp)
-        if pp in self.consensus_data.prepared:
-            self.consensus_data.prepared.remove(pp)
-
-    def clear_batch_till_seq_no(self, seq_no):
-        self.consensus_data.preprepared = [pp for pp in self.consensus_data.preprepared if pp.ppSeqNo >= seq_no]
-        self.consensus_data.prepared = [p for p in self.consensus_data.prepared if p.ppSeqNo >= seq_no]
-
-    def clear_all_batches(self):
-        """
-        Clear up all preprepared and prepared
-        """
-        self.consensus_data.prepared.clear()
-        self.consensus_data.preprepared.clear()
-
-
-PP_CHECK_NOT_FROM_PRIMARY = 0
-PP_CHECK_TO_PRIMARY = 1
-PP_CHECK_DUPLICATE = 2
-PP_CHECK_OLD = 3
-PP_CHECK_REQUEST_NOT_FINALIZED = 4
-PP_CHECK_NOT_NEXT = 5
-PP_CHECK_WRONG_TIME = 6
-PP_CHECK_INCORRECT_POOL_STATE_ROOT = 14
-
-PP_APPLY_REJECT_WRONG = 7
-PP_APPLY_WRONG_DIGEST = 8
-PP_APPLY_WRONG_STATE = 9
-PP_APPLY_ROOT_HASH_MISMATCH = 10
-PP_APPLY_HOOK_ERROR = 11
-PP_SUB_SEQ_NO_WRONG = 12
-PP_NOT_FINAL = 13
-PP_APPLY_AUDIT_HASH_MISMATCH = 15
-PP_REQUEST_ALREADY_ORDERED = 16
-
-
->>>>>>> 588e0db6
 def measure_replica_time(master_name: MetricsName, backup_name: MetricsName):
     def decorator(f):
         @functools.wraps(f)
@@ -284,7 +128,6 @@
         self.config = config or getConfig()
         self.metrics = metrics
 
-<<<<<<< HEAD
         self.inBoxRouter = Router(
             (ReqKey, self.readyFor3PC),
             (PrePrepare, self.process_three_phase_msg),
@@ -293,21 +136,12 @@
             (Checkpoint, self.process_checkpoint),
         )
 
-=======
->>>>>>> 588e0db6
         self.node = node
         self.instId = instId
         self.name = self.generateName(node.name, self.instId)
         self.logger = getlogger(self.name)
         self.validator = ReplicaValidator(self)
-<<<<<<< HEAD
-        self.stasher = ReplicaStasher(self)
-        self._consensus_data = ConsensusSharedData(self.generateName(self.node.name, self.instId),
-                                                   self.node.get_validators(),
-                                                   self.instId)
-=======
         self.stasher = self._init_replica_stasher()
->>>>>>> 588e0db6
 
         self.outBox = deque()
         """
@@ -405,36 +239,16 @@
         # replica during that view
         self.primaryNames = OrderedDict()  # type: OrderedDict[int, str]
 
-<<<<<<< HEAD
-        self.checkpoints = SortedDict(lambda k: k[1])
-
-        # Stashed checkpoints for each view. The key of the outermost
-        # dictionary is the view_no, value being a dictionary with key as the
-        # range of the checkpoint and its value again being a mapping between
-        # senders and their sent checkpoint
-        self.stashedRecvdCheckpoints = {}  # type: Dict[int, Dict[Tuple,
-=======
         # Commits which are not being ordered since commits with lower
         # sequence numbers have not been ordered yet. Key is the
         # viewNo and value a map of pre-prepare sequence number to commit
         # type: Dict[int,Dict[int,Commit]]
         self.stashed_out_of_order_commits = {}
->>>>>>> 588e0db6
 
         # Flag being used for preterm exit from the loop in the method
         # `processStashedMsgsForNewWaterMarks`. See that method for details.
         self.consumedAllStashedMsgs = True
 
-<<<<<<< HEAD
-        # Low water mark
-        self._h = 0  # type: int
-        # Set high water mark (`H`) too
-        self.H = 0  # type: int
-
-        self._lastPrePrepareSeqNo = self.h  # type: int
-
-=======
->>>>>>> 588e0db6
         # Queues used in PRE-PREPARE for each ledger,
         self.requestQueues = {}  # type: Dict[int, OrderedSet]
 
@@ -478,19 +292,15 @@
 
         HookManager.__init__(self, ReplicaHooks.get_all_vals())
 
-<<<<<<< HEAD
-        self._bootstrap_consensus_data()
-        self._subscribe_to_internal_msgs()
-=======
         self._consensus_data = ConsensusSharedData(self.node.name,
                                                    self.node.get_validators(),
                                                    self.instId,
                                                    self.isMaster)
         self._lastPrePrepareSeqNo = self._consensus_data.low_watermark  # type: int
 
->>>>>>> 588e0db6
         self._consensus_data_helper = ConsensusDataHelper(self._consensus_data)
         self._external_bus = ExternalBus(send_handler=self.send)
+        self._bootstrap_consensus_data()
         self._subscribe_to_internal_msgs()
         self._checkpointer = self._init_checkpoint_service()
         self.inBoxRouter = Router(
@@ -500,15 +310,6 @@
             (Commit, self.process_three_phase_msg),
             (Checkpoint, self._checkpointer.process_checkpoint),
         )
-
-        self.threePhaseRouter = Replica3PRouter(
-            self,
-            (PrePrepare, self.processPrePrepare),
-            (Prepare, self.processPrepare),
-            (Commit, self.processCommit)
-        )
-
-        self._external_bus = ExternalBus(send_handler=self.send, nodestack=self.node.nodestack)
 
         self._ordering_service = OrderingService(self._consensus_data,
                                                  timer=self.node.timer,
@@ -633,20 +434,9 @@
     def h(self) -> int:
         return self._consensus_data.low_watermark
 
-<<<<<<< HEAD
-    @h.setter
-    def h(self, n):
-        self._h = n
-        self.H = self._h + self.config.LOG_SIZE
-        self.logger.info('{} set watermarks as {} {}'.format(self, self.h, self.H))
-        self.stasher.unstash_watermarks()
-        self._consensus_data.low_watermark = n
-        self._consensus_data.high_watermark = self.H
-=======
     @property
     def H(self) -> int:
         return self._consensus_data.high_watermark
->>>>>>> 588e0db6
 
     @property
     def last_ordered_3pc(self) -> tuple:
@@ -883,13 +673,8 @@
                 self.logger.info('{} Setting last ordered for non-master as {}'.
                                  format(self, self.last_ordered_3pc))
                 self.last_ordered_3pc = (self.viewNo, lowest_prepared - 1)
-<<<<<<< HEAD
-                self.update_watermark_from_3pc()
+                self._checkpointer.update_watermark_from_3pc()
                 self._ordering_service.first_batch_after_catchup = False
-=======
-                self._checkpointer.update_watermark_from_3pc()
-                self.first_batch_after_catchup = False
->>>>>>> 588e0db6
 
     def _setup_for_non_master_after_view_change(self, current_view):
         if not self.isMaster:
@@ -2202,180 +1987,6 @@
     def discard_req_key(self, ledger_id, req_key):
         self.requestQueues[ledger_id].discard(req_key)
 
-<<<<<<< HEAD
-    @measure_replica_time(MetricsName.PROCESS_CHECKPOINT_TIME,
-                          MetricsName.BACKUP_PROCESS_CHECKPOINT_TIME)
-    def process_checkpoint(self, msg: Checkpoint, sender: str) -> bool:
-        """
-        Process checkpoint messages
-
-        :return: whether processed (True) or stashed (False)
-        """
-        self.logger.info('{} processing checkpoint {} from {}'.format(self, msg, sender))
-        result, reason = self.validator.validate_checkpoint_msg(msg)
-        if result == DISCARD:
-            self.discard(msg, "{} discard message {} from {} "
-                              "with the reason: {}".format(self, msg, sender, reason),
-                         self.logger.trace)
-        elif result == PROCESS:
-            self._do_process_checkpoint(msg, sender)
-        else:
-            self.logger.debug("{} stashing checkpoint message {} with "
-                              "the reason: {}".format(self, msg, reason))
-            self.stasher.stash((msg, sender), result)
-            return False
-        return True
-
-    def _do_process_checkpoint(self, msg: Checkpoint, sender: str) -> bool:
-        seqNoEnd = msg.seqNoEnd
-        seqNoStart = msg.seqNoStart
-        key = (seqNoStart, seqNoEnd)
-
-        if key not in self.checkpoints or not self.checkpoints[key].digest:
-            self.stashCheckpoint(msg, sender)
-            self._remove_stashed_checkpoints(self.last_ordered_3pc)
-            self.__start_catchup_if_needed()
-            return False
-
-        checkpoint_state = self.checkpoints[key]
-        # Raise the error only if master since only master's last
-        # ordered 3PC is communicated during view change
-        if self.isMaster and checkpoint_state.digest != msg.digest:
-            self.logger.warning("{} received an incorrect digest {} for "
-                                "checkpoint {} from {}".format(self, msg.digest, key, sender))
-            return True
-
-        checkpoint_state.receivedDigests[sender] = msg.digest
-        self.checkIfCheckpointStable(key)
-        return True
-
-    def __start_catchup_if_needed(self):
-        stashed_checkpoint_ends = self.stashed_checkpoints_with_quorum()
-        lag_in_checkpoints = len(stashed_checkpoint_ends)
-        if self.checkpoints:
-            (s, e) = firstKey(self.checkpoints)
-            # If the first stored own checkpoint has a not aligned lower bound
-            # (this means that it was started after a catch-up), is complete
-            # and there is a quorumed stashed checkpoint from other replicas
-            # with the same end then don't include this stashed checkpoint
-            # into the lag
-            if s % self.config.CHK_FREQ != 0 \
-                    and self.checkpoints[(s, e)].seqNo == e \
-                    and e in stashed_checkpoint_ends:
-                lag_in_checkpoints -= 1
-        is_stashed_enough = \
-            lag_in_checkpoints > self.STASHED_CHECKPOINTS_BEFORE_CATCHUP
-        if not is_stashed_enough:
-            return
-
-        if self.isMaster:
-            self.logger.display(
-                '{} has lagged for {} checkpoints so updating watermarks to {}'.format(
-                    self, lag_in_checkpoints, stashed_checkpoint_ends[-1]))
-            self.h = stashed_checkpoint_ends[-1]
-            if not self.isPrimary:
-                self.logger.display(
-                    '{} has lagged for {} checkpoints so the catchup procedure starts'.format(
-                        self, lag_in_checkpoints))
-                self.node.start_catchup()
-        else:
-            self.logger.info(
-                '{} has lagged for {} checkpoints so adjust last_ordered_3pc to {}, '
-                'shift watermarks and clean collections'.format(
-                    self, lag_in_checkpoints, stashed_checkpoint_ends[-1]))
-            # Adjust last_ordered_3pc, shift watermarks, clean operational
-            # collections and process stashed messages which now fit between
-            # watermarks
-            self._caught_up_till_3pc((self.viewNo, stashed_checkpoint_ends[-1]))
-
-    def addToCheckpoint(self, ppSeqNo, digest, ledger_id, view_no):
-        for (s, e) in self.checkpoints.keys():
-            if s <= ppSeqNo <= e:
-                state = self.checkpoints[s, e]  # type: CheckpointState
-                state.digests.append(digest)
-                state = updateNamedTuple(state, seqNo=ppSeqNo)
-                self.checkpoints[s, e] = state
-                break
-        else:
-            s, e = ppSeqNo, math.ceil(ppSeqNo / self.config.CHK_FREQ) * self.config.CHK_FREQ
-            self.logger.debug("{} adding new checkpoint state for {}".format(self, (s, e)))
-            state = CheckpointState(ppSeqNo, [digest, ], None, {}, False)
-            self.checkpoints[s, e] = state
-
-        if state.seqNo == e:
-            if len(state.digests) == self.config.CHK_FREQ:
-                self.doCheckpoint(state, s, e, ledger_id, view_no)
-            self.processStashedCheckpoints((s, e), view_no)
-
-    @measure_replica_time(MetricsName.SEND_CHECKPOINT_TIME,
-                          MetricsName.BACKUP_SEND_CHECKPOINT_TIME)
-    def doCheckpoint(self, state, s, e, ledger_id, view_no):
-        # TODO CheckpointState/Checkpoint is not a namedtuple anymore
-        # 1. check if updateNamedTuple works for the new message type
-        # 2. choose another name
-        state = updateNamedTuple(state,
-                                 digest=sha256(
-                                     serialize_msg_for_signing(
-                                         state.digests)
-                                 ).hexdigest(),
-                                 digests=[])
-        self.checkpoints[s, e] = state
-        self.logger.info("{} sending Checkpoint {} view {} checkpointState digest {}. Ledger {} "
-                         "txn root hash {}. Committed state root hash {} Uncommitted state root hash {}".
-                         format(self, (s, e), view_no, state.digest, ledger_id,
-                                self.txnRootHash(ledger_id), self.stateRootHash(ledger_id, committed=True),
-                                self.stateRootHash(ledger_id, committed=False)))
-        checkpoint = Checkpoint(self.instId, view_no, s, e, state.digest)
-        self.send(checkpoint)
-        self._consensus_data_helper.add_checkpoint(checkpoint)
-
-    def markCheckPointStable(self, seqNo):
-        previousCheckpoints = []
-        for (s, e), state in self.checkpoints.items():
-            if e == seqNo:
-                # TODO CheckpointState/Checkpoint is not a namedtuple anymore
-                # 1. check if updateNamedTuple works for the new message type
-                # 2. choose another name
-                state = updateNamedTuple(state, isStable=True)
-                self.checkpoints[s, e] = state
-                self._consensus_data_helper.set_stable_checkpoint(e)
-                break
-            else:
-                previousCheckpoints.append((s, e))
-        else:
-            self.logger.debug("{} could not find {} in checkpoints".format(self, seqNo))
-            return
-        self.h = seqNo
-        for k in previousCheckpoints:
-            self.logger.trace("{} removing previous checkpoint {}".format(self, k))
-            self.checkpoints.pop(k)
-        self._remove_stashed_checkpoints(till_3pc_key=(self.viewNo, seqNo))
-        self._ordering_service.l_gc((self.viewNo, seqNo))
-        # self._gc((self.viewNo, seqNo))
-        self.logger.info("{} marked stable checkpoint {}".format(self, (s, e)))
-
-    def checkIfCheckpointStable(self, key: Tuple[int, int]):
-        ckState = self.checkpoints[key]
-        if self.quorums.checkpoint.is_reached(len(ckState.receivedDigests)):
-            self.markCheckPointStable(ckState.seqNo)
-            return True
-        else:
-            self.logger.debug('{} has state.receivedDigests as {}'.format(
-                self, ckState.receivedDigests.keys()))
-            return False
-
-    def stashCheckpoint(self, ck: Checkpoint, sender: str):
-        self.logger.debug('{} stashing {} from {}'.format(self, ck, sender))
-        seqNoStart, seqNoEnd = ck.seqNoStart, ck.seqNoEnd
-        if ck.viewNo not in self.stashedRecvdCheckpoints:
-            self.stashedRecvdCheckpoints[ck.viewNo] = {}
-        stashed_for_view = self.stashedRecvdCheckpoints[ck.viewNo]
-        if (seqNoStart, seqNoEnd) not in stashed_for_view:
-            stashed_for_view[seqNoStart, seqNoEnd] = {}
-        stashed_for_view[seqNoStart, seqNoEnd][sender] = ck
-
-=======
->>>>>>> 588e0db6
     def _clear_prev_view_pre_prepares(self):
         to_remove = []
         for idx, (pp, _, _) in enumerate(self.prePreparesPendingFinReqs):
@@ -2448,60 +2059,14 @@
     def _gc_before_new_view(self):
         # Trigger GC for all batches of old view
         # Clear any checkpoints, since they are valid only in a view
-<<<<<<< HEAD
         # ToDo: Need to send a cmd like ViewChangeStart into internal bus
         # self._gc(self.last_ordered_3pc)
         self._ordering_service.l_gc(self.last_ordered_3pc)
-        self.checkpoints.clear()
-        self._consensus_data_helper.reset_checkpoints()
-        self._remove_stashed_checkpoints(till_3pc_key=(self.viewNo, 0))
+        self._checkpointer.gc_before_new_view()
         # ToDo: get rid of directly calling
         self._ordering_service._clear_prev_view_pre_prepares()
         # self._clear_prev_view_pre_prepares()
 
-    def _reset_watermarks_before_new_view(self):
-        # Reset any previous view watermarks since for view change to
-        # successfully complete, the node must have reached the same state
-        # as other nodes
-        self.h = 0
-        self._lastPrePrepareSeqNo = self.h
-        # ToDo: get rid of directly pass
-        self._ordering_service._lastPrePrepareSeqNo = self.h
-
-    @property
-    def firstCheckPoint(self) -> Tuple[Tuple[int, int], CheckpointState]:
-        if not self.checkpoints:
-            return None
-        else:
-            return self.checkpoints.peekitem(0)
-
-    @property
-    def lastCheckPoint(self) -> Tuple[Tuple[int, int], CheckpointState]:
-        if not self.checkpoints:
-            return None
-        else:
-            return self.checkpoints.peekitem(-1)
-
-    def is_pp_seq_no_stable(self, msg: Checkpoint):
-        """
-        :param ppSeqNo:
-        :return: True if ppSeqNo is less than or equal to last stable
-        checkpoint, false otherwise
-        """
-        pp_seq_no = msg.seqNoEnd
-        ck = self.firstCheckPoint
-        if ck:
-            _, ckState = ck
-            return ckState.isStable and ckState.seqNo >= pp_seq_no
-        else:
-            return False
-
-=======
-        self._gc(self.last_ordered_3pc)
-        self._checkpointer.gc_before_new_view()
-        self._clear_prev_view_pre_prepares()
-
->>>>>>> 588e0db6
     def has_already_ordered(self, view_no, pp_seq_no):
         return compare_3PC_keys((view_no, pp_seq_no),
                                 self.last_ordered_3pc) >= 0
@@ -2938,17 +2503,9 @@
 
     def _caught_up_till_3pc(self, last_caught_up_3PC):
         self.last_ordered_3pc = last_caught_up_3PC
-<<<<<<< HEAD
         self._ordering_service._caught_up_till_3pc(last_caught_up_3PC)
-        self.checkpoints.clear()
-        self._consensus_data_helper.reset_checkpoints()
-        self._remove_stashed_checkpoints(till_3pc_key=last_caught_up_3PC)
-        self.update_watermark_from_3pc()
-=======
-        self._remove_till_caught_up_3pc(last_caught_up_3PC)
-        self._remove_ordered_from_queue(last_caught_up_3PC)
         self._checkpointer.caught_up_till_3pc(last_caught_up_3PC)
->>>>>>> 588e0db6
+
 
     def _catchup_clear_for_backup(self):
         if not self.isPrimary:
@@ -3044,12 +2601,6 @@
     def set_view_no(self, view_no):
         self._consensus_data.view_no = view_no
 
-<<<<<<< HEAD
-    def update_watermark(self, msg: UpdateWatermark):
-        if msg.inst_id != self.instId:
-            return
-        self.update_watermark_from_3pc()
-=======
     def set_view_change_status(self, legacy_vc_in_progress):
         self._consensus_data.legacy_vc_in_progress = legacy_vc_in_progress
 
@@ -3075,5 +2626,4 @@
 
     def _subscribe_to_internal_msgs(self):
         self.node.internal_bus.subscribe(NeedBackupCatchup, self._caught_up_backup)
-        self.node.internal_bus.subscribe(CheckpointStabilized, self._cleanup_process)
->>>>>>> 588e0db6
+        self.node.internal_bus.subscribe(CheckpointStabilized, self._cleanup_process)