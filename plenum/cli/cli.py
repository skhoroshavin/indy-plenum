--- conflicted
+++ resolved
@@ -32,19 +32,15 @@
     RaetKeysNotFoundException
 from plenum.common.keygen_utils import learnKeysFromOthers, tellKeysToOthers, areKeysSetup
 from plenum.common.plugin_helper import loadPlugins
+from stp_core.crypto.util import cleanSeed
 from stp_raet.util import getLocalEstateData
 from plenum.common.signer_simple import SimpleSigner
 from plenum.common.stack_manager import TxnStackManager
-<<<<<<< HEAD
-from plenum.common.txn import TXN_TYPE, TARGET_NYM, TXN_ID, DATA, IDENTIFIER, \
-    NODE, ALIAS, NODE_IP, NODE_PORT, CLIENT_PORT, CLIENT_IP, VERKEY, BY
-from stp_core.network.port_dispenser import genHa
-=======
 from plenum.common.constants import TXN_TYPE, TARGET_NYM, TXN_ID, DATA, IDENTIFIER, \
     NODE, ALIAS, NODE_IP, NODE_PORT, CLIENT_PORT, CLIENT_IP, VERKEY, BY, CLIENT_STACK_SUFFIX
 from plenum.common.transactions import PlenumTransactions
 from prompt_toolkit.utils import is_windows, is_conemu_ansi
->>>>>>> 0d9eff2e
+from stp_core.network.port_dispenser import genHa
 
 if is_windows():
     from prompt_toolkit.terminal.win32_output import Win32Output
@@ -76,19 +72,14 @@
 from prompt_toolkit.terminal.vt100_output import Vt100_Output
 from pygments.token import Token
 from plenum.client.client import Client
-from stp_core.crypto.util import cleanSeed
 from plenum.common.util import getMaxFailures, \
     firstValue, randomString, bootstrapClientKeys, \
     createDirIfNotExists, getFriendlyIdentifier
 from plenum.common.log import getlogger, Logger, \
     getRAETLogLevelFromConfig, getRAETLogFilePath
 from plenum.server.node import Node
-<<<<<<< HEAD
-from plenum.common.types import CLIENT_STACK_SUFFIX, NodeDetail
+from plenum.common.types import NodeDetail, HA
 from stp_core.types import HA
-=======
-from plenum.common.types import NodeDetail, HA
->>>>>>> 0d9eff2e
 from plenum.server.plugin_loader import PluginLoader
 from plenum.server.replica import Replica
 from plenum.common.config_util import getConfig
